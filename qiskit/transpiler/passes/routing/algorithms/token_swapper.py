--- conflicted
+++ resolved
@@ -26,15 +26,9 @@
 
 """Permutation algorithms for general graphs."""
 
-<<<<<<< HEAD
-import logging
-from typing import Mapping, List, Union
-=======
 from __future__ import annotations
-import copy
 import logging
 from collections.abc import Mapping, MutableSet, MutableMapping, Iterator, Iterable
->>>>>>> cff51cea
 
 import numpy as np
 import rustworkx as rx
@@ -84,13 +78,7 @@
         parallel_swaps = [[swap] for swap in sequential_swaps]
         return permutation_circuit(parallel_swaps)
 
-<<<<<<< HEAD
-    def map(
-        self, mapping: Mapping[int, int], trials: int = 4, parallel_threshold: int = 50
-    ) -> List[Swap[int]]:
-=======
-    def map(self, mapping: Mapping[int, int], trials: int = 4) -> list[Swap[int]]:
->>>>>>> cff51cea
+    def map(self, mapping: Mapping[int, int], trials: int = 4, parallel_threshold: int = 50) -> list[Swap[int]]:
         """Perform an approximately optimal Token Swapping algorithm to implement the permutation.
 
         Supports partial mappings (i.e. not-permutations) for graphs with missing tokens.
@@ -108,160 +96,7 @@
         Returns:
           The swaps to implement the mapping
         """
-<<<<<<< HEAD
         # Since integer seed is used in rustworkx, take random integer from np.random.randint
         # and use that for the seed.
         seed = np.random.randint(1, 10000, size=1)[0]
-        return rx.graph_token_swapper(self.graph, mapping, trials, seed, parallel_threshold)
-=======
-        tokens = dict(mapping)
-        digraph = rx.PyDiGraph()
-        sub_digraph = rx.PyDiGraph()  # Excludes self-loops in digraph.
-        todo_nodes = {node for node, destination in tokens.items() if node != destination}
-        for node in self.graph.node_indexes():
-            self._add_token_edges(node, tokens, digraph, sub_digraph)
-
-        trial_results = iter(
-            list(
-                self._trial_map(
-                    copy.copy(digraph), copy.copy(sub_digraph), todo_nodes.copy(), tokens.copy()
-                )
-            )
-            for _ in range(trials)
-        )
-
-        # Once we find a zero solution we stop.
-        def take_until_zero(results: Iterable[list[Swap[int]]]) -> Iterable[list[Swap[int]]]:
-            """Take results until one is emitted of length zero (and also emit that)."""
-            for result in results:
-                yield result
-                if not result:
-                    break
-
-        trial_results = take_until_zero(trial_results)
-        return min(trial_results, key=len)
-
-    def _trial_map(
-        self,
-        digraph: rx.PyDiGraph,
-        sub_digraph: rx.PyDiGraph,
-        todo_nodes: MutableSet[int],
-        tokens: MutableMapping[int, int],
-    ) -> Iterator[Swap[int]]:
-        """Try to map the tokens to their destinations and minimize the number of swaps."""
-
-        def swap(node0: int, node1: int) -> None:
-            """Swap two nodes, maintaining data structures.
-
-            Args:
-              node0: The first node
-              node1: The second node
-            """
-            self._swap(node0, node1, tokens, digraph, sub_digraph, todo_nodes)
-
-        # Can't just iterate over todo_nodes, since it may change during iteration.
-        steps = 0
-        while todo_nodes and steps <= 4 * len(self.graph) ** 2:
-            todo_node_id = self.seed.integers(0, len(todo_nodes))
-            todo_node = tuple(todo_nodes)[todo_node_id]
-
-            # Try to find a happy swap chain first by searching for a cycle,
-            # excluding self-loops.
-            # Note that if there are only unhappy swaps involving this todo_node,
-            # then an unhappy swap must be performed at some point.
-            # So it is not useful to globally search for all happy swap chains first.
-            cycle = rx.digraph_find_cycle(sub_digraph, source=todo_node)
-            if len(cycle) > 0:
-                assert len(cycle) > 1, "The cycle was not happy."
-                # We iterate over the cycle in reversed order, starting at the last edge.
-                # The first edge is excluded.
-                for edge in list(cycle)[-1:0:-1]:
-                    yield edge
-                    swap(edge[0], edge[1])
-                steps += len(cycle) - 1
-            else:
-                # Try to find a node without a token to swap with.
-                try:
-                    edge = next(
-                        edge
-                        for edge in rx.digraph_dfs_edges(sub_digraph, todo_node)
-                        if edge[1] not in tokens
-                    )
-                    # Swap predecessor and successor, because successor does not have a token
-                    yield edge
-                    swap(edge[0], edge[1])
-                    steps += 1
-                except StopIteration:
-                    # Unhappy swap case
-                    cycle = rx.digraph_find_cycle(digraph, source=todo_node)
-                    assert len(cycle) == 1, "The cycle was not unhappy."
-                    unhappy_node = cycle[0][0]
-                    # Find a node that wants to swap with this node.
-                    try:
-                        predecessor = next(
-                            predecessor
-                            for predecessor in digraph.predecessor_indices(unhappy_node)
-                            if predecessor != unhappy_node
-                        )
-                    except StopIteration:
-                        logger.error(
-                            "Unexpected StopIteration raised when getting predecessors"
-                            "in unhappy swap case."
-                        )
-                        return
-                    yield unhappy_node, predecessor
-                    swap(unhappy_node, predecessor)
-                    steps += 1
-        if todo_nodes:
-            raise RuntimeError("Too many iterations while approximating the Token Swaps.")
-
-    def _add_token_edges(
-        self, node: int, tokens: Mapping[int, int], digraph: rx.PyDiGraph, sub_digraph: rx.PyDiGraph
-    ) -> None:
-        """Add diedges to the graph wherever a token can be moved closer to its destination."""
-        if node not in tokens:
-            return
-
-        if tokens[node] == node:
-            digraph.extend_from_edge_list([(node, node)])
-            return
-
-        for neighbor in self.graph.neighbors(node):
-            if self.distance(neighbor, tokens[node]) < self.distance(node, tokens[node]):
-                digraph.extend_from_edge_list([(node, neighbor)])
-                sub_digraph.extend_from_edge_list([(node, neighbor)])
-
-    def _swap(
-        self,
-        node1: int,
-        node2: int,
-        tokens: MutableMapping[int, int],
-        digraph: rx.PyDiGraph,
-        sub_digraph: rx.PyDiGraph,
-        todo_nodes: MutableSet[int],
-    ) -> None:
-        """Swap two nodes, maintaining the data structures."""
-        assert self.graph.has_edge(
-            node1, node2
-        ), "The swap is being performed on a non-existent edge."
-        # Swap the tokens on the nodes, taking into account no-token nodes.
-        token1 = tokens.pop(node1, None)
-        token2 = tokens.pop(node2, None)
-        if token2 is not None:
-            tokens[node1] = token2
-        if token1 is not None:
-            tokens[node2] = token1
-        # Recompute the edges incident to node 1 and 2
-        for node in [node1, node2]:
-            digraph.remove_edges_from(
-                [(node, successor) for successor in digraph.successor_indices(node)]
-            )
-            sub_digraph.remove_edges_from(
-                [(node, successor) for successor in sub_digraph.successor_indices(node)]
-            )
-            self._add_token_edges(node, tokens, digraph, sub_digraph)
-            if node in tokens and tokens[node] != node:
-                todo_nodes.add(node)
-            elif node in todo_nodes:
-                todo_nodes.remove(node)
->>>>>>> cff51cea
+        return rx.graph_token_swapper(self.graph, mapping, trials, seed, parallel_threshold)