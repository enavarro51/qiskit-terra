--- conflicted
+++ resolved
@@ -427,7 +427,6 @@
             widest_box = WID
             for node in layer:
                 op = node.op
-<<<<<<< HEAD
                 flow_node = None
                 if self._cregbundle and node.cargs and not isinstance(op, Measure):
                     self._cregbundle = False
@@ -437,8 +436,6 @@
                         RuntimeWarning,
                         2,
                     )
-=======
->>>>>>> 4b860332
                 self._data[node] = {}
                 self._data[node]["width"] = WID
                 num_ctrl_qubits = 0 if not hasattr(op, "num_ctrl_qubits") else op.num_ctrl_qubits
