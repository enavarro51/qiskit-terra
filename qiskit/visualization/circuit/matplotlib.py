--- conflicted
+++ resolved
@@ -154,27 +154,6 @@
                         )
                     return False
 
-<<<<<<< HEAD
-=======
-        def check_clbit_in_inst(circuit, cregbundle):
-            if cregbundle is False:
-                return False
-            for inst in circuit.data:
-                if isinstance(inst.operation, ControlFlowOp):
-                    for block in inst.operation.blocks:
-                        if check_clbit_in_inst(block, cregbundle) is False:
-                            return False
-                elif inst.clbits and not isinstance(inst.operation, Measure):
-                    if cregbundle is not False:
-                        warn(
-                            "Cregbundle set to False since an instruction needs to refer"
-                            " to individual classical wire",
-                            RuntimeWarning,
-                            3,
-                        )
-                    return False
-
->>>>>>> 404df432
             return True
 
         self._cregbundle = check_clbit_in_inst(circuit, cregbundle)
@@ -570,8 +549,6 @@
                         # Depth of nested ControlFlowOp used for color of box
                         if self._flow_parent is not None:
                             node_data[node].nest_depth = node_data[self._flow_parent].nest_depth + 1
-<<<<<<< HEAD
-=======
 
                         # Build the wire_map to be used by this flow op
                         flow_wire_map = wire_map.copy()
@@ -589,16 +566,7 @@
                                 flow_wire_map.update({in_reg: wire_map[out_reg]})
                             else:
                                 flow_wire_map.update({inner: wire_map[outer]})
->>>>>>> 404df432
-
-                        # Update the wire_map with the qubits from the inner circuit
-                        flow_wire_map = wire_map.copy()
-                        flow_wire_map.update(
-                            {
-                                inner: wire_map[outer]
-                                for outer, inner in zip(node.qargs, circuit.qubits)
-                            }
-                        )
+
                         # Get the layered node lists and instantiate a new drawer class for
                         # the circuit inside the ControlFlowOp.
                         qubits, clbits, flow_nodes = _get_layered_instructions(
@@ -626,10 +594,6 @@
                         )
                         layer_widths.update(flow_widths)
 
-<<<<<<< HEAD
-                        # Gates within a SwitchCaseOp need to know which case they are in
-=======
->>>>>>> 404df432
                         for flow_layer in flow_nodes:
                             for flow_node in flow_layer:
                                 node_data[flow_node].circ_num = circ_num
@@ -647,15 +611,11 @@
                         if circ_num > 0:
                             raw_gate_width += 0.045
 
-<<<<<<< HEAD
                         # If expr_width has a value, remove the decimal portion from raw_gate_widthl
                         if not isinstance(op, ForLoopOp) and circ_num == 0:
                             node_data[node].width.append(raw_gate_width - (expr_width % 1))
                         else:
                             node_data[node].width.append(raw_gate_width)
-=======
-                        node_data[node].width.append(raw_gate_width)
->>>>>>> 404df432
 
                 # Otherwise, standard gate or multiqubit gate
                 else:
@@ -777,7 +737,6 @@
                 if flow_parent is not None:
                     node_data[node].inside_flow = True
                     node_data[node].x_index = node_data[flow_parent].x_index + curr_x_index + 1
-<<<<<<< HEAD
                     # If an else or case
                     if node_data[node].circ_num > 0:
                         for width in node_data[flow_parent].width[: node_data[node].circ_num]:
@@ -789,11 +748,6 @@
                 else:
                     node_data[node].inside_flow = False
                     x_index = curr_x_index
-=======
-                    if node_data[node].circ_num > 0:
-                        for width in node_data[flow_parent].width[: node_data[node].circ_num]:
-                            node_data[node].x_index += int(width) + 1
->>>>>>> 404df432
 
                 # get qubit indexes
                 q_indxs = []
@@ -805,18 +759,12 @@
                 c_indxs = []
                 for carg in node.cargs:
                     if carg in self._clbits:
-<<<<<<< HEAD
-                        register = get_bit_register(outer_circuit, carg)
-                        if register is not None and self._cregbundle:
-                            c_indxs.append(wire_map[register])
-=======
                         if self._cregbundle:
                             register = get_bit_register(outer_circuit, carg)
                             if register is not None:
                                 c_indxs.append(wire_map[register])
                             else:
                                 c_indxs.append(wire_map[carg])
->>>>>>> 404df432
                         else:
                             c_indxs.append(wire_map[carg])
 
@@ -1302,11 +1250,7 @@
 
         # For IfElseOp, WhileLoopOp or SwitchCaseOp, place the condition line
         # near the left edge of the box
-<<<<<<< HEAD
-        if isinstance(node.op, ControlFlowOp):
-=======
         if isinstance(node.op, (IfElseOp, WhileLoopOp, SwitchCaseOp)):
->>>>>>> 404df432
             qubit_b = (qubit_b[0], qubit_b[1] - (0.5 * HIG + 0.14))
 
         # display the label at the bottom of the lowest conditional and draw the double line
@@ -1627,12 +1571,8 @@
             elif isinstance(node.op, SwitchCaseOp):
                 flow_text = "Switch"
 
-<<<<<<< HEAD
             spacer = 0.06 if isinstance(node.op, SwitchCaseOp) else 0.08
             # Indicate type of ControlFlowOp and if expression used, print below
-=======
-            # Indicate type of ControlFlowOp
->>>>>>> 404df432
             self._ax.text(
                 xpos - x_shift - spacer,
                 ypos_max + 0.2 - y_shift,
@@ -2054,8 +1994,4 @@
         self.inside_flow = False
         self.indexset = ()  # List of indices used for ForLoopOp
         self.jump_values = []  # List of jump values used for SwitchCaseOp
-<<<<<<< HEAD
-        self.circ_num = 0  # Used for SwitchCaseOp
-=======
-        self.circ_num = 0  # Which block is it in op.blocks
->>>>>>> 404df432
+        self.circ_num = 0  # Which block is it in op.blocks