--- conflicted
+++ resolved
@@ -132,14 +132,11 @@
         self._lwidth1 = 1.0
         self._lwidth15 = 1.5
         self._lwidth2 = 2.0
-<<<<<<< HEAD
         self._lwidth3 = 3.0
         self._lwidth4 = 4.0
 
         # Class instances of MatplotlibDrawer for each flow gate - If/Else, For, While, Switch
         self._flow_drawers = {}
-=======
->>>>>>> 7390aca5
 
         # _char_list for finding text_width of names, labels, and params
         self._char_list = {
@@ -248,35 +245,16 @@
         from matplotlib import patches
         from matplotlib import pyplot as plt
 
-<<<<<<< HEAD
-        self._patches_mod = patches
-        self._plt_mod = plt
-=======
         # glob_data contains global values used throughout, "n_lines", "x_offset", "next_x_index",
         # "patches_mod", subfont_factor"
         glob_data = {}
 
         glob_data["patches_mod"] = patches
         plt_mod = plt
->>>>>>> 7390aca5
 
         self._style, def_font_ratio = load_style(self._style)
 
         # If font/subfont ratio changes from default, have to scale width calculations for
-<<<<<<< HEAD
-        # subfont. Font change is auto scaled in the self._figure.set_size_inches call in draw()
-        self._subfont_factor = self._style["sfs"] * def_font_ratio / self._style["fs"]
-
-        # if no user ax, setup default figure. Else use the user figure.
-        if self._ax is None:
-            self._user_ax = False
-            self._figure = plt.figure()
-            self._figure.patch.set_facecolor(color=self._style["bg"])
-            self._ax = self._figure.add_subplot(111)
-        else:
-            self._user_ax = True
-            self._figure = self._ax.get_figure()
-=======
         # subfont. Font change is auto scaled in the mpl_figure.set_size_inches call in draw()
         glob_data["subfont_factor"] = self._style["sfs"] * def_font_ratio / self._style["fs"]
 
@@ -289,7 +267,6 @@
         else:
             is_user_ax = True
             mpl_figure = self._ax.get_figure()
->>>>>>> 7390aca5
         self._ax.axis("off")
         self._ax.set_aspect("equal")
         self._ax.tick_params(labelbottom=False, labeltop=False, labelleft=False, labelright=False)
@@ -301,7 +278,6 @@
         # load the wire map
         wire_map = get_wire_map(self._circuit, self._qubits + self._clbits, self._cregbundle)
 
-<<<<<<< HEAD
         # node_data per node with "width", "gate_text", "raw_gate_text", "ctrl_text",
         # "param_text", "if_depth", "inside_flow", "x_index", q_xy", and "c_xy",
         # and colors "fc", "ec", "lc", "sc", "gt", and "tc"
@@ -310,33 +286,17 @@
         # glob_data contains global values used throughout, "n_lines", "x_offset", "next_x_index"
         glob_data = {}
 
-=======
-        # node_data per node with 'width', 'gate_text', 'raw_gate_text',
-        # 'ctrl_text', 'param_text', q_xy', and 'c_xy',
-        # and colors 'fc', 'ec', 'lc', 'sc', 'gt', and 'tc'
-        node_data = {}
-
->>>>>>> 7390aca5
         # dicts for the names and locations of register/bit labels
         qubits_dict = {}
         clbits_dict = {}
 
         # load the _qubit_dict and _clbit_dict with register info
         self._set_bit_reg_info(wire_map, qubits_dict, clbits_dict, glob_data)
-<<<<<<< HEAD
-
         # get layer widths
         layer_widths = self._get_layer_widths(node_data, wire_map, glob_data)
 
         # load the coordinates for each top level gate and compute number of folds.
         # coordinates for flow gates are loaded before draw_ops
-=======
-
-        # get layer widths
-        layer_widths = self._get_layer_widths(node_data, glob_data)
-
-        # load the coordinates for each gate and compute number of folds
->>>>>>> 7390aca5
         max_x_index = self._get_coords(
             node_data, wire_map, layer_widths, qubits_dict, clbits_dict, glob_data
         )
@@ -401,8 +361,7 @@
         # Once the scaling factor has been determined, the global phase, register names
         # and numbers, wires, and gates are drawn
         if self._global_phase:
-<<<<<<< HEAD
-            self._plt_mod.text(
+            plt_mod.text(
                 xl, yt, "Global Phase: %s" % pi_check(self._global_phase, output="mpl")
             )
         self._draw_regs_wires(num_folds, xmax, max_x_index, qubits_dict, clbits_dict, glob_data)
@@ -415,14 +374,7 @@
             clbits_dict,
             glob_data,
             verbose,
-=======
-            plt_mod.text(xl, yt, "Global Phase: %s" % pi_check(self._global_phase, output="mpl"))
-        self._draw_regs_wires(num_folds, xmax, max_x_index, qubits_dict, clbits_dict, glob_data)
-        self._draw_ops(
-            self._nodes, node_data, wire_map, layer_widths, clbits_dict, glob_data, verbose
->>>>>>> 7390aca5
-        )
-
+        )
         if filename:
             mpl_figure.savefig(
                 filename,
@@ -434,7 +386,6 @@
             matplotlib_close_if_inline(mpl_figure)
             return mpl_figure
 
-<<<<<<< HEAD
     def _load_flow_wire_maps(self, wire_map):
         """Load the qubits and clbits from ControlFlowOps into
         the wire_map if not already there.
@@ -452,9 +403,6 @@
                 flow_drawer[i]._load_flow_wire_maps(wire_map)
 
     def _get_layer_widths(self, node_data, wire_map, glob_data):
-=======
-    def _get_layer_widths(self, node_data, glob_data):
->>>>>>> 7390aca5
         """Compute the layer_widths for the layers"""
 
         layer_widths = {}
@@ -465,11 +413,7 @@
                 # so that layer widths are not counted more than once
                 if i != 0:
                     layer_num = -1
-<<<<<<< HEAD
                 layer_widths[node] = [1, layer_num, self._flow_parent]
-=======
-                layer_widths[node] = [1, layer_num]
->>>>>>> 7390aca5
 
                 op = node.op
                 node_data[node] = {}
@@ -504,14 +448,9 @@
 
                 # small increments at end of the 3 _get_text_width calls are for small
                 # spacing adjustments between gates
-<<<<<<< HEAD
-                ctrl_width = self._get_text_width(ctrl_text, fontsize=self._style["sfs"]) - 0.05
-=======
                 ctrl_width = (
                     self._get_text_width(ctrl_text, glob_data, fontsize=self._style["sfs"]) - 0.05
                 )
->>>>>>> 7390aca5
-
                 # get param_width, but 0 for gates with array params or circuits in params
                 if (
                     hasattr(op, "params")
@@ -524,11 +463,7 @@
                         param_text = f"$[{param_text.replace('$', '')}]$"
                     node_data[node]["param_text"] = param_text
                     raw_param_width = self._get_text_width(
-<<<<<<< HEAD
-                        param_text, fontsize=self._style["sfs"], param=True
-=======
                         param_text, glob_data, fontsize=self._style["sfs"], param=True
->>>>>>> 7390aca5
                     )
                     param_width = raw_param_width + 0.08
                 else:
@@ -539,18 +474,13 @@
                     if isinstance(base_type, PhaseGate):
                         gate_text = "P"
                     raw_gate_width = (
-<<<<<<< HEAD
-                        self._get_text_width(gate_text + " ()", fontsize=self._style["sfs"])
-=======
                         self._get_text_width(
                             gate_text + " ()", glob_data, fontsize=self._style["sfs"]
                         )
->>>>>>> 7390aca5
                         + raw_param_width
                     )
                     gate_width = (raw_gate_width + 0.08) * 1.58
 
-<<<<<<< HEAD
                 # Check if an IfElseOp - node_data load for these gates is done here
                 elif isinstance(node.op, IfElseOp):
                     self._flow_drawers[node] = []
@@ -608,14 +538,9 @@
 
                 # Otherwise, standard gate or multiqubit gate
                 else:
-                    raw_gate_width = self._get_text_width(gate_text, fontsize=self._style["fs"])
-=======
-                # Otherwise, standard gate or multiqubit gate
-                else:
                     raw_gate_width = self._get_text_width(
                         gate_text, glob_data, fontsize=self._style["fs"]
                     )
->>>>>>> 7390aca5
                     gate_width = raw_gate_width + 0.10
                     # add .21 for the qubit numbers on the left of the multibit gates
                     if len(node.qargs) - num_ctrl_qubits > 1:
@@ -624,12 +549,8 @@
                 box_width = max(gate_width, ctrl_width, param_width, WID)
                 if box_width > widest_box:
                     widest_box = box_width
-<<<<<<< HEAD
                 if not isinstance(node.op, IfElseOp):
                     node_data[node]["width"] = max(raw_gate_width, raw_param_width)
-=======
-                node_data[node]["width"] = max(raw_gate_width, raw_param_width)
->>>>>>> 7390aca5
             for node in layer:
                 layer_widths[node][0] = int(widest_box) + 1
 
@@ -678,14 +599,10 @@
             )
             reg_remove_under = 0 if reg_size < 2 else 1
             text_width = (
-<<<<<<< HEAD
-                self._get_text_width(wire_label, self._style["fs"], reg_remove_under=reg_remove_under) * 1.15
-=======
                 self._get_text_width(
                     wire_label, glob_data, self._style["fs"], reg_remove_under=reg_remove_under
                 )
                 * 1.15
->>>>>>> 7390aca5
             )
             if text_width > longest_wire_label_width:
                 longest_wire_label_width = text_width
@@ -714,7 +631,6 @@
                 }
         glob_data["x_offset"] = -1.2 + longest_wire_label_width
 
-<<<<<<< HEAD
     def _get_coords(
         self,
         node_data,
@@ -726,9 +642,6 @@
         flow_parent=None,
         is_if=None,
     ):
-=======
-    def _get_coords(self, node_data, wire_map, layer_widths, qubits_dict, clbits_dict, glob_data):
->>>>>>> 7390aca5
         """Load all the coordinate info needed to place the gates on the drawing."""
 
         prev_x_index = -1
@@ -736,7 +649,6 @@
             curr_x_index = prev_x_index + 1
             l_width = []
             for node in layer:
-<<<<<<< HEAD
                 # For gates inside if/else, set the x_index and increment by if width
                 # if it's an else
                 if flow_parent is not None:
@@ -745,8 +657,6 @@
                     )
                     if not is_if:
                         node_data[node]["x_index"] += int(node_data[flow_parent]["width"][0]) + 1
-=======
->>>>>>> 7390aca5
 
                 # get qubit indexes
                 q_indxs = []
@@ -764,7 +674,6 @@
                         else:
                             c_indxs.append(wire_map[carg])
 
-<<<<<<< HEAD
                 flow_op = isinstance(node.op, IfElseOp)
                 if flow_parent is not None:
                     node_data[node]["inside_flow"] = True
@@ -781,47 +690,26 @@
                         layer_widths[node][0],
                         glob_data,
                         flow_op,
-=======
-                # qubit coordinates
-                node_data[node]["q_xy"] = [
-                    self._plot_coord(
-                        curr_x_index,
-                        qubits_dict[ii]["y"],
-                        layer_widths[node][0],
-                        glob_data,
->>>>>>> 7390aca5
                     )
-                    for ii in q_indxs
+                   for ii in q_indxs
                 ]
                 # clbit coordinates
                 node_data[node]["c_xy"] = [
                     self._plot_coord(
-<<<<<<< HEAD
                         x_index,
                         clbits_dict[ii]["y"],
                         layer_widths[node][0],
                         glob_data,
                         flow_op,
-=======
-                        curr_x_index,
-                        clbits_dict[ii]["y"],
-                        layer_widths[node][0],
-                        glob_data,
->>>>>>> 7390aca5
                     )
                     for ii in c_indxs
                 ]
 
                 # update index based on the value from plotting
-<<<<<<< HEAD
                 if flow_parent is None:
                     curr_x_index = glob_data["next_x_index"]
                 l_width.append(layer_widths[node][0])
                 node_data[node]["x_index"] = x_index
-=======
-                curr_x_index = glob_data["next_x_index"]
-                l_width.append(layer_widths[node][0])
->>>>>>> 7390aca5
 
             # adjust the column if there have been barriers encountered, but not plotted
             barrier_offset = 0
@@ -1001,7 +889,6 @@
                     zorder=PORDER_TEXT,
                 )
 
-<<<<<<< HEAD
     def _add_nodes_and_coords(
         self, nodes, node_data, wire_map, layer_widths, qubits_dict, clbits_dict, glob_data
     ):
@@ -1044,13 +931,6 @@
         self._add_nodes_and_coords(
             nodes, node_data, wire_map, layer_widths, qubits_dict, clbits_dict, glob_data
         )
-=======
-    def _draw_ops(
-        self, nodes, node_data, wire_map, layer_widths, clbits_dict, glob_data, verbose=False
-    ):
-        """Draw the gates in the circuit"""
-
->>>>>>> 7390aca5
         prev_x_index = -1
         for layer in nodes:
             l_width = []
@@ -1069,7 +949,6 @@
                 if getattr(op, "condition", None):
                     cond_xy = [
                         self._plot_coord(
-<<<<<<< HEAD
                             node_data[node]["x_index"],
                             clbits_dict[ii]["y"],
                             layer_widths[node][0],
@@ -1078,70 +957,37 @@
                         )
                         for ii in clbits_dict
                     ]
-                    self._condition(node, node_data, wire_map, cond_xy)
-
-                # draw measure
-                if isinstance(op, Measure):
-                    self._measure(node, node_data)
-=======
-                            curr_x_index,
-                            clbits_dict[ii]["y"],
-                            layer_widths[node][0],
-                            glob_data,
-                        )
-                        for ii in clbits_dict
-                    ]
-                    if clbits_dict:
-                        curr_x_index = max(curr_x_index, glob_data["next_x_index"])
                     self._condition(node, node_data, wire_map, cond_xy, glob_data)
 
                 # draw measure
                 if isinstance(op, Measure):
                     self._measure(node, node_data, glob_data)
->>>>>>> 7390aca5
 
                 # draw barriers, snapshots, etc.
                 elif getattr(op, "_directive", False):
                     if self._plot_barriers:
-<<<<<<< HEAD
                         self._barrier(node, node_data)
 
                 # draw the box for control flow circuits
                 elif isinstance(op, IfElseOp):
                     self._flow_op_gate(node, node_data, glob_data)
+                        self._barrier(node, node_data, glob_data)
 
                 # draw single qubit gates
                 elif len(node_data[node]["q_xy"]) == 1 and not node.cargs:
-                    self._gate(node, node_data)
+                    self._gate(node, node_data, glob_data)
 
                 # draw controlled gates
                 elif isinstance(op, ControlledGate):
-                    self._control_gate(node, node_data)
+                    self._control_gate(node, node_data, glob_data)
 
                 # draw multi-qubit gate as final default
                 else:
-                    self._multiqubit_gate(node, node_data)
+                    self._multiqubit_gate(node, node_data, glob_data)
 
                 # Determine the max width of the circuit only at the top level
                 if not node_data[node]["inside_flow"]:
                     l_width.append(layer_widths[node][0])
-=======
-                        self._barrier(node, node_data, glob_data)
-
-                # draw single qubit gates
-                elif len(node_data[node]["q_xy"]) == 1 and not node.cargs:
-                    self._gate(node, node_data, glob_data)
-
-                # draw controlled gates
-                elif isinstance(op, ControlledGate):
-                    self._control_gate(node, node_data, glob_data)
-
-                # draw multi-qubit gate as final default
-                else:
-                    self._multiqubit_gate(node, node_data, glob_data)
-
-                l_width.append(layer_widths[node][0])
->>>>>>> 7390aca5
 
             # adjust the column if there have been barriers encountered, but not plotted
             barrier_offset = 0
@@ -1152,11 +998,6 @@
                 )
             prev_x_index = curr_x_index + (max(l_width) if l_width else 0) + barrier_offset - 1
 
-<<<<<<< HEAD
-=======
-            prev_x_index = curr_x_index + max(l_width) + barrier_offset - 1
-
->>>>>>> 7390aca5
     def _get_colors(self, node, node_data):
         """Get all the colors needed for drawing the circuit"""
 
@@ -1205,11 +1046,7 @@
         node_data[node]["sc"] = sc
         node_data[node]["lc"] = lc
 
-<<<<<<< HEAD
-    def _condition(self, node, node_data, wire_map, cond_xy):
-=======
     def _condition(self, node, node_data, wire_map, cond_xy, glob_data):
->>>>>>> 7390aca5
         """Add a conditional to a gate"""
 
         label, val_bits = get_condition_label_val(
@@ -1282,22 +1119,14 @@
         )
         self._line(qubit_b, clbit_b, lc=self._style["cc"], ls=self._style["cline"])
 
-<<<<<<< HEAD
-    def _measure(self, node, node_data):
-=======
     def _measure(self, node, node_data, glob_data):
->>>>>>> 7390aca5
         """Draw the measure symbol and the line to the clbit"""
         qx, qy = node_data[node]["q_xy"][0]
         cx, cy = node_data[node]["c_xy"][0]
         register, _, reg_index = get_bit_reg_index(self._circuit, node.cargs[0])
 
         # draw gate box
-<<<<<<< HEAD
-        self._gate(node, node_data)
-=======
         self._gate(node, node_data, glob_data)
->>>>>>> 7390aca5
 
         # add measure symbol
         arc = glob_data["patches_mod"].Arc(
@@ -1350,11 +1179,7 @@
                 zorder=PORDER_TEXT,
             )
 
-<<<<<<< HEAD
-    def _barrier(self, node, node_data):
-=======
     def _barrier(self, node, node_data, glob_data):
->>>>>>> 7390aca5
         """Draw a barrier"""
         for i, xy in enumerate(node_data[node]["q_xy"]):
             xpos, ypos = xy
@@ -1398,11 +1223,7 @@
                     zorder=PORDER_TEXT,
                 )
 
-<<<<<<< HEAD
-    def _gate(self, node, node_data, xy=None):
-=======
-    def _gate(self, node, node_data, glob_data, xy=None):
->>>>>>> 7390aca5
+   def _gate(self, node, node_data, glob_data, xy=None):
         """Draw a 1-qubit gate"""
         if xy is None:
             xy = node_data[node]["q_xy"][0]
@@ -1447,11 +1268,7 @@
                 zorder=PORDER_TEXT,
             )
 
-<<<<<<< HEAD
-    def _multiqubit_gate(self, node, node_data, xy=None):
-=======
     def _multiqubit_gate(self, node, node_data, glob_data, xy=None):
->>>>>>> 7390aca5
         """Draw a gate covering more than one qubit"""
         op = node.op
         if xy is None:
@@ -1464,11 +1281,7 @@
 
         # RZZ Gate
         elif isinstance(op, RZZGate):
-<<<<<<< HEAD
-            self._symmetric_gate(node, node_data, RZZGate)
-=======
             self._symmetric_gate(node, node_data, RZZGate, glob_data)
->>>>>>> 7390aca5
             return
 
         c_xy = node_data[node]["c_xy"]
@@ -1481,19 +1294,10 @@
             ypos = min(ypos, cypos)
 
         wid = max(node_data[node]["width"] + 0.21, WID)
-<<<<<<< HEAD
-
         qubit_span = abs(ypos) - abs(ypos_max)
         height = HIG + qubit_span
 
-        box = self._patches_mod.Rectangle(
-=======
-
-        qubit_span = abs(ypos) - abs(ypos_max)
-        height = HIG + qubit_span
-
         box = glob_data["patches_mod"].Rectangle(
->>>>>>> 7390aca5
             xy=(xpos - 0.5 * wid, ypos - 0.5 * HIG),
             width=wid,
             height=height,
@@ -1558,7 +1362,6 @@
                 zorder=PORDER_TEXT,
             )
 
-<<<<<<< HEAD
     def _flow_op_gate(self, node, node_data, glob_data):
         """Draw the box for a flow op circuit"""
         xy = node_data[node]["q_xy"]
@@ -1659,10 +1462,7 @@
                 self._ax.add_patch(box)
             fold_level += 1
 
-    def _control_gate(self, node, node_data):
-=======
     def _control_gate(self, node, node_data, glob_data):
->>>>>>> 7390aca5
         """Draw a controlled gate"""
         op = node.op
         xy = node_data[node]["q_xy"]
@@ -1675,10 +1475,7 @@
             op.ctrl_state,
             num_ctrl_qubits,
             xy,
-<<<<<<< HEAD
-=======
             glob_data,
->>>>>>> 7390aca5
             ec=node_data[node]["ec"],
             tc=node_data[node]["tc"],
             text=node_data[node]["ctrl_text"],
@@ -1687,36 +1484,21 @@
         self._line(qubit_b, qubit_t, lc=node_data[node]["lc"])
 
         if isinstance(op, RZZGate) or isinstance(base_type, (U1Gate, PhaseGate, ZGate, RZZGate)):
-<<<<<<< HEAD
-            self._symmetric_gate(node, node_data, base_type)
-=======
             self._symmetric_gate(node, node_data, base_type, glob_data)
->>>>>>> 7390aca5
 
         elif num_qargs == 1 and isinstance(base_type, XGate):
             tgt_color = self._style["dispcol"]["target"]
             tgt = tgt_color if isinstance(tgt_color, str) else tgt_color[0]
-<<<<<<< HEAD
-            self._x_tgt_qubit(xy[num_ctrl_qubits], ec=node_data[node]["ec"], ac=tgt)
-
-        elif num_qargs == 1:
-            self._gate(node, node_data, xy[num_ctrl_qubits:][0])
-=======
             self._x_tgt_qubit(xy[num_ctrl_qubits], glob_data, ec=node_data[node]["ec"], ac=tgt)
 
         elif num_qargs == 1:
             self._gate(node, node_data, glob_data, xy[num_ctrl_qubits:][0])
->>>>>>> 7390aca5
 
         elif isinstance(base_type, SwapGate):
             self._swap(xy[num_ctrl_qubits:], node, node_data, node_data[node]["lc"])
 
         else:
-<<<<<<< HEAD
-            self._multiqubit_gate(node, node_data, xy[num_ctrl_qubits:])
-=======
             self._multiqubit_gate(node, node_data, glob_data, xy[num_ctrl_qubits:])
->>>>>>> 7390aca5
 
     def _set_ctrl_bits(
         self, ctrl_state, num_ctrl_qubits, qbit, glob_data, ec=None, tc=None, text="", qargs=None
@@ -1813,11 +1595,7 @@
             zorder=PORDER_GATE + 1,
         )
 
-<<<<<<< HEAD
-    def _symmetric_gate(self, node, node_data, base_type):
-=======
     def _symmetric_gate(self, node, node_data, base_type, glob_data):
->>>>>>> 7390aca5
         """Draw symmetric gates for cz, cu1, cp, and rzz"""
         op = node.op
         xy = node_data[node]["q_xy"]
@@ -1841,11 +1619,7 @@
 
             self._ctrl_qubit(xy[num_ctrl_qubits], glob_data, fc=ec, ec=ec, tc=tc)
             if not isinstance(base_type, (U1Gate, PhaseGate)):
-<<<<<<< HEAD
-                self._ctrl_qubit(xy[num_ctrl_qubits + 1], fc=ec, ec=ec, tc=tc)
-=======
                 self._ctrl_qubit(xy[num_ctrl_qubits + 1], glob_data, fc=ec, ec=ec, tc=tc)
->>>>>>> 7390aca5
 
             self._sidetext(
                 node,
@@ -1952,7 +1726,6 @@
                 zorder=zorder,
             )
 
-<<<<<<< HEAD
     def _plot_coord(self, x_index, y_index, gate_width, glob_data, flow_op=False):
         """Get the coord positions for an index"""
 
@@ -1971,20 +1744,5 @@
         y_pos = y_index - (x_index // fold) * (glob_data["n_lines"] + 1)
 
         # x_index could have been updated, so need to store
-=======
-    def _plot_coord(self, x_index, y_index, gate_width, glob_data):
-        """Get the coord positions for an index"""
-        # check folding
-        fold = self._fold if self._fold > 0 else INFINITE_FOLD
-        h_pos = x_index % fold + 1
-
-        if h_pos + (gate_width - 1) > fold:
-            x_index += fold - (h_pos - 1)
-        x_pos = x_index % fold + glob_data["x_offset"] + 0.04
-        x_pos += 0.5 * gate_width
-        y_pos = y_index - (x_index // fold) * (glob_data["n_lines"] + 1)
-
-        # could have been updated, so need to store
->>>>>>> 7390aca5
         glob_data["next_x_index"] = x_index
         return x_pos, y_pos