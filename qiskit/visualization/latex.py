# This code is part of Qiskit.
#
# (C) Copyright IBM 2017, 2021.
#
# This code is licensed under the Apache License, Version 2.0. You may
# obtain a copy of this license in the LICENSE.txt file in the root directory
# of this source tree or at http://www.apache.org/licenses/LICENSE-2.0.
#
# Any modifications or derivative works of this code must retain this
# copyright notice, and modified files need to carry a notice indicating
# that they have been altered from the originals.

"""latex visualization backends."""

import io
import math
import re

import numpy as np
from qiskit.circuit import Clbit
from qiskit.circuit.controlledgate import ControlledGate
from qiskit.circuit.library.standard_gates import SwapGate, XGate, ZGate, RZZGate, U1Gate, PhaseGate
from qiskit.circuit.measure import Measure
from qiskit.visualization.qcstyle import load_style
from qiskit.visualization import exceptions
from qiskit.circuit.tools.pi_check import pi_check
from .utils import get_gate_ctrl_text, get_param_str, generate_latex_label


class QCircuitImage:
    """This class contains methods to create \\LaTeX circuit images.

    The class targets the \\LaTeX package Q-circuit
    (https://arxiv.org/pdf/quant-ph/0406003).

    Thanks to Eric Sabo for the initial implementation for Qiskit.
    """

    def __init__(
        self,
        qubits,
        clbits,
        nodes,
        scale,
        style=None,
        reverse_bits=False,
        plot_barriers=True,
        layout=None,
        initial_state=False,
        cregbundle=False,
        global_phase=None,
        qregs=None,
        cregs=None,
    ):
        """QCircuitImage initializer.

        Args:
            qubits (list[Qubit]): list of qubits
            clbits (list[Clbit]): list of clbits
            nodes (list[list[DAGNode]]): list of circuit instructions, grouped by layer
            scale (float): image scaling
            style (dict or str): dictionary of style or file name of style file
            reverse_bits (bool): when True, reverse the bit ordering of the registers
            plot_barriers (bool): Enable/disable drawing barriers in the output
               circuit. Defaults to True.
            layout (Layout or None): If present, the layout information will be
               included.
            initial_state (bool): Optional. Adds |0> in the beginning of the line. Default: `False`.
            cregbundle (bool): Optional. If set True bundle classical registers. Default: `False`.
            global_phase (float): Optional, the global phase for the circuit.
            qregs (list): List qregs present in the circuit.
            cregs (list): List of cregs present in the circuit.
        Raises:
            ImportError: If pylatexenc is not installed
        """
        # list of lists corresponding to layers of the circuit
        self.nodes = nodes

        # image scaling
        self.scale = 1.0 if scale is None else scale

        # Map of qregs to sizes
        self.qregs = {}

        # Map of cregs to sizes
        self.cregs = {}

        # List of qubits and cbits in order of appearance in code and image
        # May also include ClassicalRegisters if cregbundle=True
        self.ordered_bits = []

        # Map from registers to the list they appear in the image
        self.img_regs = {}

        # Array to hold the \\LaTeX commands to generate a circuit image.
        self._latex = []

        # Variable to hold image depth (width)
        self.img_depth = 0

        # Variable to hold image width (height)
        self.img_width = 0

        # Variable to hold total circuit depth
        self.sum_column_widths = 0

        # Variable to hold total circuit width
        self.sum_wire_heights = 0

        # em points of separation between circuit columns
        self.column_separation = 1

        # em points of separation between circuit wire
        self.wire_separation = 0

        # presence of "box" or "target" determines wire spacing
        self.has_box = False
        self.has_target = False
        self.layout = layout
        self.initial_state = initial_state
        self.reverse_bits = reverse_bits
        self.plot_barriers = plot_barriers

        #################################
        self.qubit_list = qubits
        self.ordered_bits = qubits + clbits
        self.cregs = {reg: reg.size for reg in cregs}

        self.bit_locations = {
            bit: {"register": register, "index": index}
            for register in cregs + qregs
            for index, bit in enumerate(register)
        }
        for index, bit in list(enumerate(qubits)) + list(enumerate(clbits)):
            if bit not in self.bit_locations:
                self.bit_locations[bit] = {"register": None, "index": index}

        self.cregbundle = cregbundle
        # If there is any custom instruction that uses clasiscal bits
        # then cregbundle is forced to be False.
        for layer in self.nodes:
            for node in layer:
                if node.op.name not in {"measure"} and node.cargs:
                    self.cregbundle = False

        self.cregs_bits = [self.bit_locations[bit]["register"] for bit in clbits]
        self.img_regs = {bit: ind for ind, bit in enumerate(self.ordered_bits)}

        if self.cregbundle:
            self.img_width = len(qubits) + len(self.cregs)
        else:
            self.img_width = len(self.img_regs)
        self.global_phase = global_phase

        self._style, _ = load_style(style)

    def latex(self):
        """Return LaTeX string representation of circuit."""

        self._initialize_latex_array()
        self._build_latex_array()
        header_1 = r"""\documentclass[border=2px]{standalone}
        """

        header_2 = r"""
\usepackage[braket, qm]{qcircuit}
\usepackage{graphicx}

\begin{document} 
"""
        header_scale = "\\scalebox{{{}}}".format(self.scale) + "{"

        qcircuit_line = r"""
\Qcircuit @C=%.1fem @R=%.1fem @!R { \\
"""
        output = io.StringIO()
        output.write(header_1)
        output.write(header_2)
        output.write(header_scale)
        if self.global_phase:
            output.write(
                r"""{$\mathrm{%s} \mathrm{%s}$}"""
                % ("global\\,phase:\\,", pi_check(self.global_phase, output="latex"))
            )
        output.write(qcircuit_line % (self.column_separation, self.wire_separation))
        for i in range(self.img_width):
            output.write("\t \t")
            for j in range(self.img_depth + 1):
                output.write(self._latex[i][j])
                if j != self.img_depth:
                    output.write(" & ")
                else:
                    output.write(r"\\ " + "\n")
        output.write(r"\\ " + "}}\n")
        output.write("\\end{document}")
        contents = output.getvalue()
        output.close()
        return contents

    def _initialize_latex_array(self):
        """Initialize qubit and clbit labels and set wire separation"""
        self.img_depth, self.sum_column_widths = self._get_image_depth()
        self.sum_wire_heights = self.img_width
        # choose the most compact wire spacing, while not squashing them
        if self.has_box:
            self.wire_separation = 0.2
        elif self.has_target:
            self.wire_separation = 0.8
        else:
            self.wire_separation = 1.0
        self._latex = [
            [
                "\\cw" if isinstance(self.ordered_bits[j], Clbit) else "\\qw"
                for _ in range(self.img_depth + 1)
            ]
            for j in range(self.img_width)
        ]
        self._latex.append([" "] * (self.img_depth + 1))
        if self.cregbundle:
            offset = 0

        # calculate the number of Clbits and Qubits
        clbits_len = 0
        qubits_len = 0
        for k in self.ordered_bits:
            if isinstance(k, Clbit):
                clbits_len += 1
            else:
                qubits_len += 1

        for i in range(self.img_width):
            if isinstance(self.ordered_bits[i], Clbit):
                if self.cregbundle:
                    reg = self.bit_locations[self.ordered_bits[i + offset]]["register"]
                    label = reg.name + ":"
                    clbitsize = self.cregs[reg]
                    self._latex[i][1] = "\\lstick{/_{_{" + str(clbitsize) + "}}} \\cw"
                    offset += clbitsize - 1
                else:
<<<<<<< HEAD
                    # Check the size of the classical register
                    if clbits_len > 1:
                        self._latex[i][0] = (
                            "\\lstick{"
                            + self.bit_locations[self.ordered_bits[i]]["register"].name
                            + "_{"
                            + str(self.bit_locations[self.ordered_bits[i]]["index"])
                            + "}:"
                        )
                    else:
                        self._latex[i][0] = (
                            "\\lstick{" + self.bit_locations[self.ordered_bits[i]]["register"].name
                        )
=======
                    label = self.bit_locations[self.ordered_bits[i]]["register"].name + "_{"
                    label += str(self.bit_locations[self.ordered_bits[i]]["index"]) + "}:"
>>>>>>> 15edb0bc
                if self.initial_state:
                    label += "0"
                label += "}"
                self._latex[i][0] = "\\nghost{" + label + " & " + "\\lstick{" + label
            else:
                if self.layout is None:
<<<<<<< HEAD
                    # check the size of quantum register
                    if qubits_len > 1:
                        label = "\\lstick{{ {{{}}}_{{{}}} : ".format(
                            self.bit_locations[self.ordered_bits[i]]["register"].name,
                            self.bit_locations[self.ordered_bits[i]]["index"],
                        )
                    else:
                        label = "\\lstick{{ {{{}}} : ".format(
                            self.bit_locations[self.ordered_bits[i]]["register"].name
                        )
=======
                    label = " {{{}}}_{{{}}} : ".format(
                        self.bit_locations[self.ordered_bits[i]]["register"].name,
                        self.bit_locations[self.ordered_bits[i]]["index"],
                    )
>>>>>>> 15edb0bc
                else:
                    bit_location = self.bit_locations[self.ordered_bits[i]]
                    if bit_location and self.layout[bit_location["index"]]:
                        virt_bit = self.layout[bit_location["index"]]
                        try:
                            virt_reg = next(
                                reg for reg in self.layout.get_registers() if virt_bit in reg
                            )
                            label = " {{{}}}_{{{}}}\\mapsto{{{}}} : ".format(
                                virt_reg.name, virt_reg[:].index(virt_bit), bit_location["index"]
                            )
                        except StopIteration:
                            label = "  {{{}}} : ".format(bit_location["index"])
                    else:
                        label = " {{{}}} : ".format(bit_location["index"])
                if self.initial_state:
                    label += "\\ket{{0}}"
                label += " }"
                self._latex[i][0] = "\\nghost{" + label + " & " + "\\lstick{" + label

    def _get_image_depth(self):
        """Get depth information for the circuit."""

        # wires in the beginning and end
        columns = 2
        if self.cregbundle and (
            self.nodes
            and self.nodes[0]
            and (self.nodes[0][0].op.name == "measure" or self.nodes[0][0].op.condition)
        ):
            columns += 1

        # Determine wire spacing before image depth
        max_column_widths = []
        for layer in self.nodes:
            column_width = 1
            current_max = 0
            for node in layer:
                op = node.op
                # useful information for determining wire spacing
                boxed_gates = [
                    "u1",
                    "u2",
                    "u3",
                    "u",
                    "p",
                    "x",
                    "y",
                    "z",
                    "h",
                    "s",
                    "sdg",
                    "t",
                    "tdg",
                    "sx",
                    "sxdg",
                    "rx",
                    "ry",
                    "rz",
                    "ch",
                    "cy",
                    "crz",
                    "cu2",
                    "cu3",
                    "cu",
                    "id",
                ]
                target_gates = ["cx", "ccx", "cu1", "cp", "rzz"]
                if op.name in boxed_gates:
                    self.has_box = True
                elif op.name in target_gates:
                    self.has_target = True
                elif isinstance(op, ControlledGate):
                    self.has_box = True

                arg_str_len = 0
                # the wide gates
                for arg in op.params:
                    if not any(isinstance(param, np.ndarray) for param in op.params):
                        arg_str = re.sub(r"[-+]?\d*\.\d{2,}|\d{2,}", self._truncate_float, str(arg))
                        arg_str_len += len(arg_str)

                # the width of the column is the max of all the gates in the column
                current_max = max(arg_str_len, current_max)

                # all gates take up 1 column except from those with side labels (ie cu1, cp, rzz)
                # which take 4 columns
                base_type = None if not hasattr(op, "base_gate") else op.base_gate
                if isinstance(op, RZZGate) or isinstance(base_type, (U1Gate, PhaseGate, RZZGate)):
                    column_width = 4
            max_column_widths.append(current_max)
            columns += column_width

        # every 3 characters is roughly one extra 'unit' of width in the cell
        # the gate name is 1 extra 'unit'
        # the qubit/cbit labels plus initial states is 2 more
        # the wires poking out at the ends is 2 more
        sum_column_widths = sum(1 + v / 3 for v in max_column_widths)

        max_reg_name = 3
        for reg in self.ordered_bits:
            max_reg_name = max(max_reg_name, len(self.bit_locations[reg]["register"].name))
        sum_column_widths += 5 + max_reg_name / 3

        # could be a fraction so ceil
        return columns, math.ceil(sum_column_widths)

    def _get_beamer_page(self):
        """Get height, width & scale attributes for the beamer page."""

        # PIL python package limits image size to around a quarter gigabyte
        # this means the beamer image should be limited to < 50000
        # if you want to avoid a "warning" too, set it to < 25000
        pil_limit = 40000

        # the beamer latex template limits each dimension to < 19 feet
        # (i.e. 575cm)
        beamer_limit = 550

        # columns are roughly twice as big as wires
        aspect_ratio = self.sum_wire_heights / self.sum_column_widths

        # choose a page margin so circuit is not cropped
        margin_factor = 1.5
        height = min(self.sum_wire_heights * margin_factor, beamer_limit)
        width = min(self.sum_column_widths * margin_factor, beamer_limit)

        # if too large, make it fit
        if height * width > pil_limit:
            height = min(np.sqrt(pil_limit * aspect_ratio), beamer_limit)
            width = min(np.sqrt(pil_limit / aspect_ratio), beamer_limit)

        # if too small, give it a minimum size
        height = max(height, 10)
        width = max(width, 10)

        return (height, width, self.scale)

    def _build_latex_array(self):
        """Returns an array of strings containing \\LaTeX for this circuit."""

        column = 1
        # Leave a column to display number of classical registers if needed
        if self.cregbundle and (
            self.nodes
            and self.nodes[0]
            and (self.nodes[0][0].op.name == "measure" or self.nodes[0][0].op.condition)
        ):
            column += 1

        for layer in self.nodes:
            num_cols_layer = 1

            for node in layer:
                op = node.op
                num_cols_op = 1
                if isinstance(op, Measure):
                    self._build_measure(node, column)

                elif op._directive:  # barrier, snapshot, etc.
                    self._build_barrier(node, column)

                else:
                    gate_text, _, _ = get_gate_ctrl_text(op, "latex", style=self._style)
                    gate_text += get_param_str(op, "latex", ndigits=4)
                    gate_text = generate_latex_label(gate_text)
                    wire_list = [self.img_regs[qarg] for qarg in node.qargs]
                    if node.cargs:
                        cwire_list = [self.img_regs[carg] for carg in node.cargs]
                    else:
                        cwire_list = []

                    if op.condition:
                        self._add_condition(op, wire_list, column)

                    if len(wire_list) == 1 and not node.cargs:
                        self._latex[wire_list[0]][column] = "\\gate{%s}" % gate_text

                    elif isinstance(op, ControlledGate):
                        num_cols_op = self._build_ctrl_gate(op, gate_text, wire_list, column)
                    else:
                        num_cols_op = self._build_multi_gate(
                            op, gate_text, wire_list, cwire_list, column
                        )

                num_cols_layer = max(num_cols_layer, num_cols_op)

            column += num_cols_layer

    def _build_multi_gate(self, op, gate_text, wire_list, cwire_list, col):
        """Add a multiple wire gate to the _latex list"""
        cwire_start = len(self.qubit_list)
        num_cols_op = 1
        if isinstance(op, (SwapGate, RZZGate)):
            num_cols_op = self._build_symmetric_gate(op, gate_text, wire_list, col)
        else:
            wire_min = min(wire_list)
            wire_max = max(wire_list)
            if cwire_list and not self.cregbundle:
                wire_max = max(cwire_list)
            wire_ind = wire_list.index(wire_min)
            self._latex[wire_min][col] = (
                "\\multigate{%s}{%s}_" % (wire_max - wire_min, gate_text)
                + "<" * (len(str(wire_ind)) + 2)
                + "{%s}" % wire_ind
            )
            for wire in range(wire_min + 1, wire_max + 1):
                if wire < cwire_start:
                    ghost_box = "\\ghost{%s}" % gate_text
                    if wire in wire_list:
                        wire_ind = wire_list.index(wire)
                else:
                    ghost_box = "\\cghost{%s}" % gate_text
                    if wire in cwire_list:
                        wire_ind = cwire_list.index(wire)
                if wire in wire_list + cwire_list:
                    self._latex[wire][col] = (
                        ghost_box + "_" + "<" * (len(str(wire_ind)) + 2) + "{%s}" % wire_ind
                    )
                else:
                    self._latex[wire][col] = ghost_box
        return num_cols_op

    def _build_ctrl_gate(self, op, gate_text, wire_list, col):
        """Add a gate with multiple controls to the _latex list"""
        num_cols_op = 1
        num_ctrl_qubits = op.num_ctrl_qubits
        wireqargs = wire_list[num_ctrl_qubits:]
        ctrlqargs = wire_list[:num_ctrl_qubits]
        wire_min = min(wireqargs)
        wire_max = max(wireqargs)
        ctrl_state = f"{op.ctrl_state:b}".rjust(num_ctrl_qubits, "0")[::-1]

        # First do single qubit target gates
        if len(wireqargs) == 1:
            self._add_controls(wire_list, ctrlqargs, ctrl_state, col)

            # Check for cx, cz, cu1 and cp first, then do standard gate
            if isinstance(op.base_gate, XGate):
                self._latex[wireqargs[0]][col] = "\\targ"
            elif isinstance(op.base_gate, ZGate):
                self._latex[wireqargs[0]][col] = "\\control\\qw"
            elif isinstance(op.base_gate, (U1Gate, PhaseGate)):
                num_cols_op = self._build_symmetric_gate(op, gate_text, wire_list, col)
            else:
                self._latex[wireqargs[0]][col] = "\\gate{%s}" % gate_text
        else:
            # Treat special cases of swap and rzz gates
            if isinstance(op.base_gate, (SwapGate, RZZGate)):
                self._add_controls(wire_list, ctrlqargs, ctrl_state, col)
                num_cols_op = self._build_symmetric_gate(op, gate_text, wire_list, col)
            else:
                # If any controls appear in the span of the multiqubit
                # gate just treat the whole thing as a big gate
                for ctrl in ctrlqargs:
                    if ctrl in range(wire_min, wire_max):
                        wireqargs = wire_list
                        break
                else:
                    self._add_controls(wire_list, ctrlqargs, ctrl_state, col)

                self._build_multi_gate(op, gate_text, wireqargs, [], col)
        return num_cols_op

    def _build_symmetric_gate(self, op, gate_text, wire_list, col):
        """Add symmetric gates for cu1, cp, swap, and rzz"""
        wire_max = max(wire_list)
        # The last and next to last in the wire list are the gate wires without added controls
        wire_next_last = wire_list[-2]
        wire_last = wire_list[-1]
        base_op = None if not hasattr(op, "base_gate") else op.base_gate

        if isinstance(op, SwapGate) or (base_op and isinstance(base_op, SwapGate)):
            self._latex[wire_next_last][col] = "\\qswap"
            self._latex[wire_last][col] = "\\qswap \\qwx[" + str(wire_next_last - wire_last) + "]"
            return 1  # num_cols

        if isinstance(op, RZZGate) or (base_op and isinstance(base_op, RZZGate)):
            ctrl_bit = "1"
        else:
            ctrl_bit = f"{op.ctrl_state:b}".rjust(1, "0")[::-1]

        control = "\\ctrlo" if ctrl_bit == "0" else "\\ctrl"
        self._latex[wire_next_last][col] = f"{control}" + (
            "{" + str(wire_last - wire_next_last) + "}"
        )
        self._latex[wire_last][col] = "\\control \\qw"
        # Put side text to the right between bottom wire in wire_list and the one above it
        self._latex[wire_max - 1][col + 1] = "\\dstick{\\hspace{2.0em}%s} \\qw" % gate_text
        return 4  # num_cols for side text gates

    def _build_measure(self, node, col):
        """Build a meter and the lines to the creg"""
        if node.op.condition:
            raise exceptions.VisualizationError("If controlled measures currently not supported.")

        wire1 = self.img_regs[node.qargs[0]]
        if self.cregbundle:
            wire2 = len(self.qubit_list)
            cregindex = self.img_regs[node.cargs[0]] - wire2
            for creg_size in self.cregs.values():
                if cregindex >= creg_size:
                    cregindex -= creg_size
                    wire2 += 1
                else:
                    break
        else:
            wire2 = self.img_regs[node.cargs[0]]

        self._latex[wire1][col] = "\\meter"
        if self.cregbundle:
            self._latex[wire2][col] = "\\dstick{_{_{%s}}} \\cw \\cwx[-%s]" % (
                str(cregindex),
                str(wire2 - wire1),
            )
        else:
            self._latex[wire2][col] = "\\control \\cw \\cwx[-" + str(wire2 - wire1) + "]"

    def _build_barrier(self, node, col):
        """Build a partial or full barrier if plot_barriers set"""
        if self.plot_barriers:
            indexes = [self.img_regs[qarg] for qarg in node.qargs]
            indexes.sort()
            first = last = indexes[0]
            for index in indexes[1:]:
                if index - 1 == last:
                    last = index
                else:
                    pos = self.img_regs[self.qubit_list[first]]
                    self._latex[pos][col - 1] += " \\barrier[0em]{" + str(last - first) + "}"
                    self._latex[pos][col] = "\\qw"
                    first = last = index
            pos = self.img_regs[self.qubit_list[first]]
            self._latex[pos][col - 1] += " \\barrier[0em]{" + str(last - first) + "}"
            self._latex[pos][col] = "\\qw"

    def _add_controls(self, wire_list, ctrlqargs, ctrl_state, col):
        """Add one or more controls to a gate"""
        for index, ctrl_item in enumerate(zip(ctrlqargs, ctrl_state)):
            pos = ctrl_item[0]
            nxt = wire_list[index]
            if wire_list[index] > wire_list[-1]:
                nxt -= 1
                while nxt not in wire_list:
                    nxt -= 1
            else:
                nxt += 1
                while nxt not in wire_list:
                    nxt += 1

            # ctrl_item[1] is ctrl_state for this bit
            control = "\\ctrlo" if ctrl_item[1] == "0" else "\\ctrl"
            self._latex[pos][col] = f"{control}" + "{" + str(nxt - wire_list[index]) + "}"

    def _add_condition(self, op, wire_list, col):
        """Add a condition to the _latex list"""
        # if_value - a bit string for the condition
        # cwire - the wire number for the first wire for the condition register
        #         or if cregbundle, wire number of the condition register itself
        # gap - the number of wires from cwire to the bottom gate qubit

        creg_size = self.cregs[op.condition[0]]
        if_value = format(op.condition[1], "b").zfill(creg_size)
        if not self.reverse_bits:
            if_value = if_value[::-1]

        cwire = len(self.qubit_list)
        iter_cregs = iter(list(self.cregs)) if self.cregbundle else iter(self.cregs_bits)
        for creg in iter_cregs:
            if creg == op.condition[0]:
                break
            cwire += 1

        gap = cwire - max(wire_list)
        if self.cregbundle:
            # Print the condition value at the bottom
            self._latex[cwire][col] = "\\dstick{_{_{=%s}}} \\cw \\cwx[-%s]" % (
                str(op.condition[1]),
                str(gap),
            )
        else:
            # Add the open and closed buttons to indicate the condition value
            for i in range(creg_size):
                control = "\\control" if if_value[i] == "1" else "\\controlo"
                self._latex[cwire + i][col] = f"{control} \\cw \\cwx[-" + str(gap) + "]"
                gap = 1

    def _truncate_float(self, matchobj, ndigits=4):
        """Truncate long floats."""
        if matchobj.group(0):
            return f"%.{ndigits}g" % float(matchobj.group(0))
        return ""<|MERGE_RESOLUTION|>--- conflicted
+++ resolved
@@ -237,31 +237,17 @@
                     self._latex[i][1] = "\\lstick{/_{_{" + str(clbitsize) + "}}} \\cw"
                     offset += clbitsize - 1
                 else:
-<<<<<<< HEAD
-                    # Check the size of the classical register
                     if clbits_len > 1:
-                        self._latex[i][0] = (
-                            "\\lstick{"
-                            + self.bit_locations[self.ordered_bits[i]]["register"].name
-                            + "_{"
-                            + str(self.bit_locations[self.ordered_bits[i]]["index"])
-                            + "}:"
-                        )
+                        label = self.bit_locations[self.ordered_bits[i]]["register"].name + "_{"
+                        label += str(self.bit_locations[self.ordered_bits[i]]["index"]) + "}:"
                     else:
-                        self._latex[i][0] = (
-                            "\\lstick{" + self.bit_locations[self.ordered_bits[i]]["register"].name
-                        )
-=======
-                    label = self.bit_locations[self.ordered_bits[i]]["register"].name + "_{"
-                    label += str(self.bit_locations[self.ordered_bits[i]]["index"]) + "}:"
->>>>>>> 15edb0bc
+                        label = self.bit_locations[self.ordered_bits[i]]["register"].name
                 if self.initial_state:
                     label += "0"
                 label += "}"
                 self._latex[i][0] = "\\nghost{" + label + " & " + "\\lstick{" + label
             else:
                 if self.layout is None:
-<<<<<<< HEAD
                     # check the size of quantum register
                     if qubits_len > 1:
                         label = "\\lstick{{ {{{}}}_{{{}}} : ".format(
@@ -272,12 +258,6 @@
                         label = "\\lstick{{ {{{}}} : ".format(
                             self.bit_locations[self.ordered_bits[i]]["register"].name
                         )
-=======
-                    label = " {{{}}}_{{{}}} : ".format(
-                        self.bit_locations[self.ordered_bits[i]]["register"].name,
-                        self.bit_locations[self.ordered_bits[i]]["index"],
-                    )
->>>>>>> 15edb0bc
                 else:
                     bit_location = self.bit_locations[self.ordered_bits[i]]
                     if bit_location and self.layout[bit_location["index"]]:
