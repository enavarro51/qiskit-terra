# This code is part of Qiskit.
#
# (C) Copyright IBM 2017, 2021.
#
# This code is licensed under the Apache License, Version 2.0. You may
# obtain a copy of this license in the LICENSE.txt file in the root directory
# of this source tree or at http://www.apache.org/licenses/LICENSE-2.0.
#
# Any modifications or derivative works of this code must retain this
# copyright notice, and modified files need to carry a notice indicating
# that they have been altered from the originals.

"""latex visualization backends."""

import io
import math
import re

import numpy as np
from qiskit.circuit import Clbit, Qubit, ClassicalRegister
from qiskit.circuit.controlledgate import ControlledGate
from qiskit.circuit.library.standard_gates import SwapGate, XGate, ZGate, RZZGate, U1Gate, PhaseGate
from qiskit.circuit.measure import Measure
from qiskit.visualization.qcstyle import load_style
from qiskit.circuit.tools.pi_check import pi_check
from .utils import (
    get_gate_ctrl_text,
    get_param_str,
    get_bits_regs_map,
<<<<<<< HEAD
=======
    get_bit_register,
>>>>>>> 068802e6
    get_bit_reg_index,
    get_bit_label,
    generate_latex_label,
    get_condition_label_val,
)


class QCircuitImage:
    """This class contains methods to create \\LaTeX circuit images.

    The class targets the \\LaTeX package Q-circuit
    (https://arxiv.org/pdf/quant-ph/0406003).

    Thanks to Eric Sabo for the initial implementation for Qiskit.
    """

    def __init__(
        self,
        circuit,
        qubits,
        clbits,
        nodes,
        scale,
        style=None,
        plot_barriers=True,
        layout=None,
        initial_state=False,
        cregbundle=False,
<<<<<<< HEAD
=======
        global_phase=None,
        circuit=None,
>>>>>>> 068802e6
    ):
        """QCircuitImage initializer.

        Args:
            circuit (QuantumCircuit): the circuit that's being displayed
            qubits (list(Qubit)): the qubits in the circuit used for the drawing
            clbits (list(Clbit)): the clbits in the circuit used for the drawing
            nodes (list[list[DAGNode]]): list of circuit instructions, grouped by layer
            scale (float): image scaling
            style (dict or str): dictionary of style or file name of style file
            plot_barriers (bool): Enable/disable drawing barriers in the output
               circuit. Defaults to True.
            layout (Layout or None): If present, the layout information will be
               included.
            initial_state (bool): Optional. Adds |0> in the beginning of the line. Default: `False`.
            cregbundle (bool): Optional. If set True bundle classical registers. Default: `False`.
<<<<<<< HEAD
        Raises:
            ImportError: If pylatexenc is not installed
        """
        self._circuit = circuit
=======
            global_phase (float): Optional, the global phase for the circuit.
            circuit (QuantumCircuit): the circuit that's being displayed
        Raises:
            ImportError: If pylatexenc is not installed
        """
>>>>>>> 068802e6
        self._qubits = qubits
        self._clbits = clbits
        self._nodes = nodes
        self._scale = 1.0 if scale is None else scale
<<<<<<< HEAD
=======
        self._reverse_bits = reverse_bits
>>>>>>> 068802e6
        self._plot_barriers = plot_barriers
        self._layout = layout
        self._initial_state = initial_state
        self._cregbundle = cregbundle
<<<<<<< HEAD
        self._global_phase = circuit.global_phase if hasattr(circuit, "global_phase") else None
=======
        self._global_phase = global_phase
        self._circuit = circuit
>>>>>>> 068802e6

        self._img_depth = 0
        self._img_width = 0
        self._sum_column_widths = 0
        self._sum_wire_heights = 0
        self._column_separation = 1
        self._wire_separation = 0

        self._has_box = False
        self._has_target = False

        self._latex = []

        # If there is any custom instruction that uses classical bits
        # then cregbundle is forced to be False.
        for layer in self._nodes:
            for node in layer:
                if node.op.name not in {"measure"} and node.cargs:
                    self._cregbundle = False

<<<<<<< HEAD
        self._bits_regs_map = get_bits_regs_map(
            circuit, self._qubits + self._clbits, self._cregbundle
        )
=======
        self._bits_regs_map = get_bits_regs_map(circuit, qubits + clbits, self._cregbundle)
>>>>>>> 068802e6
        self._img_width = len(self._bits_regs_map)

        self._style, _ = load_style(style)

    def latex(self):
        """Return LaTeX string representation of circuit."""

        self._initialize_latex_array()
        self._build_latex_array()
        header_1 = r"\documentclass[border=2px]{standalone}" + "\n"

        header_2 = r"""
\usepackage[braket, qm]{qcircuit}
\usepackage{graphicx}

\begin{document}
"""
        header_scale = f"\\scalebox{{{self._scale}}}" + "{"

        qcircuit_line = r"""
\Qcircuit @C=%.1fem @R=%.1fem @!R { \\
"""
        output = io.StringIO()
        output.write(header_1)
        output.write(header_2)
        output.write(header_scale)
        if self._global_phase:
            output.write(
                r"""{$\mathrm{%s} \mathrm{%s}$}"""
                % ("global\\,phase:\\,", pi_check(self._global_phase, output="latex"))
            )
        output.write(qcircuit_line % (self._column_separation, self._wire_separation))
        for i in range(self._img_width):
            output.write("\t \t")
            for j in range(self._img_depth + 1):
                output.write(self._latex[i][j])
                if j != self._img_depth:
                    output.write(" & ")
                else:
                    output.write(r"\\" + "\n")
        output.write(r"\\ " + "}}\n")
        output.write("\\end{document}")
        contents = output.getvalue()
        output.close()
        return contents

    def _initialize_latex_array(self):
        """Initialize qubit and clbit labels and set wire separation"""
        self._img_depth, self._sum_column_widths = self._get_image_depth()
        self._sum_wire_heights = self._img_width
        # choose the most compact wire spacing, while not squashing them
        if self._has_box:
            self._wire_separation = 0.2
        elif self._has_target:
            self._wire_separation = 0.8
        else:
            self._wire_separation = 1.0
        self._latex = [
            ["\\qw" if isinstance(bit, Qubit) else "\\cw" for _ in range(self._img_depth + 1)]
            for bit in self._bits_regs_map
        ]
        self._latex.append([" "] * (self._img_depth + 1))

        # display the bit/register labels
        for bit in self._bits_regs_map:
            if isinstance(bit, ClassicalRegister):
                register = bit
                index = self._bits_regs_map[bit]
            else:
<<<<<<< HEAD
                register, bit_index, reg_index = get_bit_reg_index(self._circuit, bit)
=======
                register, bit_index, reg_index = get_bit_reg_index(
                    self._circuit, bit, self._reverse_bits
                )
>>>>>>> 068802e6
                index = bit_index if register is None else reg_index

            bit_label = get_bit_label(
                "latex", register, index, layout=self._layout, cregbundle=self._cregbundle
            )
            bit_label += " : "
            if self._initial_state:
                bit_label += "\\ket{{0}}" if isinstance(bit, Qubit) else "0"
            bit_label += " }"

            if not isinstance(bit, (Qubit)) and self._cregbundle and register is not None:
                pos = self._bits_regs_map[register]
                self._latex[pos][1] = "\\lstick{/_{_{" + str(register.size) + "}}} \\cw"
                bit_label = f"\\mathrm{{{bit_label}}}"
            else:
                pos = self._bits_regs_map[bit]
            self._latex[pos][0] = "\\nghost{" + bit_label + " & " + "\\lstick{" + bit_label

    def _get_image_depth(self):
        """Get depth information for the circuit."""

        # wires in the beginning and end
        columns = 2
        if self._cregbundle and (
            self._nodes
            and self._nodes[0]
            and (self._nodes[0][0].op.name == "measure" or self._nodes[0][0].op.condition)
        ):
            columns += 1

        # Determine wire spacing before image depth
        max_column_widths = []
        for layer in self._nodes:
            column_width = 1
            current_max = 0
            for node in layer:
                op = node.op
                # useful information for determining wire spacing
                boxed_gates = [
                    "u1",
                    "u2",
                    "u3",
                    "u",
                    "p",
                    "x",
                    "y",
                    "z",
                    "h",
                    "s",
                    "sdg",
                    "t",
                    "tdg",
                    "sx",
                    "sxdg",
                    "rx",
                    "ry",
                    "rz",
                    "ch",
                    "cy",
                    "crz",
                    "cu2",
                    "cu3",
                    "cu",
                    "id",
                ]
                target_gates = ["cx", "ccx", "cu1", "cp", "rzz"]
                if op.name in boxed_gates:
                    self._has_box = True
                elif op.name in target_gates:
                    self._has_target = True
                elif isinstance(op, ControlledGate):
                    self._has_box = True

                arg_str_len = 0
                # the wide gates
                for arg in op.params:
                    if not any(isinstance(param, np.ndarray) for param in op.params):
                        arg_str = re.sub(r"[-+]?\d*\.\d{2,}|\d{2,}", self._truncate_float, str(arg))
                        arg_str_len += len(arg_str)

                # the width of the column is the max of all the gates in the column
                current_max = max(arg_str_len, current_max)

                # all gates take up 1 column except from those with side labels (ie cu1, cp, rzz)
                # which take 4 columns
                base_type = None if not hasattr(op, "base_gate") else op.base_gate
                if isinstance(op, RZZGate) or isinstance(base_type, (U1Gate, PhaseGate, RZZGate)):
                    column_width = 4
            max_column_widths.append(current_max)
            columns += column_width

        # every 3 characters is roughly one extra 'unit' of width in the cell
        # the gate name is 1 extra 'unit'
        # the qubit/cbit labels plus initial states is 2 more
        # the wires poking out at the ends is 2 more
        sum_column_widths = sum(1 + v / 3 for v in max_column_widths)

        max_reg_name = 3
        for reg in self._bits_regs_map:
            if isinstance(reg, (Qubit, Clbit)):
<<<<<<< HEAD
                registers = self._circuit.find_bit(reg).registers
                name = registers[0][0].name if registers else ""
=======
                register = get_bit_register(self._circuit, reg)
                name = register.name if register is not None else ""
>>>>>>> 068802e6
            else:
                name = reg.name
            max_reg_name = max(max_reg_name, len(name))

        sum_column_widths += 5 + max_reg_name / 3

        # could be a fraction so ceil
        return columns, math.ceil(sum_column_widths)

    def _get_beamer_page(self):
        """Get height, width & scale attributes for the beamer page."""

        # PIL python package limits image size to around a quarter gigabyte
        # this means the beamer image should be limited to < 50000
        # if you want to avoid a "warning" too, set it to < 25000
        pil_limit = 40000

        # the beamer latex template limits each dimension to < 19 feet
        # (i.e. 575cm)
        beamer_limit = 550

        # columns are roughly twice as big as wires
        aspect_ratio = self._sum_wire_heights / self._sum_column_widths

        # choose a page margin so circuit is not cropped
        margin_factor = 1.5
        height = min(self._sum_wire_heights * margin_factor, beamer_limit)
        width = min(self._sum_column_widths * margin_factor, beamer_limit)

        # if too large, make it fit
        if height * width > pil_limit:
            height = min(np.sqrt(pil_limit * aspect_ratio), beamer_limit)
            width = min(np.sqrt(pil_limit / aspect_ratio), beamer_limit)

        # if too small, give it a minimum size
        height = max(height, 10)
        width = max(width, 10)

        return (height, width, self._scale)

    def _build_latex_array(self):
        """Returns an array of strings containing \\LaTeX for this circuit."""

        column = 1
        # Leave a column to display number of classical registers if needed
        if self._cregbundle and (
            self._nodes
            and self._nodes[0]
            and (self._nodes[0][0].op.name == "measure" or self._nodes[0][0].op.condition)
        ):
            column += 1

        for layer in self._nodes:
            num_cols_layer = 1

            for node in layer:
                op = node.op
                num_cols_op = 1
                wire_list = [self._bits_regs_map[qarg] for qarg in node.qargs]
                if op.condition:
                    self._add_condition(op, wire_list, column)

                if isinstance(op, Measure):
                    self._build_measure(node, column)

                elif op._directive:  # barrier, snapshot, etc.
                    self._build_barrier(node, column)

                else:
                    gate_text, _, _ = get_gate_ctrl_text(op, "latex", style=self._style)
                    gate_text += get_param_str(op, "latex", ndigits=4)
                    gate_text = generate_latex_label(gate_text)
                    if node.cargs:
                        cwire_list = [self._bits_regs_map[carg] for carg in node.cargs]
                    else:
                        cwire_list = []

                    if len(wire_list) == 1 and not node.cargs:
                        self._latex[wire_list[0]][column] = "\\gate{%s}" % gate_text

                    elif isinstance(op, ControlledGate):
                        num_cols_op = self._build_ctrl_gate(op, gate_text, wire_list, column)
                    else:
                        num_cols_op = self._build_multi_gate(
                            op, gate_text, wire_list, cwire_list, column
                        )

                num_cols_layer = max(num_cols_layer, num_cols_op)

            column += num_cols_layer

    def _build_multi_gate(self, op, gate_text, wire_list, cwire_list, col):
        """Add a multiple wire gate to the _latex list"""
        cwire_start = len(self._qubits)
        num_cols_op = 1
        if isinstance(op, (SwapGate, RZZGate)):
            num_cols_op = self._build_symmetric_gate(op, gate_text, wire_list, col)
        else:
            wire_min = min(wire_list)
            wire_max = max(wire_list)
            if cwire_list and not self._cregbundle:
                wire_max = max(cwire_list)
            wire_ind = wire_list.index(wire_min)
            self._latex[wire_min][col] = (
                f"\\multigate{{{wire_max - wire_min}}}{{{gate_text}}}_"
                + "<" * (len(str(wire_ind)) + 2)
                + "{%s}" % wire_ind
            )
            for wire in range(wire_min + 1, wire_max + 1):
                if wire < cwire_start:
                    ghost_box = "\\ghost{%s}" % gate_text
                    if wire in wire_list:
                        wire_ind = wire_list.index(wire)
                else:
                    ghost_box = "\\cghost{%s}" % gate_text
                    if wire in cwire_list:
                        wire_ind = cwire_list.index(wire)
                if wire in wire_list + cwire_list:
                    self._latex[wire][col] = (
                        ghost_box + "_" + "<" * (len(str(wire_ind)) + 2) + "{%s}" % wire_ind
                    )
                else:
                    self._latex[wire][col] = ghost_box
        return num_cols_op

    def _build_ctrl_gate(self, op, gate_text, wire_list, col):
        """Add a gate with multiple controls to the _latex list"""
        num_cols_op = 1
        num_ctrl_qubits = op.num_ctrl_qubits
        wireqargs = wire_list[num_ctrl_qubits:]
        ctrlqargs = wire_list[:num_ctrl_qubits]
        wire_min = min(wireqargs)
        wire_max = max(wireqargs)
        ctrl_state = f"{op.ctrl_state:b}".rjust(num_ctrl_qubits, "0")[::-1]

        # First do single qubit target gates
        if len(wireqargs) == 1:
            self._add_controls(wire_list, ctrlqargs, ctrl_state, col)

            # Check for cx, cz, cu1 and cp first, then do standard gate
            if isinstance(op.base_gate, XGate):
                self._latex[wireqargs[0]][col] = "\\targ"
            elif isinstance(op.base_gate, ZGate):
                self._latex[wireqargs[0]][col] = "\\control\\qw"
            elif isinstance(op.base_gate, (U1Gate, PhaseGate)):
                num_cols_op = self._build_symmetric_gate(op, gate_text, wire_list, col)
            else:
                self._latex[wireqargs[0]][col] = "\\gate{%s}" % gate_text
        else:
            # Treat special cases of swap and rzz gates
            if isinstance(op.base_gate, (SwapGate, RZZGate)):
                self._add_controls(wire_list, ctrlqargs, ctrl_state, col)
                num_cols_op = self._build_symmetric_gate(op, gate_text, wire_list, col)
            else:
                # If any controls appear in the span of the multiqubit
                # gate just treat the whole thing as a big gate
                for ctrl in ctrlqargs:
                    if ctrl in range(wire_min, wire_max):
                        wireqargs = wire_list
                        break
                else:
                    self._add_controls(wire_list, ctrlqargs, ctrl_state, col)

                self._build_multi_gate(op, gate_text, wireqargs, [], col)
        return num_cols_op

    def _build_symmetric_gate(self, op, gate_text, wire_list, col):
        """Add symmetric gates for cu1, cp, swap, and rzz"""
        wire_max = max(wire_list)
        # The last and next to last in the wire list are the gate wires without added controls
        wire_next_last = wire_list[-2]
        wire_last = wire_list[-1]
        base_op = None if not hasattr(op, "base_gate") else op.base_gate

        if isinstance(op, SwapGate) or (base_op and isinstance(base_op, SwapGate)):
            self._latex[wire_next_last][col] = "\\qswap"
            self._latex[wire_last][col] = "\\qswap \\qwx[" + str(wire_next_last - wire_last) + "]"
            return 1  # num_cols

        if isinstance(op, RZZGate) or (base_op and isinstance(base_op, RZZGate)):
            ctrl_bit = "1"
        else:
            ctrl_bit = f"{op.ctrl_state:b}".rjust(1, "0")[::-1]

        control = "\\ctrlo" if ctrl_bit == "0" else "\\ctrl"
        self._latex[wire_next_last][col] = f"{control}" + (
            "{" + str(wire_last - wire_next_last) + "}"
        )
        self._latex[wire_last][col] = "\\control \\qw"
        # Put side text to the right between bottom wire in wire_list and the one above it
        self._latex[wire_max - 1][col + 1] = "\\dstick{\\hspace{2.0em}%s} \\qw" % gate_text
        return 4  # num_cols for side text gates

    def _build_measure(self, node, col):
        """Build a meter and the lines to the creg"""
        wire1 = self._bits_regs_map[node.qargs[0]]
        self._latex[wire1][col] = "\\meter"

        idx_str = ""
        cond_offset = 1.5 if node.op.condition else 0.0
        if self._cregbundle:
<<<<<<< HEAD
            clbit = self._circuit.find_bit(node.cargs[0])
            register = clbit.registers[0][0] if clbit.registers else None
=======
            register = get_bit_register(self._circuit, node.cargs[0])
>>>>>>> 068802e6
            if register is not None:
                wire2 = self._bits_regs_map[register]
                idx_str = str(node.cargs[0].index)
            else:
                wire2 = self._bits_regs_map[node.cargs[0]]

            self._latex[wire2][col] = "\\dstick{_{_{\\hspace{%sem}%s}}} \\cw \\ar @{<=} [-%s,0]" % (
                cond_offset,
                idx_str,
                str(wire2 - wire1),
            )
        else:
            wire2 = self._bits_regs_map[node.cargs[0]]
            self._latex[wire2][col] = "\\cw \\ar @{<=} [-" + str(wire2 - wire1) + ",0]"

    def _build_barrier(self, node, col):
        """Build a partial or full barrier if plot_barriers set"""
        if self._plot_barriers:
            indexes = [self._bits_regs_map[qarg] for qarg in node.qargs]
            indexes.sort()
            first = last = indexes[0]
            for index in indexes[1:]:
                if index - 1 == last:
                    last = index
                else:
                    pos = self._bits_regs_map[self._qubits[first]]
                    self._latex[pos][col - 1] += " \\barrier[0em]{" + str(last - first) + "}"
                    self._latex[pos][col] = "\\qw"
                    first = last = index
            pos = self._bits_regs_map[self._qubits[first]]
            self._latex[pos][col - 1] += " \\barrier[0em]{" + str(last - first) + "}"
            self._latex[pos][col] = "\\qw"

    def _add_controls(self, wire_list, ctrlqargs, ctrl_state, col):
        """Add one or more controls to a gate"""
        for index, ctrl_item in enumerate(zip(ctrlqargs, ctrl_state)):
            pos = ctrl_item[0]
            nxt = wire_list[index]
            if wire_list[index] > wire_list[-1]:
                nxt -= 1
                while nxt not in wire_list:
                    nxt -= 1
            else:
                nxt += 1
                while nxt not in wire_list:
                    nxt += 1

            # ctrl_item[1] is ctrl_state for this bit
            control = "\\ctrlo" if ctrl_item[1] == "0" else "\\ctrl"
            self._latex[pos][col] = f"{control}" + "{" + str(nxt - wire_list[index]) + "}"

    def _add_condition(self, op, wire_list, col):
        """Add a condition to the _latex list"""
        # cwire - the wire number for the first wire for the condition register
        #         or if cregbundle, wire number of the condition register itself
        # gap - the number of wires from cwire to the bottom gate qubit

<<<<<<< HEAD
        label, val_bits = get_condition_label_val(op.condition, self._circuit, self._cregbundle)
        cond_is_bit = isinstance(op.condition[0], Clbit)
        cond_reg = op.condition[0]
        if cond_is_bit:
            registers = self._circuit.find_bit(op.condition[0]).registers
            if registers:
                cond_reg = registers[0][0]

        if self._cregbundle:
            cwire = self._bits_regs_map[cond_reg]
            gap = cwire - max(wire_list)
        elif cond_is_bit:
            cwire = self._bits_regs_map[op.condition[0]]
            gap = cwire - max(wire_list)
        else:
            cwire_list = []
            for idx in range(cond_reg.size):
                cwire_list.append(self._bits_regs_map[cond_reg[idx]])
            # if the bits are reversed, reverse val_bits
            if cwire_list[0] > cwire_list[-1]:
                val_bits = val_bits[::-1]
                cwire_list = cwire_list[::-1]
            gap = cwire_list[0] - max(wire_list)
=======
        label, val_bits = get_condition_label_val(
            op.condition, self._circuit, self._cregbundle, self._reverse_bits
        )
        cond_is_bit = isinstance(op.condition[0], Clbit)
        cond_reg = op.condition[0]
        if cond_is_bit:
            register = get_bit_register(self._circuit, op.condition[0])
            if register is not None:
                cond_reg = register

        if self._cregbundle:
            cwire = self._bits_regs_map[cond_reg]
        else:
            cwire = self._bits_regs_map[op.condition[0] if cond_is_bit else cond_reg[0]]
>>>>>>> 068802e6

        meas_offset = -0.3 if isinstance(op, Measure) else 0.0

        # Print the condition value at the bottom and put bullet on creg line
        if cond_is_bit or self._cregbundle:
            control = "\\control" if op.condition[1] else "\\controlo"
            self._latex[cwire][col] = f"{control}" + " \\cw^(%s){^{\\mathtt{%s}}} \\cwx[-%s]" % (
                meas_offset,
                label,
                str(gap),
            )
        else:
<<<<<<< HEAD
            # Iterate through the reg bits
            for i, wire in enumerate(cwire_list):
                control = "\\control" if val_bits[i] == "1" else "\\controlo"
                self._latex[wire][col] = f"{control} \\cw \\cwx[-" + str(gap) + "]"
                gap = 1
            # Add (hex condition value) below the last cwire
            control = "\\control" if val_bits[-1] == "1" else "\\controlo"
            self._latex[cwire_list[-1]][col] = (
=======
            cond_len = op.condition[0].size - 1
            # If reverse, start at highest reg bit and go down to 0
            if self._reverse_bits:
                cwire -= cond_len
                gap -= cond_len
            # Iterate through the reg bits down to the lowest one
            for i in range(cond_len):
                control = "\\control" if val_bits[i] == "1" else "\\controlo"
                self._latex[cwire + i][col] = f"{control} \\cw \\cwx[-" + str(gap) + "]"
                gap = 1
            # Add (hex condition value) below the last cwire
            control = "\\control" if val_bits[cond_len] == "1" else "\\controlo"
            self._latex[cwire + cond_len][col] = (
>>>>>>> 068802e6
                f"{control}" + " \\cw^(%s){^{\\mathtt{%s}}} \\cwx[-%s]"
            ) % (
                meas_offset,
                label,
                str(gap),
            )

    def _truncate_float(self, matchobj, ndigits=4):
        """Truncate long floats."""
        if matchobj.group(0):
            return f"%.{ndigits}g" % float(matchobj.group(0))
        return ""<|MERGE_RESOLUTION|>--- conflicted
+++ resolved
@@ -27,10 +27,7 @@
     get_gate_ctrl_text,
     get_param_str,
     get_bits_regs_map,
-<<<<<<< HEAD
-=======
     get_bit_register,
->>>>>>> 068802e6
     get_bit_reg_index,
     get_bit_label,
     generate_latex_label,
@@ -59,11 +56,6 @@
         layout=None,
         initial_state=False,
         cregbundle=False,
-<<<<<<< HEAD
-=======
-        global_phase=None,
-        circuit=None,
->>>>>>> 068802e6
     ):
         """QCircuitImage initializer.
 
@@ -80,36 +72,19 @@
                included.
             initial_state (bool): Optional. Adds |0> in the beginning of the line. Default: `False`.
             cregbundle (bool): Optional. If set True bundle classical registers. Default: `False`.
-<<<<<<< HEAD
         Raises:
             ImportError: If pylatexenc is not installed
         """
         self._circuit = circuit
-=======
-            global_phase (float): Optional, the global phase for the circuit.
-            circuit (QuantumCircuit): the circuit that's being displayed
-        Raises:
-            ImportError: If pylatexenc is not installed
-        """
->>>>>>> 068802e6
         self._qubits = qubits
         self._clbits = clbits
         self._nodes = nodes
         self._scale = 1.0 if scale is None else scale
-<<<<<<< HEAD
-=======
-        self._reverse_bits = reverse_bits
->>>>>>> 068802e6
         self._plot_barriers = plot_barriers
         self._layout = layout
         self._initial_state = initial_state
         self._cregbundle = cregbundle
-<<<<<<< HEAD
         self._global_phase = circuit.global_phase if hasattr(circuit, "global_phase") else None
-=======
-        self._global_phase = global_phase
-        self._circuit = circuit
->>>>>>> 068802e6
 
         self._img_depth = 0
         self._img_width = 0
@@ -130,13 +105,9 @@
                 if node.op.name not in {"measure"} and node.cargs:
                     self._cregbundle = False
 
-<<<<<<< HEAD
         self._bits_regs_map = get_bits_regs_map(
             circuit, self._qubits + self._clbits, self._cregbundle
         )
-=======
-        self._bits_regs_map = get_bits_regs_map(circuit, qubits + clbits, self._cregbundle)
->>>>>>> 068802e6
         self._img_width = len(self._bits_regs_map)
 
         self._style, _ = load_style(style)
@@ -206,13 +177,7 @@
                 register = bit
                 index = self._bits_regs_map[bit]
             else:
-<<<<<<< HEAD
                 register, bit_index, reg_index = get_bit_reg_index(self._circuit, bit)
-=======
-                register, bit_index, reg_index = get_bit_reg_index(
-                    self._circuit, bit, self._reverse_bits
-                )
->>>>>>> 068802e6
                 index = bit_index if register is None else reg_index
 
             bit_label = get_bit_label(
@@ -313,13 +278,8 @@
         max_reg_name = 3
         for reg in self._bits_regs_map:
             if isinstance(reg, (Qubit, Clbit)):
-<<<<<<< HEAD
-                registers = self._circuit.find_bit(reg).registers
-                name = registers[0][0].name if registers else ""
-=======
                 register = get_bit_register(self._circuit, reg)
                 name = register.name if register is not None else ""
->>>>>>> 068802e6
             else:
                 name = reg.name
             max_reg_name = max(max_reg_name, len(name))
@@ -521,12 +481,7 @@
         idx_str = ""
         cond_offset = 1.5 if node.op.condition else 0.0
         if self._cregbundle:
-<<<<<<< HEAD
-            clbit = self._circuit.find_bit(node.cargs[0])
-            register = clbit.registers[0][0] if clbit.registers else None
-=======
             register = get_bit_register(self._circuit, node.cargs[0])
->>>>>>> 068802e6
             if register is not None:
                 wire2 = self._bits_regs_map[register]
                 idx_str = str(node.cargs[0].index)
@@ -584,14 +539,13 @@
         #         or if cregbundle, wire number of the condition register itself
         # gap - the number of wires from cwire to the bottom gate qubit
 
-<<<<<<< HEAD
         label, val_bits = get_condition_label_val(op.condition, self._circuit, self._cregbundle)
         cond_is_bit = isinstance(op.condition[0], Clbit)
         cond_reg = op.condition[0]
         if cond_is_bit:
-            registers = self._circuit.find_bit(op.condition[0]).registers
-            if registers:
-                cond_reg = registers[0][0]
+            register = get_bit_register(self._circuit, op.condition[0])
+            if register is not None:
+                cond_reg = register
 
         if self._cregbundle:
             cwire = self._bits_regs_map[cond_reg]
@@ -608,22 +562,6 @@
                 val_bits = val_bits[::-1]
                 cwire_list = cwire_list[::-1]
             gap = cwire_list[0] - max(wire_list)
-=======
-        label, val_bits = get_condition_label_val(
-            op.condition, self._circuit, self._cregbundle, self._reverse_bits
-        )
-        cond_is_bit = isinstance(op.condition[0], Clbit)
-        cond_reg = op.condition[0]
-        if cond_is_bit:
-            register = get_bit_register(self._circuit, op.condition[0])
-            if register is not None:
-                cond_reg = register
-
-        if self._cregbundle:
-            cwire = self._bits_regs_map[cond_reg]
-        else:
-            cwire = self._bits_regs_map[op.condition[0] if cond_is_bit else cond_reg[0]]
->>>>>>> 068802e6
 
         meas_offset = -0.3 if isinstance(op, Measure) else 0.0
 
@@ -636,7 +574,6 @@
                 str(gap),
             )
         else:
-<<<<<<< HEAD
             # Iterate through the reg bits
             for i, wire in enumerate(cwire_list):
                 control = "\\control" if val_bits[i] == "1" else "\\controlo"
@@ -645,21 +582,6 @@
             # Add (hex condition value) below the last cwire
             control = "\\control" if val_bits[-1] == "1" else "\\controlo"
             self._latex[cwire_list[-1]][col] = (
-=======
-            cond_len = op.condition[0].size - 1
-            # If reverse, start at highest reg bit and go down to 0
-            if self._reverse_bits:
-                cwire -= cond_len
-                gap -= cond_len
-            # Iterate through the reg bits down to the lowest one
-            for i in range(cond_len):
-                control = "\\control" if val_bits[i] == "1" else "\\controlo"
-                self._latex[cwire + i][col] = f"{control} \\cw \\cwx[-" + str(gap) + "]"
-                gap = 1
-            # Add (hex condition value) below the last cwire
-            control = "\\control" if val_bits[cond_len] == "1" else "\\controlo"
-            self._latex[cwire + cond_len][col] = (
->>>>>>> 068802e6
                 f"{control}" + " \\cw^(%s){^{\\mathtt{%s}}} \\cwx[-%s]"
             ) % (
                 meas_offset,
