# This code is part of Qiskit.
#
# (C) Copyright IBM 2017, 2018.
#
# This code is licensed under the Apache License, Version 2.0. You may
# obtain a copy of this license in the LICENSE.txt file in the root directory
# of this source tree or at http://www.apache.org/licenses/LICENSE-2.0.
#
# Any modifications or derivative works of this code must retain this
# copyright notice, and modified files need to carry a notice indicating
# that they have been altered from the originals.

# pylint: disable=invalid-name,inconsistent-return-statements

"""mpl circuit visualization backend."""

import itertools
import re
from warnings import warn

import numpy as np


try:
    from pylatexenc.latex2text import LatexNodes2Text

    HAS_PYLATEX = True
except ImportError:
    HAS_PYLATEX = False

from qiskit.circuit import ControlledGate
from qiskit.circuit import Measure
from qiskit.circuit.library.standard_gates import (
    SwapGate,
    RZZGate,
    U1Gate,
    PhaseGate,
    XGate,
    ZGate,
)
from qiskit.extensions import Initialize
from qiskit.visualization.qcstyle import load_style
from qiskit.visualization.utils import get_gate_ctrl_text, get_param_str
from qiskit.circuit.tools.pi_check import pi_check
from qiskit.exceptions import MissingOptionalLibraryError

# Default gate width and height
WID = 0.65
HIG = 0.65

PORDER_GATE = 5
PORDER_LINE = 3
PORDER_REGLINE = 2
PORDER_GRAY = 3
PORDER_TEXT = 6


class MatplotlibDrawer:
    """Matplotlib drawer class called from circuit_drawer"""

    _mathmode_regex = re.compile(r"(?<!\\)\$(.*)(?<!\\)\$")

    def __init__(
        self,
        qubits,
        clbits,
        nodes,
        scale=None,
        style=None,
        reverse_bits=False,
        plot_barriers=True,
        layout=None,
        fold=25,
        ax=None,
        initial_state=False,
        cregbundle=True,
        global_phase=None,
        qregs=None,
        cregs=None,
    ):

        if not HAS_MATPLOTLIB:
            raise MissingOptionalLibraryError(
                libname="Matplotlib",
                name="MatplotlibDrawer",
                pip_install="pip install matplotlib",
            )
        from matplotlib import patches

        self._patches_mod = patches
        from matplotlib import pyplot as plt

        self._plt_mod = plt
        if not HAS_PYLATEX:
            raise MissingOptionalLibraryError(
                libname="pylatexenc",
                name="MatplotlibDrawer",
                pip_install="pip install pylatexenc",
            )

        # First load register and index info for the cregs and qregs,
        # then add any bits which don't have registers associated with them.
        self._bit_locations = {
            bit: {"register": register, "index": index}
            for register in cregs + qregs
            for index, bit in enumerate(register)
        }
        for index, bit in list(enumerate(qubits)) + list(enumerate(clbits)):
            if bit not in self._bit_locations:
                self._bit_locations[bit] = {"register": None, "index": index}

        self._qubit = qubits
        self._clbit = clbits
        self._qubit_dict = {}
        self._clbit_dict = {}
        self._nodes = nodes
        self._scale = 1.0 if scale is None else scale

        self._style, def_font_ratio = load_style(style)

        # If font/subfont ratio changes from default, have to scale width calculations for
        # subfont. Font change is auto scaled in the self._figure.set_size_inches call in draw()
        self._subfont_factor = self._style["sfs"] * def_font_ratio / self._style["fs"]

        self._reverse_bits = reverse_bits
        self._plot_barriers = plot_barriers
        self._layout = layout
        self._fold = fold
        if self._fold < 2:
            self._fold = -1

        if ax is None:
            self._user_ax = False
            self._figure = plt.figure()
            self._figure.patch.set_facecolor(color=self._style["bg"])
            self._ax = self._figure.add_subplot(111)
        else:
            self._user_ax = True
            self._ax = ax
            self._figure = ax.get_figure()
        self._ax.axis("off")
        self._ax.set_aspect("equal")
        self._ax.tick_params(labelbottom=False, labeltop=False, labelleft=False, labelright=False)

        self._initial_state = initial_state
        self._cregbundle = cregbundle
        self._global_phase = global_phase

        self._fs = self._style["fs"]
        self._sfs = self._style["sfs"]
        self._lwidth1 = 1.0
        self._lwidth15 = 1.5
        self._lwidth2 = 2.0
        self._x_offset = 0.0

        # _data per node with 'width', 'gate_text', 'raw_gate_text',
        # 'ctrl_text', 'param', q_xy', 'c_xy', and 'c_indxs'
        # and colors 'fc', 'ec', 'lc', 'sc', 'gt', and 'tc'
        self._data = {}
        self._layer_widths = []
        self._q_anchors = {}
        self._c_anchors = {}

        # _char_list for finding text_width of names, labels, and params
        self._char_list = {
            " ": (0.0958, 0.0583),
            "!": (0.1208, 0.0729),
            '"': (0.1396, 0.0875),
            "#": (0.2521, 0.1562),
            "$": (0.1917, 0.1167),
            "%": (0.2854, 0.1771),
            "&": (0.2333, 0.1458),
            "'": (0.0833, 0.0521),
            "(": (0.1167, 0.0729),
            ")": (0.1167, 0.0729),
            "*": (0.15, 0.0938),
            "+": (0.25, 0.1562),
            ",": (0.0958, 0.0583),
            "-": (0.1083, 0.0667),
            ".": (0.0958, 0.0604),
            "/": (0.1021, 0.0625),
            "0": (0.1875, 0.1167),
            "1": (0.1896, 0.1167),
            "2": (0.1917, 0.1188),
            "3": (0.1917, 0.1167),
            "4": (0.1917, 0.1188),
            "5": (0.1917, 0.1167),
            "6": (0.1896, 0.1167),
            "7": (0.1917, 0.1188),
            "8": (0.1896, 0.1188),
            "9": (0.1917, 0.1188),
            ":": (0.1021, 0.0604),
            ";": (0.1021, 0.0604),
            "<": (0.25, 0.1542),
            "=": (0.25, 0.1562),
            ">": (0.25, 0.1542),
            "?": (0.1583, 0.0979),
            "@": (0.2979, 0.1854),
            "A": (0.2062, 0.1271),
            "B": (0.2042, 0.1271),
            "C": (0.2083, 0.1292),
            "D": (0.2312, 0.1417),
            "E": (0.1875, 0.1167),
            "F": (0.1708, 0.1062),
            "G": (0.2312, 0.1438),
            "H": (0.225, 0.1396),
            "I": (0.0875, 0.0542),
            "J": (0.0875, 0.0542),
            "K": (0.1958, 0.1208),
            "L": (0.1667, 0.1042),
            "M": (0.2583, 0.1604),
            "N": (0.225, 0.1396),
            "O": (0.2354, 0.1458),
            "P": (0.1812, 0.1125),
            "Q": (0.2354, 0.1458),
            "R": (0.2083, 0.1292),
            "S": (0.1896, 0.1188),
            "T": (0.1854, 0.1125),
            "U": (0.2208, 0.1354),
            "V": (0.2062, 0.1271),
            "W": (0.2958, 0.1833),
            "X": (0.2062, 0.1271),
            "Y": (0.1833, 0.1125),
            "Z": (0.2042, 0.1271),
            "[": (0.1167, 0.075),
            "\\": (0.1021, 0.0625),
            "]": (0.1167, 0.0729),
            "^": (0.2521, 0.1562),
            "_": (0.1521, 0.0938),
            "`": (0.15, 0.0938),
            "a": (0.1854, 0.1146),
            "b": (0.1917, 0.1167),
            "c": (0.1646, 0.1021),
            "d": (0.1896, 0.1188),
            "e": (0.1854, 0.1146),
            "f": (0.1042, 0.0667),
            "g": (0.1896, 0.1188),
            "h": (0.1896, 0.1188),
            "i": (0.0854, 0.0521),
            "j": (0.0854, 0.0521),
            "k": (0.1729, 0.1083),
            "l": (0.0854, 0.0521),
            "m": (0.2917, 0.1812),
            "n": (0.1896, 0.1188),
            "o": (0.1833, 0.1125),
            "p": (0.1917, 0.1167),
            "q": (0.1896, 0.1188),
            "r": (0.125, 0.0771),
            "s": (0.1562, 0.0958),
            "t": (0.1167, 0.0729),
            "u": (0.1896, 0.1188),
            "v": (0.1771, 0.1104),
            "w": (0.2458, 0.1521),
            "x": (0.1771, 0.1104),
            "y": (0.1771, 0.1104),
            "z": (0.1562, 0.0979),
            "{": (0.1917, 0.1188),
            "|": (0.1, 0.0604),
            "}": (0.1896, 0.1188),
        }

    def draw(self, filename=None, verbose=False):
        """Main entry point to 'matplotlib' ('mpl') drawer. Called from
        ``visualization.circuit_drawer`` and from ``QuantumCircuit.draw`` through circuit_drawer.
        """
        # All information for the drawing is first loaded into self._data for the gates and into
        # self._qubit_dict and self._clbit_dict for the qubits, clbits, and wires,
        # followed by the coordinates for each gate.

        # get layer widths
        self._get_layer_widths()

        # load the _qubit_dict and _clbit_dict with register info
        n_lines = self._get_reg_names_and_numbers()

        # load the coordinates for each gate and compute number of folds
        max_anc = self._get_coords(n_lines)
        num_folds = max(0, max_anc - 1) // self._fold if self._fold > 0 else 0

        # The window size limits are computed, followed by one of the four possible ways
        # of scaling the drawing.

        # compute the window size
        if max_anc > self._fold > 0:
            xmax = self._fold + self._x_offset + 0.1
            ymax = (num_folds + 1) * (n_lines + 1) - 1
        else:
            x_incr = 0.4 if not self._nodes else 0.9
            xmax = max_anc + 1 + self._x_offset - x_incr
            ymax = n_lines

        xl = -self._style["margin"][0]
        xr = xmax + self._style["margin"][1]
        yb = -ymax - self._style["margin"][2] + 0.5
        yt = self._style["margin"][3] + 0.5
        self._ax.set_xlim(xl, xr)
        self._ax.set_ylim(yb, yt)

        # update figure size and, for backward compatibility,
        # need to scale by a default value equal to (self._fs * 3.01 / 72 / 0.65)
        base_fig_w = (xr - xl) * 0.8361111
        base_fig_h = (yt - yb) * 0.8361111
        scale = self._scale

        # if user passes in an ax, this size takes priority over any other settings
        if self._user_ax:
            # from stackoverflow #19306510, get the bbox size for the ax and then reset scale
            bbox = self._ax.get_window_extent().transformed(self._figure.dpi_scale_trans.inverted())
            scale = bbox.width / base_fig_w / 0.8361111

        # if scale not 1.0, use this scale factor
        elif self._scale != 1.0:
            self._figure.set_size_inches(base_fig_w * self._scale, base_fig_h * self._scale)

        # if "figwidth" style param set, use this to scale
        elif self._style["figwidth"] > 0.0:
            # in order to get actual inches, need to scale by factor
            adj_fig_w = self._style["figwidth"] * 1.282736
            self._figure.set_size_inches(adj_fig_w, adj_fig_w * base_fig_h / base_fig_w)
            scale = adj_fig_w / base_fig_w

        # otherwise, display default size
        else:
            self._figure.set_size_inches(base_fig_w, base_fig_h)

        # drawing will scale with 'set_size_inches', but fonts and linewidths do not
        if scale != 1.0:
            self._fs *= scale
            self._sfs *= scale
            self._lwidth1 = 1.0 * scale
            self._lwidth15 = 1.5 * scale
            self._lwidth2 = 2.0 * scale

        # Once the scaling factor has been determined, the global phase, register names
        # and numbers, wires, and gates are drawn
        if self._global_phase:
            self._plt_mod.text(
                xl, yt, "Global Phase: %s" % pi_check(self._global_phase, output="mpl")
            )
        self._draw_regs_wires(num_folds, xmax, n_lines, max_anc)
        self._draw_ops(verbose)

        if filename:
            self._figure.savefig(
                filename,
                dpi=self._style["dpi"],
                bbox_inches="tight",
                facecolor=self._figure.get_facecolor(),
            )
        if not self._user_ax:
            from matplotlib import get_backend

            if get_backend() in ["module://ipykernel.pylab.backend_inline", "nbAgg"]:
                self._plt_mod.close(self._figure)
            return self._figure

    def _get_layer_widths(self):
        """Compute the layer_widths for the layers"""
        for layer in self._nodes:
            widest_box = WID
            for node in layer:
                op = node.op
                if self._cregbundle and node.cargs and not isinstance(op, Measure):
                    self._cregbundle = False
                    warn(
                        "Cregbundle set to False since an instruction needs to refer"
                        " to individual classical wire",
                        RuntimeWarning,
                        2,
                    )
                self._data[node] = {}
                self._data[node]["width"] = WID
                num_ctrl_qubits = 0 if not hasattr(op, "num_ctrl_qubits") else op.num_ctrl_qubits
                if op._directive or isinstance(op, Measure):
                    self._data[node]["raw_gate_text"] = op.name
                    continue

                base_type = None if not hasattr(op, "base_gate") else op.base_gate
                gate_text, ctrl_text, raw_gate_text = get_gate_ctrl_text(
                    op, "mpl", style=self._style
                )
                self._data[node]["gate_text"] = gate_text
                self._data[node]["ctrl_text"] = ctrl_text
                self._data[node]["raw_gate_text"] = raw_gate_text
                self._data[node]["param"] = ""

                # if single qubit, no params, and no labels, layer_width is 1
                if (
                    (len(node.qargs) - num_ctrl_qubits) == 1
                    and len(gate_text) < 3
                    and (not hasattr(op, "params") or len(op.params) == 0)
                    and ctrl_text is None
                ):
                    continue

                if isinstance(op, SwapGate) or isinstance(base_type, SwapGate):
                    continue

                # small increments at end of the 3 _get_text_width calls are for small
                # spacing adjustments between gates
                ctrl_width = self._get_text_width(ctrl_text, fontsize=self._sfs) - 0.05

                # get param_width, but 0 for gates with array params
                if (
                    hasattr(op, "params")
                    and len(op.params) > 0
                    and not any(isinstance(param, np.ndarray) for param in op.params)
                ):
                    param = get_param_str(op, "mpl", ndigits=3)
                    if isinstance(op, Initialize):
                        param = f"$[{param.replace('$', '')}]$"
                    self._data[node]["param"] = param
                    raw_param_width = self._get_text_width(param, fontsize=self._sfs, param=True)
                    param_width = raw_param_width + 0.08
                else:
                    param_width = raw_param_width = 0.0

                # get gate_width for sidetext symmetric gates
                if isinstance(op, RZZGate) or isinstance(base_type, (U1Gate, PhaseGate, RZZGate)):
                    if isinstance(base_type, PhaseGate):
                        gate_text = "P"
                    raw_gate_width = (
                        self._get_text_width(gate_text + " ()", fontsize=self._sfs)
                        + raw_param_width
                    )
                    gate_width = (raw_gate_width + 0.08) * 1.5

                # otherwise, standard gate or multiqubit gate
                else:
                    raw_gate_width = self._get_text_width(gate_text, fontsize=self._fs)
                    gate_width = raw_gate_width + 0.10
                    # add .21 for the qubit numbers on the left of the multibit gates
                    if len(node.qargs) - num_ctrl_qubits > 1:
                        gate_width += 0.21

                box_width = max(gate_width, ctrl_width, param_width, WID)
                if box_width > widest_box:
                    widest_box = box_width
                self._data[node]["width"] = max(raw_gate_width, raw_param_width)

            self._layer_widths.append(int(widest_box) + 1)

    def _get_reg_names_and_numbers(self):
        """Get all the info for drawing reg names and numbers"""
        longest_reg_name_width = 0
        n_lines = 0
        initial_qbit = " |0>" if self._initial_state else ""
        initial_cbit = " 0" if self._initial_state else ""

        def _fix_double_script(reg_name):
            words = reg_name.split(" ")
            words = [word.replace("_", r"\_") if word.count("_") > 1 else word for word in words]
            words = [
                word.replace("^", r"\^{\ }") if word.count("^") > 1 else word for word in words
            ]
            reg_name = " ".join(words).replace(" ", "\\;")
            return reg_name

        # quantum register
        for ii, reg in enumerate(self._qubit):
            register = self._bit_locations[reg]["register"]
            index = self._bit_locations[reg]["index"]

            # show register name and number if more than 1 register
            if len(self._qubit) > 1:
                if self._layout is None:
                    qubit_name = f"${{{register.name}}}_{{{index}}}$"
                else:
                    if self._layout[index]:
                        virt_bit = self._layout[index]
                        try:
                            virt_reg = next(
                                reg for reg in self._layout.get_registers() if virt_bit in reg
                            )
                            qubit_name = "${{{name}}}_{{{index}}} \\mapsto {{{physical}}}$".format(
                                name=virt_reg.name,
                                index=virt_reg[:].index(virt_bit),
                                physical=index,
                            )

                        except StopIteration:
                            qubit_name = "${{{name}}} \\mapsto {{{physical}}}$".format(
                                name=virt_bit, physical=index
                            )
                    else:
                        qubit_name = f"${{{index}}}$"
            else:
                qubit_name = f"{register.name}"

            qubit_name = _fix_double_script(qubit_name) + initial_qbit
            text_width = self._get_text_width(qubit_name, self._fs) * 1.15

            if text_width > longest_reg_name_width:
                longest_reg_name_width = text_width
            pos = -ii
            self._qubit_dict[ii] = {
                "y": pos,
                "reg_name": qubit_name,
                "index": index,
                "group": register,
            }
            n_lines += 1

        # classical register
        if self._clbit:
            n_clbit = self._clbit.copy()
            n_clbit.pop(0)
            idx = 0
            y_off = -len(self._qubit)
            for ii, (reg, nreg) in enumerate(itertools.zip_longest(self._clbit, n_clbit)):
                pos = y_off - idx
                register = self._bit_locations[reg]["register"]
                index = self._bit_locations[reg]["index"]

                # if cregbundle show non-math reg name, if only 1 clbit, show math name
                # else math name and number
                if self._cregbundle:
                    clbit_name = f"{register.name}"
                else:
                    clbit_name = f"${register.name}_{index}$"
                clbit_name = _fix_double_script(clbit_name) + initial_cbit
                text_width = self._get_text_width(register.name, self._fs) * 1.15
                if text_width > longest_reg_name_width:
                    longest_reg_name_width = text_width
                self._clbit_dict[ii] = {
                    "y": pos,
                    "reg_name": clbit_name,
                    "index": index,
                    "group": register,
                }
                if self._cregbundle and not (
                    not nreg or register != self._bit_locations[nreg]["register"]
                ):
                    continue

                n_lines += 1
                idx += 1

        self._x_offset = -1.2 + longest_reg_name_width
        return n_lines

    def _get_coords(self, n_lines):
        """Load all the coordinate info needed to place the gates on the drawing"""

        # create the anchor arrays
        for key, qubit in self._qubit_dict.items():
            self._q_anchors[key] = Anchor(reg_num=n_lines, yind=qubit["y"], fold=self._fold)
        for key, clbit in self._clbit_dict.items():
            self._c_anchors[key] = Anchor(reg_num=n_lines, yind=clbit["y"], fold=self._fold)

        # get all the necessary coordinates for placing gates on the wires
        prev_anc = -1
        for i, layer in enumerate(self._nodes):
            layer_width = self._layer_widths[i]
            this_anc = prev_anc + 1
            for node in layer:
                # get qubit index
                q_indxs = []
                for qarg in node.qargs:
                    for index, reg in self._qubit_dict.items():
                        if (
                            reg["group"] == self._bit_locations[qarg]["register"]
                            and reg["index"] == self._bit_locations[qarg]["index"]
                        ):
                            q_indxs.append(index)
                            break

                # get clbit index
                c_indxs = []
                for carg in node.cargs:
                    for index, reg in self._clbit_dict.items():
                        if (
                            reg["group"] == self._bit_locations[carg]["register"]
                            and reg["index"] == self._bit_locations[carg]["index"]
                        ):
                            c_indxs.append(index)
                            break

                # only add the gate to the anchors if it is going to be plotted.
                if self._plot_barriers or not node.op._directive:
                    for ii in q_indxs:
                        self._q_anchors[ii].set_index(this_anc, layer_width)

                # qubit coordinate
                self._data[node]["q_xy"] = [
                    self._q_anchors[ii].plot_coord(this_anc, layer_width, self._x_offset)
                    for ii in q_indxs
                ]
                # clbit coordinate
                self._data[node]["c_xy"] = [
                    self._c_anchors[ii].plot_coord(this_anc, layer_width, self._x_offset)
                    for ii in c_indxs
                ]
                # update index based on the value from plotting
                this_anc = self._q_anchors[q_indxs[0]].gate_anchor
                self._data[node]["c_indxs"] = c_indxs

            # adjust the column if there have been barriers encountered, but not plotted
            barrier_offset = 0
            if not self._plot_barriers:
                # only adjust if everything in the layer wasn't plotted
                barrier_offset = -1 if all(nd.op._directive for nd in layer) else 0
            prev_anc = this_anc + layer_width + barrier_offset - 1

        anchors = [self._q_anchors[ii].get_index() for ii in self._qubit_dict]
        return max(anchors) if anchors else 0

    def _get_text_width(self, text, fontsize, param=False):
        """Compute the width of a string in the default font"""
        if not text:
            return 0.0

        math_mode_match = self._mathmode_regex.search(text)
        num_underscores = 0
        num_carets = 0
        if math_mode_match:
            math_mode_text = math_mode_match.group(1)
            num_underscores = math_mode_text.count("_")
            num_carets = math_mode_text.count("^")
        text = LatexNodes2Text().latex_to_text(text.replace("$$", ""))

        # If there are subscripts or superscripts in mathtext string
        # we need to account for that spacing by manually removing
        # from text string for text length
        if num_underscores:
            text = text.replace("_", "", num_underscores)
        if num_carets:
            text = text.replace("^", "", num_carets)

        # This changes hyphen to + to match width of math mode minus sign.
        if param:
            text = text.replace("-", "+")

        f = 0 if fontsize == self._fs else 1
        sum_text = 0.0
        for c in text:
            try:
                sum_text += self._char_list[c][f]
            except KeyError:
                # if non-ASCII char, use width of 'c', an average size
                sum_text += self._char_list["c"][f]
        if f == 1:
            sum_text *= self._subfont_factor
        return sum_text

    def _draw_regs_wires(self, num_folds, xmax, n_lines, max_anc):
        """Draw the register names and numbers, wires, and vertical lines at the ends"""

        for fold_num in range(num_folds + 1):
            # quantum registers
            for qubit in self._qubit_dict.values():
                qubit_name = qubit["reg_name"]
                y = qubit["y"] - fold_num * (n_lines + 1)
                self._ax.text(
                    self._x_offset - 0.2,
                    y,
                    qubit_name,
                    ha="right",
                    va="center",
                    fontsize=1.25 * self._fs,
                    color=self._style["tc"],
                    clip_on=True,
                    zorder=PORDER_TEXT,
                )
                # draw the qubit wire
                self._line([self._x_offset, y], [xmax, y], zorder=PORDER_REGLINE)

            # classical registers
            this_clbit_dict = {}
            for clbit in self._clbit_dict.values():
                clbit_name = clbit["reg_name"]
                y = clbit["y"] - fold_num * (n_lines + 1)
                if y not in this_clbit_dict.keys():
                    this_clbit_dict[y] = {"val": 1, "reg_name": clbit_name}
                else:
                    this_clbit_dict[y]["val"] += 1

            for y, this_clbit in this_clbit_dict.items():
                # cregbundle
                if this_clbit["val"] > 1:
                    self._ax.plot(
                        [self._x_offset + 0.2, self._x_offset + 0.3],
                        [y - 0.1, y + 0.1],
                        color=self._style["cc"],
                        zorder=PORDER_LINE,
                    )
                    self._ax.text(
                        self._x_offset + 0.1,
                        y + 0.1,
                        str(this_clbit["val"]),
                        ha="left",
                        va="bottom",
                        fontsize=0.8 * self._fs,
                        color=self._style["tc"],
                        clip_on=True,
                        zorder=PORDER_TEXT,
                    )
                self._ax.text(
                    self._x_offset - 0.2,
                    y,
                    this_clbit["reg_name"],
                    ha="right",
                    va="center",
                    fontsize=1.25 * self._fs,
                    color=self._style["tc"],
                    clip_on=True,
                    zorder=PORDER_TEXT,
                )
                # draw the clbit wire
                self._line(
                    [self._x_offset, y],
                    [xmax, y],
                    lc=self._style["cc"],
                    ls=self._style["cline"],
                    zorder=PORDER_REGLINE,
                )

            # lf vertical line at either end
            feedline_r = num_folds > 0 and num_folds > fold_num
            feedline_l = fold_num > 0
            if feedline_l or feedline_r:
                xpos_l = self._x_offset - 0.01
                xpos_r = self._fold + self._x_offset + 0.1
                ypos1 = -fold_num * (n_lines + 1)
                ypos2 = -(fold_num + 1) * (n_lines) - fold_num + 1
                if feedline_l:
                    self._ax.plot(
                        [xpos_l, xpos_l],
                        [ypos1, ypos2],
                        color=self._style["lc"],
                        linewidth=self._lwidth15,
                        zorder=PORDER_LINE,
                    )
                if feedline_r:
                    self._ax.plot(
                        [xpos_r, xpos_r],
                        [ypos1, ypos2],
                        color=self._style["lc"],
                        linewidth=self._lwidth15,
                        zorder=PORDER_LINE,
                    )

        # draw anchor index number
        if self._style["index"]:
            for layer_num in range(max_anc):
                if self._fold > 0:
                    x_coord = layer_num % self._fold + self._x_offset + 0.53
                    y_coord = -(layer_num // self._fold) * (n_lines + 1) + 0.65
                else:
                    x_coord = layer_num + self._x_offset + 0.53
                    y_coord = 0.65
                self._ax.text(
                    x_coord,
                    y_coord,
                    str(layer_num + 1),
                    ha="center",
                    va="center",
                    fontsize=self._sfs,
                    color=self._style["tc"],
                    clip_on=True,
                    zorder=PORDER_TEXT,
                )

    def _draw_ops(self, verbose=False):
        """Draw the gates in the circuit"""
        prev_anc = -1
        for i, layer in enumerate(self._nodes):
            layer_width = self._layer_widths[i]
            this_anc = prev_anc + 1

            # draw the gates in this layer
            for node in layer:
                op = node.op
                self._get_colors(node)

                if verbose:
                    print(op)

                # add conditional
                if op.condition:
                    cond_xy = [
                        self._c_anchors[ii].plot_coord(this_anc, layer_width, self._x_offset)
                        for ii in self._clbit_dict
                    ]
                    self._condition(node, cond_xy)

                # draw measure
                if isinstance(op, Measure):
                    self._measure(node)

                # draw barriers, snapshots, etc.
                elif op._directive:
                    if self._plot_barriers:
                        self._barrier(node)

                # draw single qubit gates
                elif len(self._data[node]["q_xy"]) == 1 and not node.cargs:
                    self._gate(node)

                # draw controlled gates
                elif isinstance(op, ControlledGate):
                    self._control_gate(node)

                # draw multi-qubit gate as final default
                else:
                    self._multiqubit_gate(node)

            # adjust the column if there have been barriers encountered, but not plotted
            barrier_offset = 0
            if not self._plot_barriers:
                # only adjust if everything in the layer wasn't plotted
                barrier_offset = -1 if all(nd.op._directive for nd in layer) else 0

            prev_anc = this_anc + layer_width + barrier_offset - 1

    def _get_colors(self, node):
        """Get all the colors needed for drawing the circuit"""
        op = node.op
        base_name = None if not hasattr(op, "base_gate") else op.base_gate.name
        color = None
        if self._data[node]["raw_gate_text"] in self._style["dispcol"]:
            color = self._style["dispcol"][self._data[node]["raw_gate_text"]]
        elif op.name in self._style["dispcol"]:
            color = self._style["dispcol"][op.name]
        if color is not None:
            # Backward compatibility for style dict using 'displaycolor' with
            # gate color and no text color, so test for str first
            if isinstance(color, str):
                fc = color
                gt = self._style["gt"]
            else:
                fc = color[0]
                gt = color[1]
        # Treat special case of classical gates in iqx style by making all
        # controlled gates of x, dcx, and swap the classical gate color
        elif self._style["name"] == "iqx" and base_name in ["x", "dcx", "swap"]:
            color = self._style["dispcol"][base_name]
            if isinstance(color, str):
                fc = color
                gt = self._style["gt"]
            else:
                fc = color[0]
                gt = color[1]
        else:
            fc = self._style["gc"]
            gt = self._style["gt"]

        if self._style["name"] == "bw":
            ec = self._style["ec"]
            lc = self._style["lc"]
        else:
            ec = fc
            lc = fc
        # Subtext needs to be same color as gate text
        sc = gt
        self._data[node]["fc"] = fc
        self._data[node]["ec"] = ec
        self._data[node]["gt"] = gt
        self._data[node]["tc"] = self._style["tc"]
        self._data[node]["sc"] = sc
        self._data[node]["lc"] = lc

    def _condition(self, node, cond_xy):
        """Add a conditional to a gate"""
        mask = 0
        qubit_b = min(self._data[node]["q_xy"], key=lambda xy: xy[1])
        for index, cbit in enumerate(self._clbit):
            if self._bit_locations[cbit]["register"] == node.op.condition[0]:
                mask |= 1 << index
        val = node.op.condition[1]

        # cbit list to consider
        fmt_c = f"{{:0{len(cond_xy)}b}}"
        cmask = list(fmt_c.format(mask))[::-1]

        # value
        fmt_v = f"{{:0{cmask.count('1')}b}}"
        vlist = list(fmt_v.format(val))
        if not self._reverse_bits:
            vlist = vlist[::-1]

        # plot conditionals
        v_ind = 0
        xy_plot = []
        for xy, m in zip(cond_xy, cmask):
            if m == "1":
                if xy not in xy_plot:
                    if vlist[v_ind] == "1" or self._cregbundle:
                        fc = self._style["lc"]
                    else:
                        fc = self._style["bg"]
                    box = self._patches_mod.Circle(
                        xy=xy,
                        radius=WID * 0.15,
                        fc=fc,
                        ec=self._style["lc"],
                        linewidth=self._lwidth15,
                        zorder=PORDER_GATE,
                    )
                    self._ax.add_patch(box)
                    xy_plot.append(xy)
                v_ind += 1
        clbit_b = min(xy_plot, key=lambda xy: xy[1])
        xpos, ypos = clbit_b
        self._ax.text(
            xpos,
            ypos - 0.3 * HIG,
            hex(val),
            ha="center",
            va="top",
            fontsize=self._sfs,
            color=self._style["tc"],
            clip_on=True,
            zorder=PORDER_TEXT,
        )
        self._line(qubit_b, clbit_b, lc=self._style["cc"], ls=self._style["cline"])

    def _measure(self, node):
        """Draw the measure symbol and the line to the clbit"""
        qx, qy = self._data[node]["q_xy"][0]
        cx, cy = self._data[node]["c_xy"][0]
        cid = self._clbit_dict[self._data[node]["c_indxs"][0]]["index"]

        # draw gate box
        self._gate(node)

        # add measure symbol
        arc = self._patches_mod.Arc(
            xy=(qx, qy - 0.15 * HIG),
            width=WID * 0.7,
            height=HIG * 0.7,
            theta1=0,
            theta2=180,
            fill=False,
            ec=self._data[node]["gt"],
            linewidth=self._lwidth2,
            zorder=PORDER_GATE,
        )
        self._ax.add_patch(arc)
        self._ax.plot(
            [qx, qx + 0.35 * WID],
            [qy - 0.15 * HIG, qy + 0.20 * HIG],
            color=self._data[node]["gt"],
            linewidth=self._lwidth2,
            zorder=PORDER_GATE,
        )
        # arrow
        self._line(
            self._data[node]["q_xy"][0],
            [cx, cy + 0.35 * WID],
            lc=self._style["cc"],
            ls=self._style["cline"],
        )
        arrowhead = self._patches_mod.Polygon(
            (
                (cx - 0.20 * WID, cy + 0.35 * WID),
                (cx + 0.20 * WID, cy + 0.35 * WID),
                (cx, cy + 0.04),
            ),
            fc=self._style["cc"],
            ec=None,
        )
        self._ax.add_artist(arrowhead)
        # target
        if self._cregbundle:
            self._ax.text(
                cx + 0.25,
                cy + 0.1,
                str(cid),
                ha="left",
                va="bottom",
                fontsize=0.8 * self._fs,
                color=self._style["tc"],
                clip_on=True,
                zorder=PORDER_TEXT,
            )

    def _barrier(self, node):
        """Draw a barrier"""
        for xy in self._data[node]["q_xy"]:
            xpos, ypos = xy
            self._ax.plot(
                [xpos, xpos],
                [ypos + 0.5, ypos - 0.5],
                linewidth=self._lwidth1,
                linestyle="dashed",
                color=self._style["lc"],
                zorder=PORDER_TEXT,
            )
            box = self._patches_mod.Rectangle(
                xy=(xpos - (0.3 * WID), ypos - 0.5),
                width=0.6 * WID,
                height=1,
                fc=self._style["bc"],
                ec=None,
                alpha=0.6,
                linewidth=self._lwidth15,
                zorder=PORDER_GRAY,
            )
            self._ax.add_patch(box)

    def _gate(self, node, xy=None):
        """Draw a 1-qubit gate"""
        if xy is None:
            xy = self._data[node]["q_xy"][0]
        xpos, ypos = xy
        wid = max(self._data[node]["width"], WID)

        box = self._patches_mod.Rectangle(
            xy=(xpos - 0.5 * wid, ypos - 0.5 * HIG),
            width=wid,
            height=HIG,
            fc=self._data[node]["fc"],
            ec=self._data[node]["ec"],
            linewidth=self._lwidth15,
            zorder=PORDER_GATE,
        )
        self._ax.add_patch(box)

        if "gate_text" in self._data[node]:
            gate_ypos = ypos
            if "param" in self._data[node] and self._data[node]["param"] != "":
                gate_ypos = ypos + 0.15 * HIG
                self._ax.text(
                    xpos,
                    ypos - 0.3 * HIG,
                    self._data[node]["param"],
                    ha="center",
                    va="center",
                    fontsize=self._sfs,
                    color=self._data[node]["sc"],
                    clip_on=True,
                    zorder=PORDER_TEXT,
                )
            self._ax.text(
                xpos,
                gate_ypos,
                self._data[node]["gate_text"],
                ha="center",
                va="center",
                fontsize=self._fs,
                color=self._data[node]["gt"],
                clip_on=True,
                zorder=PORDER_TEXT,
            )

    def _multiqubit_gate(self, node, xy=None):
        """Draw a gate covering more than one qubit"""
        op = node.op
        if xy is None:
            xy = self._data[node]["q_xy"]

        # Swap gate
        if isinstance(op, SwapGate):
            self._swap(xy, self._data[node]["lc"])
            return

        # RZZ Gate
        elif isinstance(op, RZZGate):
            self._symmetric_gate(node, RZZGate)
            return

        c_xy = self._data[node]["c_xy"]
        xpos = min([x[0] for x in xy])
        ypos = min([y[1] for y in xy])
        ypos_max = max([y[1] for y in xy])
        if c_xy:
            cxpos = min([x[0] for x in c_xy])
            cypos = min([y[1] for y in c_xy])
            ypos = min(ypos, cypos)

        wid = max(self._data[node]["width"] + 0.21, WID)

        qubit_span = abs(ypos) - abs(ypos_max) + 1
        height = HIG + (qubit_span - 1)
        box = self._patches_mod.Rectangle(
            xy=(xpos - 0.5 * wid, ypos - 0.5 * HIG),
            width=wid,
            height=height,
            fc=self._data[node]["fc"],
            ec=self._data[node]["ec"],
            linewidth=self._lwidth15,
            zorder=PORDER_GATE,
        )
        self._ax.add_patch(box)

        # annotate inputs
        for bit, y in enumerate([x[1] for x in xy]):
            self._ax.text(
                xpos + 0.07 - 0.5 * wid,
                y,
                str(bit),
                ha="left",
                va="center",
                fontsize=self._fs,
                color=self._data[node]["gt"],
                clip_on=True,
                zorder=PORDER_TEXT,
            )
        if c_xy:
            # annotate classical inputs
            for bit, y in enumerate([x[1] for x in c_xy]):
                self._ax.text(
                    cxpos + 0.07 - 0.5 * wid,
                    y,
                    str(bit),
                    ha="left",
                    va="center",
                    fontsize=self._fs,
                    color=self._data[node]["gt"],
                    clip_on=True,
                    zorder=PORDER_TEXT,
                )
        if "gate_text" in self._data[node] and self._data[node]["gate_text"] != "":
            gate_ypos = ypos + 0.5 * (qubit_span - 1)
            if "param" in self._data[node] and self._data[node]["param"] != "":
                gate_ypos = ypos + 0.4 * height
                self._ax.text(
                    xpos + 0.11,
                    ypos + 0.2 * height,
                    self._data[node]["param"],
                    ha="center",
                    va="center",
                    fontsize=self._sfs,
                    color=self._data[node]["sc"],
                    clip_on=True,
                    zorder=PORDER_TEXT,
                )
            self._ax.text(
                xpos + 0.11,
                gate_ypos,
                self._data[node]["gate_text"],
                ha="center",
                va="center",
                fontsize=self._fs,
                color=self._data[node]["gt"],
                clip_on=True,
                zorder=PORDER_TEXT,
            )

    def _control_gate(self, node):
        """Draw a controlled gate"""
        op = node.op
        base_type = None if not hasattr(op, "base_gate") else op.base_gate
        xy = self._data[node]["q_xy"]
        qubit_b = min(xy, key=lambda xy: xy[1])
        qubit_t = max(xy, key=lambda xy: xy[1])
        num_ctrl_qubits = op.num_ctrl_qubits
        num_qargs = len(xy) - num_ctrl_qubits
        self._set_ctrl_bits(
            op.ctrl_state,
            num_ctrl_qubits,
            xy,
            ec=self._data[node]["ec"],
            tc=self._data[node]["tc"],
            text=self._data[node]["ctrl_text"],
            qargs=node.qargs,
        )
        self._line(qubit_b, qubit_t, lc=self._data[node]["lc"])

        if isinstance(op, RZZGate) or isinstance(base_type, (U1Gate, PhaseGate, ZGate, RZZGate)):
            self._symmetric_gate(node, base_type)

        elif num_qargs == 1 and isinstance(base_type, XGate):
            tgt_color = self._style["dispcol"]["target"]
            tgt = tgt_color if isinstance(tgt_color, str) else tgt_color[0]
            self._x_tgt_qubit(xy[num_ctrl_qubits], ec=self._data[node]["ec"], ac=tgt)

        elif num_qargs == 1:
            self._gate(node, xy[num_ctrl_qubits:][0])

        elif isinstance(base_type, SwapGate):
            self._swap(xy[num_ctrl_qubits:], self._data[node]["lc"])

        else:
            self._multiqubit_gate(node, xy[num_ctrl_qubits:])

    def _set_ctrl_bits(
        self, ctrl_state, num_ctrl_qubits, qbit, ec=None, tc=None, text="", qargs=None
    ):
        """Determine which qubits are controls and whether they are open or closed"""
        # place the control label at the top or bottom of controls
        if text:
            qlist = [self._bit_locations[qubit]["index"] for qubit in qargs]
            ctbits = qlist[:num_ctrl_qubits]
            qubits = qlist[num_ctrl_qubits:]
            max_ctbit = max(ctbits)
            min_ctbit = min(ctbits)
            top = min(qubits) > min_ctbit

        # display the control qubits as open or closed based on ctrl_state
        cstate = f"{ctrl_state:b}".rjust(num_ctrl_qubits, "0")[::-1]
        for i in range(num_ctrl_qubits):
            fc_open_close = ec if cstate[i] == "1" else self._style["bg"]
            text_top = None
            if text:
                if top and qlist[i] == min_ctbit:
                    text_top = True
                elif not top and qlist[i] == max_ctbit:
                    text_top = False
            self._ctrl_qubit(qbit[i], fc=fc_open_close, ec=ec, tc=tc, text=text, text_top=text_top)

    def _ctrl_qubit(self, xy, fc=None, ec=None, tc=None, text="", text_top=None):
        """Draw a control circle and if top or bottom control, draw control label"""
        xpos, ypos = xy
        box = self._patches_mod.Circle(
            xy=(xpos, ypos),
            radius=WID * 0.15,
            fc=fc,
            ec=ec,
            linewidth=self._lwidth15,
            zorder=PORDER_GATE,
        )
        self._ax.add_patch(box)
        if text_top is None:
            return

        # display the control label at the top or bottom if there is one
        ctrl_ypos = ypos + 0.7 * HIG if text_top else ypos - 0.3 * HIG
        self._ax.text(
            xpos,
            ctrl_ypos,
            text,
            ha="center",
            va="top",
            fontsize=self._sfs,
            color=tc,
            clip_on=True,
            zorder=PORDER_TEXT,
        )

    def _x_tgt_qubit(self, xy, ec=None, ac=None):
        """Draw the cnot target symbol"""
        linewidth = self._lwidth2
        xpos, ypos = xy
        box = self._patches_mod.Circle(
            xy=(xpos, ypos),
            radius=HIG * 0.35,
            fc=ec,
            ec=ec,
            linewidth=linewidth,
            zorder=PORDER_GATE,
        )
        self._ax.add_patch(box)

        # add '+' symbol
        self._ax.plot(
            [xpos, xpos],
            [ypos - 0.2 * HIG, ypos + 0.2 * HIG],
            color=ac,
            linewidth=linewidth,
            zorder=PORDER_GATE + 1,
        )
        self._ax.plot(
            [xpos - 0.2 * HIG, xpos + 0.2 * HIG],
            [ypos, ypos],
            color=ac,
            linewidth=linewidth,
            zorder=PORDER_GATE + 1,
        )

    def _symmetric_gate(self, node, base_type):
        """Draw symmetric gates for cz, cu1, cp, and rzz"""
        op = node.op
        xy = self._data[node]["q_xy"]
        qubit_b = min(xy, key=lambda xy: xy[1])
        qubit_t = max(xy, key=lambda xy: xy[1])
        base_type = None if not hasattr(op, "base_gate") else op.base_gate
        ec = self._data[node]["ec"]
        tc = self._data[node]["tc"]
        lc = self._data[node]["lc"]

        # cz and mcz gates
        if not isinstance(op, ZGate) and isinstance(base_type, ZGate):
            num_ctrl_qubits = op.num_ctrl_qubits
            self._ctrl_qubit(xy[-1], fc=ec, ec=ec, tc=tc)
            self._line(qubit_b, qubit_t, lc=lc, zorder=PORDER_LINE + 1)

        # cu1, cp, rzz, and controlled rzz gates (sidetext gates)
        elif isinstance(op, RZZGate) or isinstance(base_type, (U1Gate, PhaseGate, RZZGate)):
            num_ctrl_qubits = 0 if isinstance(op, RZZGate) else op.num_ctrl_qubits
            gate_text = "P" if isinstance(base_type, PhaseGate) else self._data[node]["gate_text"]

            self._ctrl_qubit(xy[num_ctrl_qubits], fc=ec, ec=ec, tc=tc)
            if not isinstance(base_type, (U1Gate, PhaseGate)):
                self._ctrl_qubit(xy[num_ctrl_qubits + 1], fc=ec, ec=ec, tc=tc)
            self._sidetext(node, qubit_b, tc=tc, text=f"{gate_text} ({self._data[node]['param']})")
            self._line(qubit_b, qubit_t, lc=lc)

    def _swap(self, xy, color=None):
        """Draw a Swap gate"""
        self._swap_cross(xy[0], color=color)
        self._swap_cross(xy[1], color=color)
        self._line(xy[0], xy[1], lc=color)

    def _swap_cross(self, xy, color=None):
        """Draw the Swap cross symbol"""
        xpos, ypos = xy

        self._ax.plot(
            [xpos - 0.20 * WID, xpos + 0.20 * WID],
            [ypos - 0.20 * WID, ypos + 0.20 * WID],
            color=color,
            linewidth=self._lwidth2,
            zorder=PORDER_LINE + 1,
        )
        self._ax.plot(
            [xpos - 0.20 * WID, xpos + 0.20 * WID],
            [ypos + 0.20 * WID, ypos - 0.20 * WID],
            color=color,
            linewidth=self._lwidth2,
            zorder=PORDER_LINE + 1,
        )

    def _sidetext(self, node, xy, tc=None, text=""):
        """Draw the sidetext for symmetric gates"""
        xpos, ypos = xy

        # 0.11 = the initial gap, add 1/2 text width to place on the right
        xp = xpos + 0.11 + self._data[node]["width"] / 2
        self._ax.text(
            xp,
            ypos + HIG,
            text,
            ha="center",
            va="top",
            fontsize=self._sfs,
            color=tc,
            clip_on=True,
            zorder=PORDER_TEXT,
        )

    def _line(self, xy0, xy1, lc=None, ls=None, zorder=PORDER_LINE):
        """Draw a line from xy0 to xy1"""
        x0, y0 = xy0
        x1, y1 = xy1
        linecolor = self._style["lc"] if lc is None else lc
        linestyle = "solid" if ls is None else ls

        if linestyle == "doublet":
            theta = np.arctan2(np.abs(x1 - x0), np.abs(y1 - y0))
            dx = 0.05 * WID * np.cos(theta)
            dy = 0.05 * WID * np.sin(theta)
            self._ax.plot(
                [x0 + dx, x1 + dx],
                [y0 + dy, y1 + dy],
                color=linecolor,
                linewidth=self._lwidth2,
                linestyle="solid",
                zorder=zorder,
            )
            self._ax.plot(
                [x0 - dx, x1 - dx],
                [y0 - dy, y1 - dy],
                color=linecolor,
                linewidth=self._lwidth2,
                linestyle="solid",
                zorder=zorder,
            )
        else:
            self._ax.plot(
                [x0, x1],
                [y0, y1],
                color=linecolor,
                linewidth=self._lwidth2,
                linestyle=linestyle,
                zorder=zorder,
            )


<<<<<<< HEAD
                # qubit coordinate
                q_xy = [
                    q_anchors[ii].plot_coord(this_anc, layer_width, self._x_offset) for ii in q_idxs
                ]
                # clbit coordinate
                c_xy = [
                    c_anchors[ii].plot_coord(this_anc, layer_width, self._x_offset) for ii in c_idxs
                ]
                # bottom and top point of qubit
                qubit_b = min(q_xy, key=lambda xy: xy[1])
                qubit_t = max(q_xy, key=lambda xy: xy[1])

                # update index based on the value from plotting
                this_anc = q_anchors[q_idxs[0]].gate_anchor

                if verbose:
                    print(op)

                # load param
                if (
                    hasattr(op, "params")
                    and len(op.params) > 0
                    and not any(isinstance(param, np.ndarray) for param in op.params)
                ):
                    param = f"{get_param_str(op, 'mpl', ndigits=3)}"
                else:
                    param = ""

                # conditional gate
                if op.condition:
                    cond_xy = [
                        c_anchors[ii].plot_coord(this_anc, layer_width, self._x_offset)
                        for ii in self._clbit_dict
                    ]
                    mask = 0
                    for index, cbit in enumerate(self._clbit):
                        if self._bit_locations[cbit]["register"] == op.condition[0]:
                            mask |= 1 << index
                    val = op.condition[1]
                    # cbit list to consider
                    fmt_c = f"{{:0{len(cond_xy)}b}}"
                    cmask = list(fmt_c.format(mask))[::-1]
                    # value
                    fmt_v = f"{{:0{cmask.count('1')}b}}"
                    vlist = list(fmt_v.format(val))
                    if not self._reverse_bits:
                        vlist = vlist[::-1]

                    # plot conditionals
                    v_ind = 0
                    xy_plot = []
                    for xy, m in zip(cond_xy, cmask):
                        if m == "1":
                            if xy not in xy_plot:
                                if vlist[v_ind] == "1" or self._cregbundle:
                                    self._conditional(xy, istrue=True)
                                else:
                                    self._conditional(xy, istrue=False)
                                xy_plot.append(xy)
                            v_ind += 1
                    clbit_b = sorted(xy_plot, key=lambda xy: xy[1])[0]
                    xpos, ypos = clbit_b
                    if op.name == "measure":
                        xpos += 0.3
                    self._ax.text(
                        xpos,
                        ypos - 0.3 * HIG,
                        hex(val),
                        ha="center",
                        va="top",
                        fontsize=sfs,
                        color=self._style["tc"],
                        clip_on=True,
                        zorder=PORDER_TEXT,
                    )
                    self._line(qubit_t, clbit_b, lc=self._style["cc"], ls=self._style["cline"])
                #
                # draw special gates
                #
                if op.name == "measure":
                    vv = self._clbit_dict[c_idxs[0]]["index"]
                    self._measure(node, q_xy[0], c_xy[0], vv, fc=fc, ec=ec, gt=gt, sc=sc)

                elif op._directive:
                    _barriers = {"coord": [], "group": []}
                    for index, qbit in enumerate(q_idxs):
                        q_group = self._qubit_dict[qbit]["group"]
                        if q_group not in _barriers["group"]:
                            _barriers["group"].append(q_group)
                        _barriers["coord"].append(q_xy[index])
                    if self._plot_barriers:
                        self._barrier(_barriers)

                elif op.name == "initialize":
                    vec = f"$[{param.replace('$', '')}]$"
                    if len(q_xy) == 1:
                        self._gate(
                            node, q_xy[0], fc=fc, ec=ec, gt=gt, sc=sc, text=gate_text, subtext=vec
                        )
                    else:
                        self._multiqubit_gate(
                            node, q_xy, fc=fc, ec=ec, gt=gt, sc=sc, text=gate_text, subtext=vec
                        )
                #
                # draw single qubit gates
                #
                elif len(q_xy) == 1 and not node.cargs:
                    self._gate(
                        node,
                        q_xy[0],
                        fc=fc,
                        ec=ec,
                        gt=gt,
                        sc=sc,
                        text=gate_text,
                        subtext=str(param),
                    )
                #
                # draw controlled and special gates
                #
                # cz and mcz gates
                elif op.name != "z" and base_name == "z":
                    num_ctrl_qubits = op.num_ctrl_qubits
                    self._set_ctrl_bits(
                        op.ctrl_state,
                        num_ctrl_qubits,
                        q_xy,
                        ec=ec,
                        tc=tc,
                        text=ctrl_text,
                        qargs=node.qargs,
                    )
                    self._ctrl_qubit(q_xy[-1], fc=ec, ec=ec, tc=tc)
                    self._line(qubit_b, qubit_t, lc=lc, zorder=PORDER_LINE + 1)

                # cu1, cp, rzz, and controlled rzz gates (sidetext gates)
                elif op.name == "rzz" or base_name in ["u1", "p", "rzz"]:
                    num_ctrl_qubits = 0 if op.name == "rzz" else op.num_ctrl_qubits
                    if op.name != "rzz":
                        self._set_ctrl_bits(
                            op.ctrl_state,
                            num_ctrl_qubits,
                            q_xy,
                            ec=ec,
                            tc=tc,
                            text=ctrl_text,
                            qargs=node.qargs,
                        )
                    self._ctrl_qubit(q_xy[num_ctrl_qubits], fc=ec, ec=ec, tc=tc)
                    if base_name not in ["u1", "p"]:
                        self._ctrl_qubit(q_xy[num_ctrl_qubits + 1], fc=ec, ec=ec, tc=tc)
                    if base_name == "u1":
                        if self._style["disptex"]["u1"].find("\\mathrm") >= 0:
                            stext = self._style["disptex"]["u1"]
                        else:
                            stext = f"$\\mathrm{{{self._style['disptex']['u1']}}}$"
                    elif base_name == "p":
                        stext = "P"
                    else:
                        stext = "ZZ"
                    self._sidetext(node, qubit_b, tc=tc, text=f"{stext} ({param})")
                    self._line(qubit_b, qubit_t, lc=lc)

                # swap gate
                elif op.name == "swap":
                    self._swap(q_xy[0], color=lc)
                    self._swap(q_xy[1], color=lc)
                    self._line(qubit_b, qubit_t, lc=lc)

                # cswap gate
                elif op.name != "swap" and base_name == "swap":
                    num_ctrl_qubits = op.num_ctrl_qubits
                    self._set_ctrl_bits(
                        op.ctrl_state,
                        num_ctrl_qubits,
                        q_xy,
                        ec=ec,
                        tc=tc,
                        text=ctrl_text,
                        qargs=node.qargs,
                    )
                    self._swap(q_xy[num_ctrl_qubits], color=lc)
                    self._swap(q_xy[num_ctrl_qubits + 1], color=lc)
                    self._line(qubit_b, qubit_t, lc=lc)
=======
class Anchor:
    """Locate the anchors for the gates"""
>>>>>>> 0afac936

    def __init__(self, reg_num, yind, fold):
        self._yind = yind
        self._fold = fold
        self._reg_num = reg_num
        self._gate_placed = []
        self.nxt_anchor_idx = 0
        self.gate_anchor = 0

    def plot_coord(self, index, gate_width, x_offset):
        """Set the coord positions for an index"""
        h_pos = index % self._fold + 1
        # check folding
        if self._fold > 0:
            if h_pos + (gate_width - 1) > self._fold:
                index += self._fold - (h_pos - 1)
            x_pos = index % self._fold + 0.5 * gate_width + 0.04
            y_pos = self._yind - (index // self._fold) * (self._reg_num + 1)
        else:
            x_pos = index + 0.5 * gate_width + 0.04
            y_pos = self._yind

        # could have been updated, so need to store
        self.gate_anchor = index
        return x_pos + x_offset, y_pos

    def set_index(self, index, layer_width):
        """Set the index for a gate"""
        if self._fold < 2:
            _index = index
        else:
            h_pos = index % self._fold + 1
            if h_pos + (layer_width - 1) > self._fold:
                _index = index + self._fold - (h_pos - 1) + 1
            else:
                _index = index
        for ii in range(layer_width):
            idx = _index + ii
            if idx not in self._gate_placed:
                self._gate_placed.append(idx)
                self.nxt_anchor_idx = idx + 1

    def get_index(self):
        """Getter for the index"""
        if self._gate_placed:
            return self._gate_placed[-1] + 1
        return 0


class HasMatplotlibWrapper:
    """Wrapper to lazily import matplotlib."""

    has_matplotlib = False

    # pylint: disable=unused-import
    def __bool__(self):
        if not self.has_matplotlib:
            try:
                from matplotlib import get_backend
                from matplotlib import patches
                from matplotlib import pyplot as plt

                self.has_matplotlib = True
            except ImportError:
                self.has_matplotlib = False
        return self.has_matplotlib


HAS_MATPLOTLIB = HasMatplotlibWrapper()<|MERGE_RESOLUTION|>--- conflicted
+++ resolved
@@ -1368,195 +1368,8 @@
             )
 
 
-<<<<<<< HEAD
-                # qubit coordinate
-                q_xy = [
-                    q_anchors[ii].plot_coord(this_anc, layer_width, self._x_offset) for ii in q_idxs
-                ]
-                # clbit coordinate
-                c_xy = [
-                    c_anchors[ii].plot_coord(this_anc, layer_width, self._x_offset) for ii in c_idxs
-                ]
-                # bottom and top point of qubit
-                qubit_b = min(q_xy, key=lambda xy: xy[1])
-                qubit_t = max(q_xy, key=lambda xy: xy[1])
-
-                # update index based on the value from plotting
-                this_anc = q_anchors[q_idxs[0]].gate_anchor
-
-                if verbose:
-                    print(op)
-
-                # load param
-                if (
-                    hasattr(op, "params")
-                    and len(op.params) > 0
-                    and not any(isinstance(param, np.ndarray) for param in op.params)
-                ):
-                    param = f"{get_param_str(op, 'mpl', ndigits=3)}"
-                else:
-                    param = ""
-
-                # conditional gate
-                if op.condition:
-                    cond_xy = [
-                        c_anchors[ii].plot_coord(this_anc, layer_width, self._x_offset)
-                        for ii in self._clbit_dict
-                    ]
-                    mask = 0
-                    for index, cbit in enumerate(self._clbit):
-                        if self._bit_locations[cbit]["register"] == op.condition[0]:
-                            mask |= 1 << index
-                    val = op.condition[1]
-                    # cbit list to consider
-                    fmt_c = f"{{:0{len(cond_xy)}b}}"
-                    cmask = list(fmt_c.format(mask))[::-1]
-                    # value
-                    fmt_v = f"{{:0{cmask.count('1')}b}}"
-                    vlist = list(fmt_v.format(val))
-                    if not self._reverse_bits:
-                        vlist = vlist[::-1]
-
-                    # plot conditionals
-                    v_ind = 0
-                    xy_plot = []
-                    for xy, m in zip(cond_xy, cmask):
-                        if m == "1":
-                            if xy not in xy_plot:
-                                if vlist[v_ind] == "1" or self._cregbundle:
-                                    self._conditional(xy, istrue=True)
-                                else:
-                                    self._conditional(xy, istrue=False)
-                                xy_plot.append(xy)
-                            v_ind += 1
-                    clbit_b = sorted(xy_plot, key=lambda xy: xy[1])[0]
-                    xpos, ypos = clbit_b
-                    if op.name == "measure":
-                        xpos += 0.3
-                    self._ax.text(
-                        xpos,
-                        ypos - 0.3 * HIG,
-                        hex(val),
-                        ha="center",
-                        va="top",
-                        fontsize=sfs,
-                        color=self._style["tc"],
-                        clip_on=True,
-                        zorder=PORDER_TEXT,
-                    )
-                    self._line(qubit_t, clbit_b, lc=self._style["cc"], ls=self._style["cline"])
-                #
-                # draw special gates
-                #
-                if op.name == "measure":
-                    vv = self._clbit_dict[c_idxs[0]]["index"]
-                    self._measure(node, q_xy[0], c_xy[0], vv, fc=fc, ec=ec, gt=gt, sc=sc)
-
-                elif op._directive:
-                    _barriers = {"coord": [], "group": []}
-                    for index, qbit in enumerate(q_idxs):
-                        q_group = self._qubit_dict[qbit]["group"]
-                        if q_group not in _barriers["group"]:
-                            _barriers["group"].append(q_group)
-                        _barriers["coord"].append(q_xy[index])
-                    if self._plot_barriers:
-                        self._barrier(_barriers)
-
-                elif op.name == "initialize":
-                    vec = f"$[{param.replace('$', '')}]$"
-                    if len(q_xy) == 1:
-                        self._gate(
-                            node, q_xy[0], fc=fc, ec=ec, gt=gt, sc=sc, text=gate_text, subtext=vec
-                        )
-                    else:
-                        self._multiqubit_gate(
-                            node, q_xy, fc=fc, ec=ec, gt=gt, sc=sc, text=gate_text, subtext=vec
-                        )
-                #
-                # draw single qubit gates
-                #
-                elif len(q_xy) == 1 and not node.cargs:
-                    self._gate(
-                        node,
-                        q_xy[0],
-                        fc=fc,
-                        ec=ec,
-                        gt=gt,
-                        sc=sc,
-                        text=gate_text,
-                        subtext=str(param),
-                    )
-                #
-                # draw controlled and special gates
-                #
-                # cz and mcz gates
-                elif op.name != "z" and base_name == "z":
-                    num_ctrl_qubits = op.num_ctrl_qubits
-                    self._set_ctrl_bits(
-                        op.ctrl_state,
-                        num_ctrl_qubits,
-                        q_xy,
-                        ec=ec,
-                        tc=tc,
-                        text=ctrl_text,
-                        qargs=node.qargs,
-                    )
-                    self._ctrl_qubit(q_xy[-1], fc=ec, ec=ec, tc=tc)
-                    self._line(qubit_b, qubit_t, lc=lc, zorder=PORDER_LINE + 1)
-
-                # cu1, cp, rzz, and controlled rzz gates (sidetext gates)
-                elif op.name == "rzz" or base_name in ["u1", "p", "rzz"]:
-                    num_ctrl_qubits = 0 if op.name == "rzz" else op.num_ctrl_qubits
-                    if op.name != "rzz":
-                        self._set_ctrl_bits(
-                            op.ctrl_state,
-                            num_ctrl_qubits,
-                            q_xy,
-                            ec=ec,
-                            tc=tc,
-                            text=ctrl_text,
-                            qargs=node.qargs,
-                        )
-                    self._ctrl_qubit(q_xy[num_ctrl_qubits], fc=ec, ec=ec, tc=tc)
-                    if base_name not in ["u1", "p"]:
-                        self._ctrl_qubit(q_xy[num_ctrl_qubits + 1], fc=ec, ec=ec, tc=tc)
-                    if base_name == "u1":
-                        if self._style["disptex"]["u1"].find("\\mathrm") >= 0:
-                            stext = self._style["disptex"]["u1"]
-                        else:
-                            stext = f"$\\mathrm{{{self._style['disptex']['u1']}}}$"
-                    elif base_name == "p":
-                        stext = "P"
-                    else:
-                        stext = "ZZ"
-                    self._sidetext(node, qubit_b, tc=tc, text=f"{stext} ({param})")
-                    self._line(qubit_b, qubit_t, lc=lc)
-
-                # swap gate
-                elif op.name == "swap":
-                    self._swap(q_xy[0], color=lc)
-                    self._swap(q_xy[1], color=lc)
-                    self._line(qubit_b, qubit_t, lc=lc)
-
-                # cswap gate
-                elif op.name != "swap" and base_name == "swap":
-                    num_ctrl_qubits = op.num_ctrl_qubits
-                    self._set_ctrl_bits(
-                        op.ctrl_state,
-                        num_ctrl_qubits,
-                        q_xy,
-                        ec=ec,
-                        tc=tc,
-                        text=ctrl_text,
-                        qargs=node.qargs,
-                    )
-                    self._swap(q_xy[num_ctrl_qubits], color=lc)
-                    self._swap(q_xy[num_ctrl_qubits + 1], color=lc)
-                    self._line(qubit_b, qubit_t, lc=lc)
-=======
 class Anchor:
     """Locate the anchors for the gates"""
->>>>>>> 0afac936
 
     def __init__(self, reg_num, yind, fold):
         self._yind = yind
