--- conflicted
+++ resolved
@@ -43,10 +43,7 @@
     get_gate_ctrl_text,
     get_param_str,
     get_bits_regs_map,
-<<<<<<< HEAD
-=======
     get_bit_register,
->>>>>>> 068802e6
     get_bit_reg_index,
     get_bit_label,
     get_condition_label_val,
@@ -85,12 +82,6 @@
         ax=None,
         initial_state=False,
         cregbundle=True,
-<<<<<<< HEAD
-=======
-        global_phase=None,
-        calibrations=None,
-        circuit=None,
->>>>>>> 068802e6
     ):
 
         if not HAS_MATPLOTLIB:
@@ -111,24 +102,10 @@
                 name="MatplotlibDrawer",
                 pip_install="pip install pylatexenc",
             )
-<<<<<<< HEAD
         self._circuit = circuit
         self._nodes = nodes
         self._qubits = qubits
         self._clbits = clbits
-=======
-
-        self._qubits = qubits
-        self._clbits = clbits
-        self._qubits_dict = {}
-        self._clbits_dict = {}
-        self._q_anchors = {}
-        self._c_anchors = {}
-        self._bits_regs_map = {}
-
-        self._nodes = nodes
-        self._circuit = circuit
->>>>>>> 068802e6
         self._scale = 1.0 if scale is None else scale
 
         self._style, def_font_ratio = load_style(style)
@@ -483,7 +460,6 @@
             if isinstance(bit, ClassicalRegister):
                 register = bit
                 index = self._bits_regs_map[bit]
-<<<<<<< HEAD
 
             # otherwise, get the register from find_bit and use bit_index if
             # it's a bit, or the index of the bit in the register if it's a reg
@@ -491,17 +467,6 @@
                 register, bit_index, reg_index = get_bit_reg_index(self._circuit, bit)
                 index = bit_index if register is None else reg_index
 
-=======
-
-            # otherwise, get the register from find_bit and use bit_index if
-            # it's a bit, or the index of the bit in the register if it's a reg
-            else:
-                register, bit_index, reg_index = get_bit_reg_index(
-                    self._circuit, bit, self._reverse_bits
-                )
-                index = bit_index if register is None else reg_index
-
->>>>>>> 068802e6
             bit_label = get_bit_label(
                 "mpl", register, index, layout=self._layout, cregbundle=self._cregbundle
             )
@@ -569,11 +534,7 @@
 
                 c_indxs = []
                 for carg in node.cargs:
-<<<<<<< HEAD
-                    register, _, _ = get_bit_reg_index(self._circuit, carg)
-=======
                     register = get_bit_register(self._circuit, carg)
->>>>>>> 068802e6
                     if register is not None and self._cregbundle:
                         c_indxs.append(self._bits_regs_map[register])
                     else:
@@ -867,7 +828,6 @@
     def _condition(self, node, cond_xy):
         """Add a conditional to a gate"""
         label, val_bits = get_condition_label_val(
-<<<<<<< HEAD
             node.op.condition, self._circuit, self._cregbundle
         )
         cond_bit_reg = node.op.condition[0]
@@ -893,33 +853,6 @@
                 bit = cond_bit_reg
             cond_pos.append(cond_xy[self._bits_regs_map[bit] - first_clbit])
 
-=======
-            node.op.condition, self._circuit, self._cregbundle, self._reverse_bits
-        )
-        cond_bit_reg = node.op.condition[0]
-        cond_bit_val = int(node.op.condition[1])
-
-        first_clbit = len(self._qubits)
-        cond_pos = []
-
-        # In the first case, multiple bits are indicated on the drawing. In all
-        # other cases, only one bit is shown.
-        if not self._cregbundle and isinstance(cond_bit_reg, ClassicalRegister):
-            for idx in range(cond_bit_reg.size):
-                rev_idx = cond_bit_reg.size - idx - 1 if self._reverse_bits else idx
-                cond_pos.append(cond_xy[self._bits_regs_map[cond_bit_reg[rev_idx]] - first_clbit])
-
-        # If it's a register bit and cregbundle, need to use the register to find the location
-        elif self._cregbundle and isinstance(cond_bit_reg, Clbit):
-            register = get_bit_register(self._circuit, cond_bit_reg)
-            if register is not None:
-                cond_pos.append(cond_xy[self._bits_regs_map[register] - first_clbit])
-            else:
-                cond_pos.append(cond_xy[self._bits_regs_map[cond_bit_reg] - first_clbit])
-        else:
-            cond_pos.append(cond_xy[self._bits_regs_map[cond_bit_reg] - first_clbit])
-
->>>>>>> 068802e6
         xy_plot = []
         for idx, xy in enumerate(cond_pos):
             if val_bits[idx] == "1" or (
@@ -964,11 +897,7 @@
         """Draw the measure symbol and the line to the clbit"""
         qx, qy = self._data[node]["q_xy"][0]
         cx, cy = self._data[node]["c_xy"][0]
-<<<<<<< HEAD
         register, _, reg_index = get_bit_reg_index(self._circuit, node.cargs[0])
-=======
-        register, _, reg_index = get_bit_reg_index(self._circuit, node.cargs[0], self._reverse_bits)
->>>>>>> 068802e6
 
         # draw gate box
         self._gate(node)
