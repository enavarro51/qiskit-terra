--- conflicted
+++ resolved
@@ -1373,52 +1373,6 @@
         self._x_index = x_index
         return x_pos + x_offset, y_pos
 
-<<<<<<< HEAD
     def get_x_index(self):
         """Getter for the x index"""
         return self._x_index
-
-
-class HasMatplotlibWrapper:
-    """Wrapper to lazily import matplotlib."""
-
-    has_matplotlib = False
-
-    # pylint: disable=unused-import
-    def __bool__(self):
-        if not self.has_matplotlib:
-            try:
-                from matplotlib import get_backend
-                from matplotlib import patches
-                from matplotlib import pyplot as plt
-
-                self.has_matplotlib = True
-            except ImportError:
-                self.has_matplotlib = False
-        return self.has_matplotlib
-
-
-HAS_MATPLOTLIB = HasMatplotlibWrapper()
-=======
-    def set_index(self, index, layer_width):
-        """Set the index for a gate"""
-        if self._fold < 2:
-            _index = index
-        else:
-            h_pos = index % self._fold + 1
-            if h_pos + (layer_width - 1) > self._fold:
-                _index = index + self._fold - (h_pos - 1) + 1
-            else:
-                _index = index
-        for ii in range(layer_width):
-            idx = _index + ii
-            if idx not in self._gate_placed:
-                self._gate_placed.append(idx)
-                self.nxt_anchor_idx = idx + 1
-
-    def get_index(self):
-        """Getter for the index"""
-        if self._gate_placed:
-            return self._gate_placed[-1] + 1
-        return 0
->>>>>>> 7af16a3d
