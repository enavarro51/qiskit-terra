--- conflicted
+++ resolved
@@ -112,13 +112,8 @@
 
     _mathmode_regex = re.compile(r"(?<!\\)\$(.*)(?<!\\)\$")
 
-<<<<<<< HEAD
-    def __init__(self, qregs, cregs, ops, scale=None, style=None,
-                 reverse_bits=False, plot_barriers=True,
-=======
     def __init__(self, qubits, clbits, ops,
                  scale=None, style=None, plot_barriers=True,
->>>>>>> 15a97631
                  layout=None, fold=25, ax=None, initial_state=False,
                  cregbundle=True, global_phase=None, qregs=None, cregs=None):
 
