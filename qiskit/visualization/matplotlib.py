# This code is part of Qiskit.
#
# (C) Copyright IBM 2017, 2018.
#
# This code is licensed under the Apache License, Version 2.0. You may
# obtain a copy of this license in the LICENSE.txt file in the root directory
# of this source tree or at http://www.apache.org/licenses/LICENSE-2.0.
#
# Any modifications or derivative works of this code must retain this
# copyright notice, and modified files need to carry a notice indicating
# that they have been altered from the originals.

# pylint: disable=invalid-name,inconsistent-return-statements

"""mpl circuit visualization backend."""

import re
from warnings import warn

import numpy as np


try:
    from pylatexenc.latex2text import LatexNodes2Text

    HAS_PYLATEX = True
except ImportError:
    HAS_PYLATEX = False

<<<<<<< HEAD
from qiskit.circuit import ControlledGate, Qubit
=======
from qiskit.circuit import ControlledGate
>>>>>>> c07c2cc9
from qiskit.circuit import Measure
from qiskit.circuit.library.standard_gates import (
    SwapGate,
    RZZGate,
    U1Gate,
    PhaseGate,
    XGate,
    ZGate,
)
from qiskit.extensions import Initialize
from qiskit.visualization.qcstyle import load_style
from qiskit.visualization.utils import (
    get_gate_ctrl_text,
    get_param_str,
    get_bit_label,
    get_condition_label,
    matplotlib_close_if_inline,
)
from qiskit.circuit.tools.pi_check import pi_check
from qiskit.exceptions import MissingOptionalLibraryError

# Default gate width and height
WID = 0.65
HIG = 0.65

PORDER_GATE = 5
PORDER_LINE = 3
PORDER_REGLINE = 2
PORDER_GRAY = 3
PORDER_TEXT = 6


class MatplotlibDrawer:
    """Matplotlib drawer class called from circuit_drawer"""

    _mathmode_regex = re.compile(r"(?<!\\)\$(.*)(?<!\\)\$")

    def __init__(
        self,
        qubits,
        clbits,
        nodes,
        scale=None,
        style=None,
        reverse_bits=False,
        plot_barriers=True,
        layout=None,
        fold=25,
        ax=None,
        initial_state=False,
        cregbundle=True,
        global_phase=None,
        qregs=None,
        cregs=None,
        calibrations=None,
    ):

        if not HAS_MATPLOTLIB:
            raise MissingOptionalLibraryError(
                libname="Matplotlib",
                name="MatplotlibDrawer",
                pip_install="pip install matplotlib",
            )
        from matplotlib import patches

        self._patches_mod = patches
        from matplotlib import pyplot as plt

        self._plt_mod = plt
        if not HAS_PYLATEX:
            raise MissingOptionalLibraryError(
                libname="pylatexenc",
                name="MatplotlibDrawer",
                pip_install="pip install pylatexenc",
            )

        # First load register and index info for the cregs and qregs,
        # then add any bits which don't have registers associated with them.
        self._bit_locations = {
            bit: {"register": register, "index": index}
            for register in cregs + qregs
            for index, bit in enumerate(register)
        }
        for index, bit in list(enumerate(qubits)) + list(enumerate(clbits)):
            if bit not in self._bit_locations:
                if reverse_bits:
                    if isinstance(bit, Qubit):
                        index = len(qubits) - index - 1
                    else:
                        index = len(clbits) - index - 1
                self._bit_locations[bit] = {"register": None, "index": index}

        self._qubits = qubits
        self._clbits = clbits
        self._qubits_dict = {}
        self._clbits_dict = {}
        self._nodes = nodes
        self._scale = 1.0 if scale is None else scale

        self._style, def_font_ratio = load_style(style)

        # If font/subfont ratio changes from default, have to scale width calculations for
        # subfont. Font change is auto scaled in the self._figure.set_size_inches call in draw()
        self._subfont_factor = self._style["sfs"] * def_font_ratio / self._style["fs"]

        self._reverse_bits = reverse_bits
        self._plot_barriers = plot_barriers
        self._layout = layout
        self._fold = fold
        if self._fold < 2:
            self._fold = -1

        if ax is None:
            self._user_ax = False
            self._figure = plt.figure()
            self._figure.patch.set_facecolor(color=self._style["bg"])
            self._ax = self._figure.add_subplot(111)
        else:
            self._user_ax = True
            self._ax = ax
            self._figure = ax.get_figure()
        self._ax.axis("off")
        self._ax.set_aspect("equal")
        self._ax.tick_params(labelbottom=False, labeltop=False, labelleft=False, labelright=False)

        self._initial_state = initial_state
        self._cregbundle = cregbundle
        self._global_phase = global_phase
        self._calibrations = calibrations

        self._fs = self._style["fs"]
        self._sfs = self._style["sfs"]
        self._lwidth1 = 1.0
        self._lwidth15 = 1.5
        self._lwidth2 = 2.0
        self._x_offset = 0.0

        # _data per node with 'width', 'gate_text', 'raw_gate_text',
        # 'ctrl_text', 'param', q_xy', 'c_xy', and 'c_indxs'
        # and colors 'fc', 'ec', 'lc', 'sc', 'gt', and 'tc'
        self._data = {}
        self._layer_widths = []
        self._q_anchors = {}
        self._c_anchors = {}

        # _char_list for finding text_width of names, labels, and params
        self._char_list = {
            " ": (0.0958, 0.0583),
            "!": (0.1208, 0.0729),
            '"': (0.1396, 0.0875),
            "#": (0.2521, 0.1562),
            "$": (0.1917, 0.1167),
            "%": (0.2854, 0.1771),
            "&": (0.2333, 0.1458),
            "'": (0.0833, 0.0521),
            "(": (0.1167, 0.0729),
            ")": (0.1167, 0.0729),
            "*": (0.15, 0.0938),
            "+": (0.25, 0.1562),
            ",": (0.0958, 0.0583),
            "-": (0.1083, 0.0667),
            ".": (0.0958, 0.0604),
            "/": (0.1021, 0.0625),
            "0": (0.1875, 0.1167),
            "1": (0.1896, 0.1167),
            "2": (0.1917, 0.1188),
            "3": (0.1917, 0.1167),
            "4": (0.1917, 0.1188),
            "5": (0.1917, 0.1167),
            "6": (0.1896, 0.1167),
            "7": (0.1917, 0.1188),
            "8": (0.1896, 0.1188),
            "9": (0.1917, 0.1188),
            ":": (0.1021, 0.0604),
            ";": (0.1021, 0.0604),
            "<": (0.25, 0.1542),
            "=": (0.25, 0.1562),
            ">": (0.25, 0.1542),
            "?": (0.1583, 0.0979),
            "@": (0.2979, 0.1854),
            "A": (0.2062, 0.1271),
            "B": (0.2042, 0.1271),
            "C": (0.2083, 0.1292),
            "D": (0.2312, 0.1417),
            "E": (0.1875, 0.1167),
            "F": (0.1708, 0.1062),
            "G": (0.2312, 0.1438),
            "H": (0.225, 0.1396),
            "I": (0.0875, 0.0542),
            "J": (0.0875, 0.0542),
            "K": (0.1958, 0.1208),
            "L": (0.1667, 0.1042),
            "M": (0.2583, 0.1604),
            "N": (0.225, 0.1396),
            "O": (0.2354, 0.1458),
            "P": (0.1812, 0.1125),
            "Q": (0.2354, 0.1458),
            "R": (0.2083, 0.1292),
            "S": (0.1896, 0.1188),
            "T": (0.1854, 0.1125),
            "U": (0.2208, 0.1354),
            "V": (0.2062, 0.1271),
            "W": (0.2958, 0.1833),
            "X": (0.2062, 0.1271),
            "Y": (0.1833, 0.1125),
            "Z": (0.2042, 0.1271),
            "[": (0.1167, 0.075),
            "\\": (0.1021, 0.0625),
            "]": (0.1167, 0.0729),
            "^": (0.2521, 0.1562),
            "_": (0.1521, 0.0938),
            "`": (0.15, 0.0938),
            "a": (0.1854, 0.1146),
            "b": (0.1917, 0.1167),
            "c": (0.1646, 0.1021),
            "d": (0.1896, 0.1188),
            "e": (0.1854, 0.1146),
            "f": (0.1042, 0.0667),
            "g": (0.1896, 0.1188),
            "h": (0.1896, 0.1188),
            "i": (0.0854, 0.0521),
            "j": (0.0854, 0.0521),
            "k": (0.1729, 0.1083),
            "l": (0.0854, 0.0521),
            "m": (0.2917, 0.1812),
            "n": (0.1896, 0.1188),
            "o": (0.1833, 0.1125),
            "p": (0.1917, 0.1167),
            "q": (0.1896, 0.1188),
            "r": (0.125, 0.0771),
            "s": (0.1562, 0.0958),
            "t": (0.1167, 0.0729),
            "u": (0.1896, 0.1188),
            "v": (0.1771, 0.1104),
            "w": (0.2458, 0.1521),
            "x": (0.1771, 0.1104),
            "y": (0.1771, 0.1104),
            "z": (0.1562, 0.0979),
            "{": (0.1917, 0.1188),
            "|": (0.1, 0.0604),
            "}": (0.1896, 0.1188),
        }

    def draw(self, filename=None, verbose=False):
        """Main entry point to 'matplotlib' ('mpl') drawer. Called from
        ``visualization.circuit_drawer`` and from ``QuantumCircuit.draw`` through circuit_drawer.
        """
        # All information for the drawing is first loaded into self._data for the gates and into
        # self._qubits_dict and self._clbits_dict for the qubits, clbits, and wires,
        # followed by the coordinates for each gate.

        # get layer widths
        self._get_layer_widths()

        # load the _qubit_dict and _clbit_dict with register info
        n_lines = self._get_bit_labels()

        # load the coordinates for each gate and compute number of folds
        max_anc = self._get_coords(n_lines)
        num_folds = max(0, max_anc - 1) // self._fold if self._fold > 0 else 0

        # The window size limits are computed, followed by one of the four possible ways
        # of scaling the drawing.

        # compute the window size
        if max_anc > self._fold > 0:
            xmax = self._fold + self._x_offset + 0.1
            ymax = (num_folds + 1) * (n_lines + 1) - 1
        else:
            x_incr = 0.4 if not self._nodes else 0.9
            xmax = max_anc + 1 + self._x_offset - x_incr
            ymax = n_lines

        xl = -self._style["margin"][0]
        xr = xmax + self._style["margin"][1]
        yb = -ymax - self._style["margin"][2] + 0.5
        yt = self._style["margin"][3] + 0.5
        self._ax.set_xlim(xl, xr)
        self._ax.set_ylim(yb, yt)

        # update figure size and, for backward compatibility,
        # need to scale by a default value equal to (self._fs * 3.01 / 72 / 0.65)
        base_fig_w = (xr - xl) * 0.8361111
        base_fig_h = (yt - yb) * 0.8361111
        scale = self._scale

        # if user passes in an ax, this size takes priority over any other settings
        if self._user_ax:
            # from stackoverflow #19306510, get the bbox size for the ax and then reset scale
            bbox = self._ax.get_window_extent().transformed(self._figure.dpi_scale_trans.inverted())
            scale = bbox.width / base_fig_w / 0.8361111

        # if scale not 1.0, use this scale factor
        elif self._scale != 1.0:
            self._figure.set_size_inches(base_fig_w * self._scale, base_fig_h * self._scale)

        # if "figwidth" style param set, use this to scale
        elif self._style["figwidth"] > 0.0:
            # in order to get actual inches, need to scale by factor
            adj_fig_w = self._style["figwidth"] * 1.282736
            self._figure.set_size_inches(adj_fig_w, adj_fig_w * base_fig_h / base_fig_w)
            scale = adj_fig_w / base_fig_w

        # otherwise, display default size
        else:
            self._figure.set_size_inches(base_fig_w, base_fig_h)

        # drawing will scale with 'set_size_inches', but fonts and linewidths do not
        if scale != 1.0:
            self._fs *= scale
            self._sfs *= scale
            self._lwidth1 = 1.0 * scale
            self._lwidth15 = 1.5 * scale
            self._lwidth2 = 2.0 * scale

        # Once the scaling factor has been determined, the global phase, register names
        # and numbers, wires, and gates are drawn
        if self._global_phase:
            self._plt_mod.text(
                xl, yt, "Global Phase: %s" % pi_check(self._global_phase, output="mpl")
            )
        self._draw_regs_wires(num_folds, xmax, n_lines, max_anc)
        self._draw_ops(verbose)

        if filename:
            self._figure.savefig(
                filename,
                dpi=self._style["dpi"],
                bbox_inches="tight",
                facecolor=self._figure.get_facecolor(),
            )
        if not self._user_ax:
            matplotlib_close_if_inline(self._figure)
            return self._figure

    def _get_layer_widths(self):
        """Compute the layer_widths for the layers"""
        for layer in self._nodes:
            widest_box = WID
            for node in layer:
                op = node.op
                if self._cregbundle and node.cargs and not isinstance(op, Measure):
                    self._cregbundle = False
                    warn(
                        "Cregbundle set to False since an instruction needs to refer"
                        " to individual classical wire",
                        RuntimeWarning,
                        2,
                    )
                self._data[node] = {}
                self._data[node]["width"] = WID
                num_ctrl_qubits = 0 if not hasattr(op, "num_ctrl_qubits") else op.num_ctrl_qubits
                if op._directive or isinstance(op, Measure):
                    self._data[node]["raw_gate_text"] = op.name
                    continue

                base_type = None if not hasattr(op, "base_gate") else op.base_gate
                gate_text, ctrl_text, raw_gate_text = get_gate_ctrl_text(
                    op, "mpl", style=self._style, calibrations=self._calibrations
                )
                self._data[node]["gate_text"] = gate_text
                self._data[node]["ctrl_text"] = ctrl_text
                self._data[node]["raw_gate_text"] = raw_gate_text
                self._data[node]["param"] = ""

                # if single qubit, no params, and no labels, layer_width is 1
                if (
                    (len(node.qargs) - num_ctrl_qubits) == 1
                    and len(gate_text) < 3
                    and (not hasattr(op, "params") or len(op.params) == 0)
                    and ctrl_text is None
                ):
                    continue

                if isinstance(op, SwapGate) or isinstance(base_type, SwapGate):
                    continue

                # small increments at end of the 3 _get_text_width calls are for small
                # spacing adjustments between gates
                ctrl_width = self._get_text_width(ctrl_text, fontsize=self._sfs) - 0.05

                # get param_width, but 0 for gates with array params
                if (
                    hasattr(op, "params")
                    and len(op.params) > 0
                    and not any(isinstance(param, np.ndarray) for param in op.params)
                ):
                    param = get_param_str(op, "mpl", ndigits=3)
                    if isinstance(op, Initialize):
                        param = f"$[{param.replace('$', '')}]$"
                    self._data[node]["param"] = param
                    raw_param_width = self._get_text_width(param, fontsize=self._sfs, param=True)
                    param_width = raw_param_width + 0.08
                else:
                    param_width = raw_param_width = 0.0

                # get gate_width for sidetext symmetric gates
                if isinstance(op, RZZGate) or isinstance(base_type, (U1Gate, PhaseGate, RZZGate)):
                    if isinstance(base_type, PhaseGate):
                        gate_text = "P"
                    raw_gate_width = (
                        self._get_text_width(gate_text + " ()", fontsize=self._sfs)
                        + raw_param_width
                    )
                    gate_width = (raw_gate_width + 0.08) * 1.58

                # otherwise, standard gate or multiqubit gate
                else:
                    raw_gate_width = self._get_text_width(gate_text, fontsize=self._fs)
                    gate_width = raw_gate_width + 0.10
                    # add .21 for the qubit numbers on the left of the multibit gates
                    if len(node.qargs) - num_ctrl_qubits > 1:
                        gate_width += 0.21

                box_width = max(gate_width, ctrl_width, param_width, WID)
                if box_width > widest_box:
                    widest_box = box_width
                self._data[node]["width"] = max(raw_gate_width, raw_param_width)

            self._layer_widths.append(int(widest_box) + 1)

    def _get_bit_labels(self):
        """Get all the info for drawing reg names and numbers"""
        longest_bit_label_width = 0
        n_lines = 0
        initial_qbit = " |0>" if self._initial_state else ""
        initial_cbit = " 0" if self._initial_state else ""

        def _fix_double_script(bit_label):
            words = bit_label.split(" ")
            words = [word.replace("_", r"\_") if word.count("_") > 1 else word for word in words]
            words = [
                word.replace("^", r"\^{\ }") if word.count("^") > 1 else word for word in words
            ]
            bit_label = " ".join(words).replace(" ", "\\;")
            return bit_label

        # quantum register
        for ii, reg in enumerate(self._qubits):
            register = self._bit_locations[reg]["register"]
            index = self._bit_locations[reg]["index"]
            qubit_label = get_bit_label("mpl", register, index, qubit=True, layout=self._layout)
            qubit_label = "$" + _fix_double_script(qubit_label) + "$" + initial_qbit

            text_width = self._get_text_width(qubit_label, self._fs) * 1.15
            if text_width > longest_bit_label_width:
                longest_bit_label_width = text_width
            pos = -ii
            self._qubits_dict[ii] = {
                "y": pos,
                "bit_label": qubit_label,
                "index": index,
                "register": register,
            }
            n_lines += 1

        # classical register
        if self._clbits:
            prev_creg = None
            idx = 0
            pos = y_off = -len(self._qubits) + 1
            for ii, reg in enumerate(self._clbits):
                register = self._bit_locations[reg]["register"]
                index = self._bit_locations[reg]["index"]
                if register is None or not self._cregbundle or prev_creg != register:
                    n_lines += 1
                    idx += 1

                prev_creg = register
                clbit_label = get_bit_label(
                    "mpl", register, index, qubit=False, cregbundle=self._cregbundle
                )
                clbit_label = _fix_double_script(clbit_label)
                if register is None or not self._cregbundle:
                    clbit_label = "$" + clbit_label + "$"
                clbit_label += initial_cbit

                text_width = self._get_text_width(clbit_label, self._fs) * 1.15
                if text_width > longest_bit_label_width:
                    longest_bit_label_width = text_width
                pos = y_off - idx
                self._clbits_dict[ii] = {
                    "y": pos,
                    "bit_label": clbit_label,
                    "index": index,
                    "register": register,
                }
        self._x_offset = -1.2 + longest_bit_label_width
        return n_lines

    def _get_coords(self, n_lines):
        """Load all the coordinate info needed to place the gates on the drawing"""

        # create the anchor arrays
        for key, qubit in self._qubits_dict.items():
            self._q_anchors[key] = Anchor(reg_num=n_lines, yind=qubit["y"], fold=self._fold)
        for key, clbit in self._clbits_dict.items():
            self._c_anchors[key] = Anchor(reg_num=n_lines, yind=clbit["y"], fold=self._fold)

        # get all the necessary coordinates for placing gates on the wires
        prev_anc = -1
        for i, layer in enumerate(self._nodes):
            layer_width = self._layer_widths[i]
            this_anc = prev_anc + 1
            for node in layer:
                # get qubit index
                q_indxs = []
                for qarg in node.qargs:
                    for index, reg in self._qubits_dict.items():
                        if (
                            reg["register"] == self._bit_locations[qarg]["register"]
                            and reg["index"] == self._bit_locations[qarg]["index"]
                        ):
                            q_indxs.append(index)
                            break

                # get clbit index
                c_indxs = []
                for carg in node.cargs:
                    for index, reg in self._clbits_dict.items():
                        if (
                            reg["register"] == self._bit_locations[carg]["register"]
                            and reg["index"] == self._bit_locations[carg]["index"]
                        ):
                            c_indxs.append(index)
                            break

                # only add the gate to the anchors if it is going to be plotted.
                if self._plot_barriers or not node.op._directive:
                    for ii in q_indxs:
                        self._q_anchors[ii].set_index(this_anc, layer_width)

                # qubit coordinate
                self._data[node]["q_xy"] = [
                    self._q_anchors[ii].plot_coord(this_anc, layer_width, self._x_offset)
                    for ii in q_indxs
                ]
                # clbit coordinate
                self._data[node]["c_xy"] = [
                    self._c_anchors[ii].plot_coord(this_anc, layer_width, self._x_offset)
                    for ii in c_indxs
                ]
                # update index based on the value from plotting
                this_anc = self._q_anchors[q_indxs[0]].gate_anchor
                self._data[node]["c_indxs"] = c_indxs

            # adjust the column if there have been barriers encountered, but not plotted
            barrier_offset = 0
            if not self._plot_barriers:
                # only adjust if everything in the layer wasn't plotted
                barrier_offset = -1 if all(nd.op._directive for nd in layer) else 0
            prev_anc = this_anc + layer_width + barrier_offset - 1

        anchors = [self._q_anchors[ii].get_index() for ii in self._qubits_dict]
        return max(anchors) if anchors else 0

    def _get_text_width(self, text, fontsize, param=False):
        """Compute the width of a string in the default font"""
        if not text:
            return 0.0

        math_mode_match = self._mathmode_regex.search(text)
        num_underscores = 0
        num_carets = 0
        if math_mode_match:
            math_mode_text = math_mode_match.group(1)
            num_underscores = math_mode_text.count("_")
            num_carets = math_mode_text.count("^")
        text = LatexNodes2Text().latex_to_text(text.replace("$$", ""))

        # If there are subscripts or superscripts in mathtext string
        # we need to account for that spacing by manually removing
        # from text string for text length
        if num_underscores:
            text = text.replace("_", "", num_underscores)
        if num_carets:
            text = text.replace("^", "", num_carets)

        # This changes hyphen to + to match width of math mode minus sign.
        if param:
            text = text.replace("-", "+")

        f = 0 if fontsize == self._fs else 1
        sum_text = 0.0
        for c in text:
            try:
                sum_text += self._char_list[c][f]
            except KeyError:
                # if non-ASCII char, use width of 'c', an average size
                sum_text += self._char_list["c"][f]
        if f == 1:
            sum_text *= self._subfont_factor
        return sum_text

    def _draw_regs_wires(self, num_folds, xmax, n_lines, max_anc):
        """Draw the register names and numbers, wires, and vertical lines at the ends"""

        for fold_num in range(num_folds + 1):
            # quantum registers
            for qubit in self._qubits_dict.values():
                qubit_label = qubit["bit_label"]
                y = qubit["y"] - fold_num * (n_lines + 1)
                self._ax.text(
                    self._x_offset - 0.2,
                    y,
                    qubit_label,
                    ha="right",
                    va="center",
                    fontsize=1.25 * self._fs,
                    color=self._style["tc"],
                    clip_on=True,
                    zorder=PORDER_TEXT,
                )
                # draw the qubit wire
                self._line([self._x_offset, y], [xmax, y], zorder=PORDER_REGLINE)

            # classical registers
            this_clbit_dict = {}
            for clbit in self._clbits_dict.values():
                clbit_label = clbit["bit_label"]
                clbit_reg = clbit["register"]
                y = clbit["y"] - fold_num * (n_lines + 1)
                if y not in this_clbit_dict.keys():
                    this_clbit_dict[y] = {"val": 1, "bit_label": clbit_label, "register": clbit_reg}
                else:
                    this_clbit_dict[y]["val"] += 1

            for y, this_clbit in this_clbit_dict.items():
                # cregbundle
                if self._cregbundle and this_clbit["register"] is not None:
                    self._ax.plot(
                        [self._x_offset + 0.2, self._x_offset + 0.3],
                        [y - 0.1, y + 0.1],
                        color=self._style["cc"],
                        zorder=PORDER_LINE,
                    )
                    self._ax.text(
                        self._x_offset + 0.1,
                        y + 0.1,
                        str(this_clbit["val"]),
                        ha="left",
                        va="bottom",
                        fontsize=0.8 * self._fs,
                        color=self._style["tc"],
                        clip_on=True,
                        zorder=PORDER_TEXT,
                    )
                self._ax.text(
                    self._x_offset - 0.2,
                    y,
                    this_clbit["bit_label"],
                    ha="right",
                    va="center",
                    fontsize=1.25 * self._fs,
                    color=self._style["tc"],
                    clip_on=True,
                    zorder=PORDER_TEXT,
                )
                # draw the clbit wire
                self._line(
                    [self._x_offset, y],
                    [xmax, y],
                    lc=self._style["cc"],
                    ls=self._style["cline"],
                    zorder=PORDER_REGLINE,
                )

            # lf vertical line at either end
            feedline_r = num_folds > 0 and num_folds > fold_num
            feedline_l = fold_num > 0
            if feedline_l or feedline_r:
                xpos_l = self._x_offset - 0.01
                xpos_r = self._fold + self._x_offset + 0.1
                ypos1 = -fold_num * (n_lines + 1)
                ypos2 = -(fold_num + 1) * (n_lines) - fold_num + 1
                if feedline_l:
                    self._ax.plot(
                        [xpos_l, xpos_l],
                        [ypos1, ypos2],
                        color=self._style["lc"],
                        linewidth=self._lwidth15,
                        zorder=PORDER_LINE,
                    )
                if feedline_r:
                    self._ax.plot(
                        [xpos_r, xpos_r],
                        [ypos1, ypos2],
                        color=self._style["lc"],
                        linewidth=self._lwidth15,
                        zorder=PORDER_LINE,
                    )

        # draw anchor index number
        if self._style["index"]:
            for layer_num in range(max_anc):
                if self._fold > 0:
                    x_coord = layer_num % self._fold + self._x_offset + 0.53
                    y_coord = -(layer_num // self._fold) * (n_lines + 1) + 0.65
                else:
                    x_coord = layer_num + self._x_offset + 0.53
                    y_coord = 0.65
                self._ax.text(
                    x_coord,
                    y_coord,
                    str(layer_num + 1),
                    ha="center",
                    va="center",
                    fontsize=self._sfs,
                    color=self._style["tc"],
                    clip_on=True,
                    zorder=PORDER_TEXT,
                )

    def _draw_ops(self, verbose=False):
        """Draw the gates in the circuit"""
        prev_anc = -1
        for i, layer in enumerate(self._nodes):
            layer_width = self._layer_widths[i]
            this_anc = prev_anc + 1

            # draw the gates in this layer
            for node in layer:
                op = node.op
                self._get_colors(node)

                if verbose:
                    print(op)

                # add conditional
                if op.condition:
                    cond_xy = [
                        self._c_anchors[ii].plot_coord(this_anc, layer_width, self._x_offset)
                        for ii in self._clbits_dict
                    ]
                    self._condition(node, cond_xy)

                # draw measure
                if isinstance(op, Measure):
                    self._measure(node)

                # draw barriers, snapshots, etc.
                elif op._directive:
                    if self._plot_barriers:
                        self._barrier(node)

                # draw single qubit gates
                elif len(self._data[node]["q_xy"]) == 1 and not node.cargs:
                    self._gate(node)

                # draw controlled gates
                elif isinstance(op, ControlledGate):
                    self._control_gate(node)

                # draw multi-qubit gate as final default
                else:
                    self._multiqubit_gate(node)

            # adjust the column if there have been barriers encountered, but not plotted
            barrier_offset = 0
            if not self._plot_barriers:
                # only adjust if everything in the layer wasn't plotted
                barrier_offset = -1 if all(nd.op._directive for nd in layer) else 0

            prev_anc = this_anc + layer_width + barrier_offset - 1

    def _get_colors(self, node):
        """Get all the colors needed for drawing the circuit"""
        op = node.op
        base_name = None if not hasattr(op, "base_gate") else op.base_gate.name
        color = None
        if self._data[node]["raw_gate_text"] in self._style["dispcol"]:
            color = self._style["dispcol"][self._data[node]["raw_gate_text"]]
        elif op.name in self._style["dispcol"]:
            color = self._style["dispcol"][op.name]
        if color is not None:
            # Backward compatibility for style dict using 'displaycolor' with
            # gate color and no text color, so test for str first
            if isinstance(color, str):
                fc = color
                gt = self._style["gt"]
            else:
                fc = color[0]
                gt = color[1]
        # Treat special case of classical gates in iqx style by making all
        # controlled gates of x, dcx, and swap the classical gate color
        elif self._style["name"] == "iqx" and base_name in ["x", "dcx", "swap"]:
            color = self._style["dispcol"][base_name]
            if isinstance(color, str):
                fc = color
                gt = self._style["gt"]
            else:
                fc = color[0]
                gt = color[1]
        else:
            fc = self._style["gc"]
            gt = self._style["gt"]

        if self._style["name"] == "bw":
            ec = self._style["ec"]
            lc = self._style["lc"]
        else:
            ec = fc
            lc = fc
        # Subtext needs to be same color as gate text
        sc = gt
        self._data[node]["fc"] = fc
        self._data[node]["ec"] = ec
        self._data[node]["gt"] = gt
        self._data[node]["tc"] = self._style["tc"]
        self._data[node]["sc"] = sc
        self._data[node]["lc"] = lc

    def _condition(self, node, cond_xy):
        """Add a conditional to a gate"""
        label, clbit_mask, val_list = get_condition_label(
            node.op.condition, self._clbits, self._bit_locations, self._cregbundle
        )
        if not self._reverse_bits:
            val_list = val_list[::-1]

        # plot the conditionals
        v_ind = 0
        xy_plot = []
        for xy, m in zip(cond_xy, clbit_mask):
            if m == "1":
                if xy not in xy_plot:
                    if node.op.condition[1] != 0 and (val_list[v_ind] == "1" or self._cregbundle):
                        fc = self._style["lc"]
                    else:
                        fc = self._style["bg"]
                    box = self._patches_mod.Circle(
                        xy=xy,
                        radius=WID * 0.15,
                        fc=fc,
                        ec=self._style["lc"],
                        linewidth=self._lwidth15,
                        zorder=PORDER_GATE,
                    )
                    self._ax.add_patch(box)
                    xy_plot.append(xy)
                v_ind += 1

        qubit_b = min(self._data[node]["q_xy"], key=lambda xy: xy[1])
        clbit_b = min(xy_plot, key=lambda xy: xy[1])

        # display the label at the bottom of the lowest conditional and draw the double line
        xpos, ypos = clbit_b
        if isinstance(node.op, Measure):
            xpos += 0.3
        self._ax.text(
            xpos,
            ypos - 0.3 * HIG,
            label,
            ha="center",
            va="top",
            fontsize=self._sfs,
            color=self._style["tc"],
            clip_on=True,
            zorder=PORDER_TEXT,
        )
        self._line(qubit_b, clbit_b, lc=self._style["cc"], ls=self._style["cline"])

    def _measure(self, node):
        """Draw the measure symbol and the line to the clbit"""
        qx, qy = self._data[node]["q_xy"][0]
        cx, cy = self._data[node]["c_xy"][0]
<<<<<<< HEAD
        cid = self._clbits_dict[self._data[node]["c_indxs"][0]]["index"]
=======
        clbit_idx = self._clbits_dict[self._data[node]["c_indxs"][0]]
        cid = clbit_idx["index"]
        creg = clbit_idx["register"]
>>>>>>> c07c2cc9

        # draw gate box
        self._gate(node)

        # add measure symbol
        arc = self._patches_mod.Arc(
            xy=(qx, qy - 0.15 * HIG),
            width=WID * 0.7,
            height=HIG * 0.7,
            theta1=0,
            theta2=180,
            fill=False,
            ec=self._data[node]["gt"],
            linewidth=self._lwidth2,
            zorder=PORDER_GATE,
        )
        self._ax.add_patch(arc)
        self._ax.plot(
            [qx, qx + 0.35 * WID],
            [qy - 0.15 * HIG, qy + 0.20 * HIG],
            color=self._data[node]["gt"],
            linewidth=self._lwidth2,
            zorder=PORDER_GATE,
        )
        # arrow
        self._line(
            self._data[node]["q_xy"][0],
            [cx, cy + 0.35 * WID],
            lc=self._style["cc"],
            ls=self._style["cline"],
        )
        arrowhead = self._patches_mod.Polygon(
            (
                (cx - 0.20 * WID, cy + 0.35 * WID),
                (cx + 0.20 * WID, cy + 0.35 * WID),
                (cx, cy + 0.04),
            ),
            fc=self._style["cc"],
            ec=None,
        )
        self._ax.add_artist(arrowhead)
        # target
        if self._cregbundle and creg is not None:
            self._ax.text(
                cx + 0.25,
                cy + 0.1,
                str(cid),
                ha="left",
                va="bottom",
                fontsize=0.8 * self._fs,
                color=self._style["tc"],
                clip_on=True,
                zorder=PORDER_TEXT,
            )

    def _barrier(self, node):
        """Draw a barrier"""
        for xy in self._data[node]["q_xy"]:
            xpos, ypos = xy
            self._ax.plot(
                [xpos, xpos],
                [ypos + 0.5, ypos - 0.5],
                linewidth=self._lwidth1,
                linestyle="dashed",
                color=self._style["lc"],
                zorder=PORDER_TEXT,
            )
            box = self._patches_mod.Rectangle(
                xy=(xpos - (0.3 * WID), ypos - 0.5),
                width=0.6 * WID,
                height=1,
                fc=self._style["bc"],
                ec=None,
                alpha=0.6,
                linewidth=self._lwidth15,
                zorder=PORDER_GRAY,
            )
            self._ax.add_patch(box)

    def _gate(self, node, xy=None):
        """Draw a 1-qubit gate"""
        if xy is None:
            xy = self._data[node]["q_xy"][0]
        xpos, ypos = xy
        wid = max(self._data[node]["width"], WID)

        box = self._patches_mod.Rectangle(
            xy=(xpos - 0.5 * wid, ypos - 0.5 * HIG),
            width=wid,
            height=HIG,
            fc=self._data[node]["fc"],
            ec=self._data[node]["ec"],
            linewidth=self._lwidth15,
            zorder=PORDER_GATE,
        )
        self._ax.add_patch(box)

        if "gate_text" in self._data[node]:
            gate_ypos = ypos
            if "param" in self._data[node] and self._data[node]["param"] != "":
                gate_ypos = ypos + 0.15 * HIG
                self._ax.text(
                    xpos,
                    ypos - 0.3 * HIG,
                    self._data[node]["param"],
                    ha="center",
                    va="center",
                    fontsize=self._sfs,
                    color=self._data[node]["sc"],
                    clip_on=True,
                    zorder=PORDER_TEXT,
                )
            self._ax.text(
                xpos,
                gate_ypos,
                self._data[node]["gate_text"],
                ha="center",
                va="center",
                fontsize=self._fs,
                color=self._data[node]["gt"],
                clip_on=True,
                zorder=PORDER_TEXT,
            )

    def _multiqubit_gate(self, node, xy=None):
        """Draw a gate covering more than one qubit"""
        op = node.op
        if xy is None:
            xy = self._data[node]["q_xy"]

        # Swap gate
        if isinstance(op, SwapGate):
            self._swap(xy, node, self._data[node]["lc"])
            return

        # RZZ Gate
        elif isinstance(op, RZZGate):
            self._symmetric_gate(node, RZZGate)
            return

        c_xy = self._data[node]["c_xy"]
        xpos = min(x[0] for x in xy)
        ypos = min(y[1] for y in xy)
        ypos_max = max(y[1] for y in xy)
        if c_xy:
            cxpos = min(x[0] for x in c_xy)
            cypos = min(y[1] for y in c_xy)
            ypos = min(ypos, cypos)

        wid = max(self._data[node]["width"] + 0.21, WID)

        qubit_span = abs(ypos) - abs(ypos_max) + 1
        height = HIG + (qubit_span - 1)
        box = self._patches_mod.Rectangle(
            xy=(xpos - 0.5 * wid, ypos - 0.5 * HIG),
            width=wid,
            height=height,
            fc=self._data[node]["fc"],
            ec=self._data[node]["ec"],
            linewidth=self._lwidth15,
            zorder=PORDER_GATE,
        )
        self._ax.add_patch(box)

        # annotate inputs
        for bit, y in enumerate([x[1] for x in xy]):
            self._ax.text(
                xpos + 0.07 - 0.5 * wid,
                y,
                str(bit),
                ha="left",
                va="center",
                fontsize=self._fs,
                color=self._data[node]["gt"],
                clip_on=True,
                zorder=PORDER_TEXT,
            )
        if c_xy:
            # annotate classical inputs
            for bit, y in enumerate([x[1] for x in c_xy]):
                self._ax.text(
                    cxpos + 0.07 - 0.5 * wid,
                    y,
                    str(bit),
                    ha="left",
                    va="center",
                    fontsize=self._fs,
                    color=self._data[node]["gt"],
                    clip_on=True,
                    zorder=PORDER_TEXT,
                )
        if "gate_text" in self._data[node] and self._data[node]["gate_text"] != "":
            gate_ypos = ypos + 0.5 * (qubit_span - 1)
            if "param" in self._data[node] and self._data[node]["param"] != "":
                gate_ypos = ypos + 0.4 * height
                self._ax.text(
                    xpos + 0.11,
                    ypos + 0.2 * height,
                    self._data[node]["param"],
                    ha="center",
                    va="center",
                    fontsize=self._sfs,
                    color=self._data[node]["sc"],
                    clip_on=True,
                    zorder=PORDER_TEXT,
                )
            self._ax.text(
                xpos + 0.11,
                gate_ypos,
                self._data[node]["gate_text"],
                ha="center",
                va="center",
                fontsize=self._fs,
                color=self._data[node]["gt"],
                clip_on=True,
                zorder=PORDER_TEXT,
            )

    def _control_gate(self, node):
        """Draw a controlled gate"""
        op = node.op
        base_type = None if not hasattr(op, "base_gate") else op.base_gate
        xy = self._data[node]["q_xy"]
        qubit_b = min(xy, key=lambda xy: xy[1])
        qubit_t = max(xy, key=lambda xy: xy[1])
        num_ctrl_qubits = op.num_ctrl_qubits
        num_qargs = len(xy) - num_ctrl_qubits
        self._set_ctrl_bits(
            op.ctrl_state,
            num_ctrl_qubits,
            xy,
            ec=self._data[node]["ec"],
            tc=self._data[node]["tc"],
            text=self._data[node]["ctrl_text"],
            qargs=node.qargs,
        )
        self._line(qubit_b, qubit_t, lc=self._data[node]["lc"])

        if isinstance(op, RZZGate) or isinstance(base_type, (U1Gate, PhaseGate, ZGate, RZZGate)):
            self._symmetric_gate(node, base_type)

        elif num_qargs == 1 and isinstance(base_type, XGate):
            tgt_color = self._style["dispcol"]["target"]
            tgt = tgt_color if isinstance(tgt_color, str) else tgt_color[0]
            self._x_tgt_qubit(xy[num_ctrl_qubits], ec=self._data[node]["ec"], ac=tgt)

        elif num_qargs == 1:
            self._gate(node, xy[num_ctrl_qubits:][0])

        elif isinstance(base_type, SwapGate):
            self._swap(xy[num_ctrl_qubits:], node, self._data[node]["lc"])

        else:
            self._multiqubit_gate(node, xy[num_ctrl_qubits:])

    def _set_ctrl_bits(
        self, ctrl_state, num_ctrl_qubits, qbit, ec=None, tc=None, text="", qargs=None
    ):
        """Determine which qubits are controls and whether they are open or closed"""
        # place the control label at the top or bottom of controls
        if text:
            qlist = [self._bit_locations[qubit]["index"] for qubit in qargs]
            ctbits = qlist[:num_ctrl_qubits]
            qubits = qlist[num_ctrl_qubits:]
            max_ctbit = max(ctbits)
            min_ctbit = min(ctbits)
            top = min(qubits) > min_ctbit

        # display the control qubits as open or closed based on ctrl_state
        cstate = f"{ctrl_state:b}".rjust(num_ctrl_qubits, "0")[::-1]
        for i in range(num_ctrl_qubits):
            fc_open_close = ec if cstate[i] == "1" else self._style["bg"]
            text_top = None
            if text:
                if top and qlist[i] == min_ctbit:
                    text_top = True
                elif not top and qlist[i] == max_ctbit:
                    text_top = False
            self._ctrl_qubit(qbit[i], fc=fc_open_close, ec=ec, tc=tc, text=text, text_top=text_top)

    def _ctrl_qubit(self, xy, fc=None, ec=None, tc=None, text="", text_top=None):
        """Draw a control circle and if top or bottom control, draw control label"""
        xpos, ypos = xy
        box = self._patches_mod.Circle(
            xy=(xpos, ypos),
            radius=WID * 0.15,
            fc=fc,
            ec=ec,
            linewidth=self._lwidth15,
            zorder=PORDER_GATE,
        )
        self._ax.add_patch(box)

        # adjust label height according to number of lines of text
        label_padding = 0.7
        if text is not None:
            text_lines = text.count("\n")
            if not text.endswith("(cal)\n"):
                for _ in range(text_lines):
                    label_padding += 0.3

        if text_top is None:
            return

        # display the control label at the top or bottom if there is one
        ctrl_ypos = ypos + label_padding * HIG if text_top else ypos - 0.3 * HIG
        self._ax.text(
            xpos,
            ctrl_ypos,
            text,
            ha="center",
            va="top",
            fontsize=self._sfs,
            color=tc,
            clip_on=True,
            zorder=PORDER_TEXT,
        )

    def _x_tgt_qubit(self, xy, ec=None, ac=None):
        """Draw the cnot target symbol"""
        linewidth = self._lwidth2
        xpos, ypos = xy
        box = self._patches_mod.Circle(
            xy=(xpos, ypos),
            radius=HIG * 0.35,
            fc=ec,
            ec=ec,
            linewidth=linewidth,
            zorder=PORDER_GATE,
        )
        self._ax.add_patch(box)

        # add '+' symbol
        self._ax.plot(
            [xpos, xpos],
            [ypos - 0.2 * HIG, ypos + 0.2 * HIG],
            color=ac,
            linewidth=linewidth,
            zorder=PORDER_GATE + 1,
        )
        self._ax.plot(
            [xpos - 0.2 * HIG, xpos + 0.2 * HIG],
            [ypos, ypos],
            color=ac,
            linewidth=linewidth,
            zorder=PORDER_GATE + 1,
        )

    def _symmetric_gate(self, node, base_type):
        """Draw symmetric gates for cz, cu1, cp, and rzz"""
        op = node.op
        xy = self._data[node]["q_xy"]
        qubit_b = min(xy, key=lambda xy: xy[1])
        qubit_t = max(xy, key=lambda xy: xy[1])
        base_type = None if not hasattr(op, "base_gate") else op.base_gate
        ec = self._data[node]["ec"]
        tc = self._data[node]["tc"]
        lc = self._data[node]["lc"]

        # cz and mcz gates
        if not isinstance(op, ZGate) and isinstance(base_type, ZGate):
            num_ctrl_qubits = op.num_ctrl_qubits
            self._ctrl_qubit(xy[-1], fc=ec, ec=ec, tc=tc)
            self._line(qubit_b, qubit_t, lc=lc, zorder=PORDER_LINE + 1)

        # cu1, cp, rzz, and controlled rzz gates (sidetext gates)
        elif isinstance(op, RZZGate) or isinstance(base_type, (U1Gate, PhaseGate, RZZGate)):
            num_ctrl_qubits = 0 if isinstance(op, RZZGate) else op.num_ctrl_qubits
            gate_text = "P" if isinstance(base_type, PhaseGate) else self._data[node]["gate_text"]

            self._ctrl_qubit(xy[num_ctrl_qubits], fc=ec, ec=ec, tc=tc)
            if not isinstance(base_type, (U1Gate, PhaseGate)):
                self._ctrl_qubit(xy[num_ctrl_qubits + 1], fc=ec, ec=ec, tc=tc)

            self._sidetext(node, qubit_b, tc=tc, text=f"{gate_text} ({self._data[node]['param']})")
            self._line(qubit_b, qubit_t, lc=lc)

    def _swap(self, xy, node, color=None):
        """Draw a Swap gate"""
        self._swap_cross(xy[0], color=color)
        self._swap_cross(xy[1], color=color)
        self._line(xy[0], xy[1], lc=color)

        # add calibration text
        gate_text = self._data[node]["gate_text"].split("\n")[-1]
        if self._data[node]["raw_gate_text"] in self._calibrations:
            xpos, ypos = xy[0]
            self._ax.text(
                xpos,
                ypos + 0.7 * HIG,
                gate_text,
                ha="center",
                va="top",
                fontsize=self._style["sfs"],
                color=self._style["tc"],
                clip_on=True,
                zorder=PORDER_TEXT,
            )

    def _swap_cross(self, xy, color=None):
        """Draw the Swap cross symbol"""
        xpos, ypos = xy

        self._ax.plot(
            [xpos - 0.20 * WID, xpos + 0.20 * WID],
            [ypos - 0.20 * WID, ypos + 0.20 * WID],
            color=color,
            linewidth=self._lwidth2,
            zorder=PORDER_LINE + 1,
        )
        self._ax.plot(
            [xpos - 0.20 * WID, xpos + 0.20 * WID],
            [ypos + 0.20 * WID, ypos - 0.20 * WID],
            color=color,
            linewidth=self._lwidth2,
            zorder=PORDER_LINE + 1,
        )

    def _sidetext(self, node, xy, tc=None, text=""):
        """Draw the sidetext for symmetric gates"""
        xpos, ypos = xy

        # 0.11 = the initial gap, add 1/2 text width to place on the right
        xp = xpos + 0.11 + self._data[node]["width"] / 2
        self._ax.text(
            xp,
            ypos + HIG,
            text,
            ha="center",
            va="top",
            fontsize=self._sfs,
            color=tc,
            clip_on=True,
            zorder=PORDER_TEXT,
        )

    def _line(self, xy0, xy1, lc=None, ls=None, zorder=PORDER_LINE):
        """Draw a line from xy0 to xy1"""
        x0, y0 = xy0
        x1, y1 = xy1
        linecolor = self._style["lc"] if lc is None else lc
        linestyle = "solid" if ls is None else ls

        if linestyle == "doublet":
            theta = np.arctan2(np.abs(x1 - x0), np.abs(y1 - y0))
            dx = 0.05 * WID * np.cos(theta)
            dy = 0.05 * WID * np.sin(theta)
            self._ax.plot(
                [x0 + dx, x1 + dx],
                [y0 + dy, y1 + dy],
                color=linecolor,
                linewidth=self._lwidth2,
                linestyle="solid",
                zorder=zorder,
            )
            self._ax.plot(
                [x0 - dx, x1 - dx],
                [y0 - dy, y1 - dy],
                color=linecolor,
                linewidth=self._lwidth2,
                linestyle="solid",
                zorder=zorder,
            )
        else:
            self._ax.plot(
                [x0, x1],
                [y0, y1],
                color=linecolor,
                linewidth=self._lwidth2,
                linestyle=linestyle,
                zorder=zorder,
            )


class Anchor:
    """Locate the anchors for the gates"""

    def __init__(self, reg_num, yind, fold):
        self._yind = yind
        self._fold = fold
        self._reg_num = reg_num
        self._gate_placed = []
        self.nxt_anchor_idx = 0
        self.gate_anchor = 0

    def plot_coord(self, index, gate_width, x_offset):
        """Set the coord positions for an index"""
        h_pos = index % self._fold + 1
        # check folding
        if self._fold > 0:
            if h_pos + (gate_width - 1) > self._fold:
                index += self._fold - (h_pos - 1)
            x_pos = index % self._fold + 0.5 * gate_width + 0.04
            y_pos = self._yind - (index // self._fold) * (self._reg_num + 1)
        else:
            x_pos = index + 0.5 * gate_width + 0.04
            y_pos = self._yind

        # could have been updated, so need to store
        self.gate_anchor = index
        return x_pos + x_offset, y_pos

    def set_index(self, index, layer_width):
        """Set the index for a gate"""
        if self._fold < 2:
            _index = index
        else:
            h_pos = index % self._fold + 1
            if h_pos + (layer_width - 1) > self._fold:
                _index = index + self._fold - (h_pos - 1) + 1
            else:
                _index = index
        for ii in range(layer_width):
            idx = _index + ii
            if idx not in self._gate_placed:
                self._gate_placed.append(idx)
                self.nxt_anchor_idx = idx + 1

    def get_index(self):
        """Getter for the index"""
        if self._gate_placed:
            return self._gate_placed[-1] + 1
        return 0


class HasMatplotlibWrapper:
    """Wrapper to lazily import matplotlib."""

    has_matplotlib = False

    # pylint: disable=unused-import
    def __bool__(self):
        if not self.has_matplotlib:
            try:
                from matplotlib import get_backend
                from matplotlib import patches
                from matplotlib import pyplot as plt

                self.has_matplotlib = True
            except ImportError:
                self.has_matplotlib = False
        return self.has_matplotlib


HAS_MATPLOTLIB = HasMatplotlibWrapper()<|MERGE_RESOLUTION|>--- conflicted
+++ resolved
@@ -27,11 +27,7 @@
 except ImportError:
     HAS_PYLATEX = False
 
-<<<<<<< HEAD
-from qiskit.circuit import ControlledGate, Qubit
-=======
 from qiskit.circuit import ControlledGate
->>>>>>> c07c2cc9
 from qiskit.circuit import Measure
 from qiskit.circuit.library.standard_gates import (
     SwapGate,
@@ -898,13 +894,9 @@
         """Draw the measure symbol and the line to the clbit"""
         qx, qy = self._data[node]["q_xy"][0]
         cx, cy = self._data[node]["c_xy"][0]
-<<<<<<< HEAD
-        cid = self._clbits_dict[self._data[node]["c_indxs"][0]]["index"]
-=======
         clbit_idx = self._clbits_dict[self._data[node]["c_indxs"][0]]
         cid = clbit_idx["index"]
         creg = clbit_idx["register"]
->>>>>>> c07c2cc9
 
         # draw gate box
         self._gate(node)
