--- conflicted
+++ resolved
@@ -1329,123 +1329,6 @@
             clip_on=True,
             zorder=PORDER_TEXT,
         )
-<<<<<<< HEAD
-        if self._global_phase:
-            self.plt_mod.text(
-                _xl, _yt, "Global Phase: %s" % pi_check(self._global_phase, output="mpl")
-            )
-
-        if filename:
-            self._figure.savefig(
-                filename,
-                dpi=self._style["dpi"],
-                bbox_inches="tight",
-                facecolor=self._figure.get_facecolor(),
-            )
-        if self._return_fig:
-            from matplotlib import get_backend
-
-            if get_backend() in ["module://ipykernel.pylab.backend_inline", "nbAgg"]:
-                self.plt_mod.close(self._figure)
-            return self._figure
-
-    def _draw_regs(self):
-        longest_reg_name_width = 0
-        initial_qbit = " |0>" if self._initial_state else ""
-        initial_cbit = " 0" if self._initial_state else ""
-
-        def _fix_double_script(reg_name):
-            words = reg_name.split(" ")
-            words = [word.replace("_", r"\_") if word.count("_") > 1 else word for word in words]
-            words = [
-                word.replace("^", r"\^{\ }") if word.count("^") > 1 else word for word in words
-            ]
-            reg_name = " ".join(words).replace(" ", "\\;")
-            return reg_name
-
-        # quantum register
-        fs = self._style["fs"]
-        for ii, reg in enumerate(self._qubit):
-            register = self._bit_locations[reg]["register"]
-            index = self._bit_locations[reg]["index"]
-
-            # show register name and number if more than 1 bit in register
-            if register.size > 1:
-                if self._layout is None:
-                    qubit_name = f"${{{register.name}}}_{{{index}}}$"
-                else:
-                    if self._layout[index]:
-                        virt_bit = self._layout[index]
-                        try:
-                            virt_reg = next(
-                                reg for reg in self._layout.get_registers() if virt_bit in reg
-                            )
-                            qubit_name = (
-                                f"${virt_reg.name}_{virt_reg[:].index(virt_bit)}"
-                                f" \\mapsto {index}$"
-                            )
-                        except StopIteration:
-                            qubit_name = f"${virt_bit} \\mapsto {index}$"
-                    else:
-                        qubit_name = f"${index}$"
-
-            # if only 1 bit, just show the register name
-            else:
-                qubit_name = f"${register.name}$"
-            qubit_name = _fix_double_script(qubit_name) + initial_qbit
-            text_width = self._get_text_width(qubit_name, fs) * 1.15
-
-            if text_width > longest_reg_name_width:
-                longest_reg_name_width = text_width
-            pos = -ii
-            self._qubit_dict[ii] = {
-                "y": pos,
-                "reg_name": qubit_name,
-                "index": index,
-                "group": register,
-            }
-            self._n_lines += 1
-
-        # classical register
-        if self._clbit:
-            n_clbit = self._clbit.copy()
-            n_clbit.pop(0)
-            idx = 0
-            y_off = -len(self._qubit)
-            for ii, (reg, nreg) in enumerate(itertools.zip_longest(self._clbit, n_clbit)):
-                pos = y_off - idx
-                register = self._bit_locations[reg]["register"]
-                index = self._bit_locations[reg]["index"]
-
-                # if cregbundle show non-math reg name, if only 1 clbit, show math name
-                # else math name and number
-                if self._cregbundle:
-                    clbit_name = f"{register.name}"
-                elif register.size == 1:
-                    clbit_name = f"${register.name}$"
-                else:
-                    clbit_name = f"${register.name}_{index}$"
-                clbit_name = _fix_double_script(clbit_name) + initial_cbit
-                text_width = self._get_text_width(register.name, fs) * 1.15
-                if text_width > longest_reg_name_width:
-                    longest_reg_name_width = text_width
-                self._clbit_dict[ii] = {
-                    "y": pos,
-                    "reg_name": clbit_name,
-                    "index": index,
-                    "group": register,
-                }
-                if self._cregbundle and not (
-                    not nreg or register != self._bit_locations[nreg]["register"]
-                ):
-                    continue
-
-                self._n_lines += 1
-                idx += 1
-
-        self._reg_long_text = longest_reg_name_width
-        self._x_offset = -1.2 + self._reg_long_text
-=======
 
     def _line(self, xy0, xy1, lc=None, ls=None, zorder=PORDER_LINE):
         """Draw a line from xy0 to xy1"""
@@ -1453,7 +1336,6 @@
         x1, y1 = xy1
         linecolor = self._style["lc"] if lc is None else lc
         linestyle = "solid" if ls is None else ls
->>>>>>> 0afac936
 
         if linestyle == "doublet":
             theta = np.arctan2(np.abs(x1 - x0), np.abs(y1 - y0))
@@ -1467,49 +1349,6 @@
                 linestyle="solid",
                 zorder=zorder,
             )
-<<<<<<< HEAD
-            self._line([self._x_offset, y], [self._xmax, y], zorder=PORDER_REGLINE)
-
-        # classical register
-        this_clbit_dict = {}
-        for clbit in self._clbit_dict.values():
-            clbit_name = clbit["reg_name"]
-            y = clbit["y"] - n_fold * (self._n_lines + 1)
-            if y not in this_clbit_dict.keys():
-                this_clbit_dict[y] = {"val": 1, "reg_name": clbit_name}
-            else:
-                this_clbit_dict[y]["val"] += 1
-        for y, this_clbit in this_clbit_dict.items():
-            # cregbundle
-            if self._cregbundle:
-                self._ax.plot(
-                    [self._x_offset + 0.2, self._x_offset + 0.3],
-                    [y - 0.1, y + 0.1],
-                    color=self._style["cc"],
-                    zorder=PORDER_LINE,
-                )
-                self._ax.text(
-                    self._x_offset + 0.1,
-                    y + 0.1,
-                    str(this_clbit["val"]),
-                    ha="left",
-                    va="bottom",
-                    fontsize=0.8 * fs,
-                    color=self._style["tc"],
-                    clip_on=True,
-                    zorder=PORDER_TEXT,
-                )
-            self._ax.text(
-                self._x_offset - 0.2,
-                y,
-                this_clbit["reg_name"],
-                ha="right",
-                va="center",
-                fontsize=1.25 * fs,
-                color=self._style["tc"],
-                clip_on=True,
-                zorder=PORDER_TEXT,
-=======
             self._ax.plot(
                 [x0 - dx, x1 - dx],
                 [y0 - dy, y1 - dy],
@@ -1517,7 +1356,6 @@
                 linewidth=self._lwidth2,
                 linestyle="solid",
                 zorder=zorder,
->>>>>>> 0afac936
             )
         else:
             self._ax.plot(
@@ -1529,180 +1367,6 @@
                 zorder=zorder,
             )
 
-<<<<<<< HEAD
-        # lf vertical line at either end
-        if feedline_l or feedline_r:
-            xpos_l = self._x_offset - 0.01
-            xpos_r = self._fold + self._x_offset + 0.1
-            ypos1 = -n_fold * (self._n_lines + 1)
-            ypos2 = -(n_fold + 1) * (self._n_lines) - n_fold + 1
-            if feedline_l:
-                self._ax.plot(
-                    [xpos_l, xpos_l],
-                    [ypos1, ypos2],
-                    color=self._style["lc"],
-                    linewidth=self._lwidth15,
-                    zorder=PORDER_LINE,
-                )
-            if feedline_r:
-                self._ax.plot(
-                    [xpos_r, xpos_r],
-                    [ypos1, ypos2],
-                    color=self._style["lc"],
-                    linewidth=self._lwidth15,
-                    zorder=PORDER_LINE,
-                )
-
-    def _draw_ops(self, verbose=False):
-        _standard_1q_gates = [
-            "x",
-            "y",
-            "z",
-            "id",
-            "h",
-            "r",
-            "s",
-            "sdg",
-            "t",
-            "tdg",
-            "rx",
-            "ry",
-            "rz",
-            "rxx",
-            "ryy",
-            "rzx",
-            "u1",
-            "u2",
-            "u3",
-            "u",
-            "swap",
-            "reset",
-            "sx",
-            "sxdg",
-            "p",
-        ]
-
-        # generate coordinate manager
-        q_anchors = {}
-        for key, qubit in self._qubit_dict.items():
-            q_anchors[key] = Anchor(reg_num=self._n_lines, yind=qubit["y"], fold=self._fold)
-        c_anchors = {}
-        for key, clbit in self._clbit_dict.items():
-            c_anchors[key] = Anchor(reg_num=self._n_lines, yind=clbit["y"], fold=self._fold)
-        #
-        # draw the ops
-        #
-        prev_anc = -1
-        fs = self._style["fs"]
-        sfs = self._style["sfs"]
-        for layer in self._nodes:
-            widest_box = 0.0
-            self._gate_width = {}
-            #
-            # compute the layer_width for this layer
-            #
-            for node in layer:
-                op = node.op
-                self._gate_width[node] = WID
-
-                if op._directive or op.name == "measure":
-                    continue
-
-                base_name = None if not hasattr(op, "base_gate") else op.base_gate.name
-                gate_text, ctrl_text, _ = get_gate_ctrl_text(op, "mpl", style=self._style)
-
-                # if a standard_gate, no params, and no labels, layer_width is 1
-                if not hasattr(op, "params") and (
-                    (op.name in _standard_1q_gates or base_name in _standard_1q_gates)
-                    and gate_text in (op.name, base_name)
-                    and ctrl_text is None
-                ):
-                    continue
-
-                # small increments at end of the 3 _get_text_width calls are for small
-                # spacing adjustments between gates
-                ctrl_width = self._get_text_width(ctrl_text, fontsize=sfs) - 0.05
-
-                # get param_width, but 0 for gates with array params
-                if (
-                    hasattr(op, "params")
-                    and not any(isinstance(param, np.ndarray) for param in op.params)
-                    and len(op.params) > 0
-                ):
-                    param = get_param_str(op, "mpl", ndigits=3)
-                    if op.name == "initialize":
-                        param = f"[{param}]"
-                    raw_param_width = self._get_text_width(param, fontsize=sfs, param=True)
-                    param_width = raw_param_width + 0.08
-                else:
-                    param_width = raw_param_width = 0.0
-
-                if op.name == "rzz" or base_name in ["u1", "p", "rzz"]:
-                    if base_name == "u1":
-                        tname = "U1"
-                    elif base_name == "p":
-                        tname = "P"
-                    else:
-                        tname = "ZZ"
-                    raw_gate_width = (
-                        self._get_text_width(tname + " ()", fontsize=sfs) + raw_param_width
-                    )
-                    gate_width = (raw_gate_width + 0.08) * 1.5
-                else:
-                    raw_gate_width = self._get_text_width(gate_text, fontsize=fs)
-                    gate_width = raw_gate_width + 0.10
-                    # add .21 for the qubit numbers on the left of the multibit gates
-                    if op.name not in _standard_1q_gates and base_name not in _standard_1q_gates:
-                        gate_width += 0.21
-
-                box_width = max(gate_width, ctrl_width, param_width, WID)
-                if box_width > widest_box:
-                    widest_box = box_width
-                self._gate_width[node] = max(raw_gate_width, raw_param_width)
-
-            layer_width = int(widest_box) + 1
-            this_anc = prev_anc + 1
-            #
-            # draw the gates in this layer
-            #
-            for node in layer:
-                op = node.op
-                base_name = None if not hasattr(op, "base_gate") else op.base_gate.name
-                gate_text, ctrl_text, raw_gate_text = get_gate_ctrl_text(
-                    op, "mpl", style=self._style
-                )
-                fc, ec, gt, tc, sc, lc = self._get_colors(op, raw_gate_text)
-
-                # get qubit index
-                q_idxs = []
-                for qarg in node.qargs:
-                    for index, reg in self._qubit_dict.items():
-                        if (
-                            reg["group"] == self._bit_locations[qarg]["register"]
-                            and reg["index"] == self._bit_locations[qarg]["index"]
-                        ):
-                            q_idxs.append(index)
-                            break
-
-                # get clbit index
-                c_idxs = []
-                for carg in node.cargs:
-                    for index, reg in self._clbit_dict.items():
-                        if (
-                            reg["group"] == self._bit_locations[carg]["register"]
-                            and reg["index"] == self._bit_locations[carg]["index"]
-                        ):
-                            c_idxs.append(index)
-                            break
-
-                # only add the gate to the anchors if it is going to be plotted.
-                # this prevents additional blank wires at the end of the line if
-                # the last instruction is a barrier type
-                if self._plot_barriers or not op._directive:
-                    for ii in q_idxs:
-                        q_anchors[ii].set_index(this_anc, layer_width)
-=======
->>>>>>> 0afac936
 
 class Anchor:
     """Locate the anchors for the gates"""
