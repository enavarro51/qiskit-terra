# This code is part of Qiskit.
#
# (C) Copyright IBM 2017, 2018.
#
# This code is licensed under the Apache License, Version 2.0. You may
# obtain a copy of this license in the LICENSE.txt file in the root directory
# of this source tree or at http://www.apache.org/licenses/LICENSE-2.0.
#
# Any modifications or derivative works of this code must retain this
# copyright notice, and modified files need to carry a notice indicating
# that they have been altered from the originals.

"""Common visualization utilities."""

import re
from collections import OrderedDict

import numpy as np
from qiskit.converters import circuit_to_dag
from qiskit.quantum_info.states import DensityMatrix
from qiskit.quantum_info.operators.symplectic import PauliTable, SparsePauliOp
from qiskit.visualization.exceptions import VisualizationError
from qiskit.circuit import Measure

try:
    import PIL
    HAS_PIL = True
except ImportError:
    HAS_PIL = False

try:
    from pylatexenc.latexencode import utf8tolatex

    HAS_PYLATEX = True
except ImportError:
    HAS_PYLATEX = False


def generate_latex_label(label):
    """Convert a label to a valid latex string."""
    if not HAS_PYLATEX:
        raise ImportError('The latex and latex_source drawers need '
                          'pylatexenc installed. Run "pip install '
                          'pylatexenc" before using the latex or '
                          'latex_source drawers.')

    regex = re.compile(r"(?<!\\)\$(.*)(?<!\\)\$")
    match = regex.search(label)
    if not match:
        label = label.replace(r'\$', '$')
        final_str = utf8tolatex(label, non_ascii_only=True)
    else:
        mathmode_string = match.group(1).replace(r'\$', '$')
        before_match = label[:match.start()]
        before_match = before_match.replace(r'\$', '$')
        after_match = label[match.end():]
        after_match = after_match.replace(r'\$', '$')
        final_str = (utf8tolatex(before_match, non_ascii_only=True) + mathmode_string
                     + utf8tolatex(after_match, non_ascii_only=True))
    return final_str.replace(' ', '\\,')   # Put in proper spaces


def _trim(image):
    """Trim a PIL image and remove white space."""
    if not HAS_PIL:
        raise ImportError('The latex drawer needs pillow installed. '
                          'Run "pip install pillow" before using the '
                          'latex drawer.')
    background = PIL.Image.new(image.mode, image.size, image.getpixel((0, 0)))
    diff = PIL.ImageChops.difference(image, background)
    diff = PIL.ImageChops.add(diff, diff, 2.0, -100)
    bbox = diff.getbbox()
    if bbox:
        image = image.crop(bbox)
    return image


def _get_layered_instructions(circuit, reverse_bits=False,
                              justify=None, idle_wires=True):
    """
    Given a circuit, return a tuple (qubits, clbits, ops) where
    qubits and clbits are the quantum and classical registers
    in order (based on reverse_bits) and ops is a list
    of DAG nodes whose type is "operation".

    Args:
        circuit (QuantumCircuit): From where the information is extracted.
        reverse_bits (bool): If true the order of the bits in the registers is
            reversed.
        justify (str) : `left`, `right` or `none`. Defaults to `left`. Says how
            the circuit should be justified.
        idle_wires (bool): Include idle wires. Default is True.
    Returns:
        Tuple(list,list,list): To be consumed by the visualizer directly.
    """
    if justify:
        justify = justify.lower()

    # default to left
    justify = justify if justify in ('right', 'none') else 'left'

    dag = circuit_to_dag(circuit)

    ops = []
    qubits = dag.qubits
    clbits = dag.clbits

    # Create a mapping of each register to the max layer number for all measure ops
    # with that register as the target. Then when a node with condition is seen,
    # it will be placed to the right of the measure op if the register matches.
    measure_map = OrderedDict([(c, -1) for c in circuit.cregs])

    if justify == 'none':
        for node in dag.topological_op_nodes():
            ops.append([node])
    else:
        ops = _LayerSpooler(dag, justify, measure_map)

    if reverse_bits:
        qubits.reverse()
        clbits.reverse()

    # Optionally remove all idle wires and instructions that are on them and
    # on them only.
    if not idle_wires:
        for wire in dag.idle_wires(ignore=['barrier', 'delay']):
            if wire in qubits:
                qubits.remove(wire)
            if wire in clbits:
                clbits.remove(wire)

    ops = [[op for op in layer if any(q in qubits for q in op.qargs)]
           for layer in ops]

    return qubits, clbits, ops


def _sorted_nodes(dag_layer):
    """Convert DAG layer into list of nodes sorted by node_id
    qiskit-terra #2802
    """
    dag_instructions = dag_layer['graph'].op_nodes()
    # sort into the order they were input
    dag_instructions.sort(key=lambda nd: nd._node_id)
    return dag_instructions


<<<<<<< HEAD
def _get_gate_span(qregs, node):
=======
def _get_gate_span(qubits, instruction):
>>>>>>> 5e158b61
    """Get the list of qubits drawing this gate would cover
    qiskit-terra #2802
    """
    min_index = len(qubits)
    max_index = 0
<<<<<<< HEAD
    for qreg in node.qargs:
        index = qregs.index(qreg)
=======
    for qreg in instruction.qargs:
        index = qubits.index(qreg)
>>>>>>> 5e158b61

        if index < min_index:
            min_index = index
        if index > max_index:
            max_index = index

<<<<<<< HEAD
    if node.cargs:
        return qregs[min_index:]
    if node.op.condition:
        return qregs[min_index:]
=======
    if instruction.cargs:
        return qubits[min_index:]
    if instruction.condition:
        return qubits[min_index:]
>>>>>>> 5e158b61

    return qubits[min_index:max_index + 1]


def _any_crossover(qubits, node, nodes):
    """Return True .IFF. 'node' crosses over any in 'nodes',"""
    gate_span = _get_gate_span(qubits, node)
    all_indices = []
    for check_node in nodes:
        if check_node != node:
            all_indices += _get_gate_span(qubits, check_node)
    return any(i in gate_span for i in all_indices)


class _LayerSpooler(list):
    """Manipulate list of layer dicts for _get_layered_instructions."""

    def __init__(self, dag, justification, measure_map):
        """Create spool"""
        super().__init__()
        self.dag = dag
        self.qubits = dag.qubits
        self.justification = justification
        self.measure_map = measure_map

        if self.justification == 'left':
            for dag_layer in dag.layers():
                current_index = len(self) - 1
                dag_nodes = _sorted_nodes(dag_layer)
                for node in dag_nodes:
                    self.add(node, current_index)
        else:
            dag_layers = []
            for dag_layer in dag.layers():
                dag_layers.append(dag_layer)

            # going right to left!
            dag_layers.reverse()

            for dag_layer in dag_layers:
                current_index = 0
                dag_nodes = _sorted_nodes(dag_layer)
                for node in dag_nodes:
                    self.add(node, current_index)

    def is_found_in(self, node, nodes):
        """Is any qreq in node found in any of nodes?"""
        all_qargs = []
        for a_node in nodes:
            for qarg in a_node.qargs:
                all_qargs.append(qarg)
        return any(i in node.qargs for i in all_qargs)

    def insertable(self, node, nodes):
        """True .IFF. we can add 'node' to layer 'nodes'"""
        return not _any_crossover(self.qubits, node, nodes)

    def slide_from_left(self, node, index):
        """Insert node into first layer where there is no conflict going l > r"""
        measure_layer = None
        if isinstance(node.op, Measure):
            measure_reg = node.cargs[0].register

        if not self:
            inserted = True
            self.append([node])
        else:
            inserted = False
            curr_index = index
            last_insertable_index = -1
            index_stop = -1
            if node.op.condition:
                index_stop = self.measure_map[node.op.condition[0]]
            elif node.cargs:
                for carg in node.cargs:
                    if self.measure_map[carg.register] > index_stop:
                        index_stop = self.measure_map[carg.register]

            while curr_index > index_stop:
                if self.is_found_in(node, self[curr_index]):
                    break
                if self.insertable(node, self[curr_index]):
                    last_insertable_index = curr_index
                curr_index = curr_index - 1

            if last_insertable_index >= 0:
                inserted = True
                self[last_insertable_index].append(node)
                measure_layer = last_insertable_index
            else:
                inserted = False
                curr_index = index
                while curr_index < len(self):
                    if self.insertable(node, self[curr_index]):
                        self[curr_index].append(node)
                        measure_layer = curr_index
                        inserted = True
                        break
                    curr_index = curr_index + 1

        if not inserted:
            self.append([node])

        if isinstance(node.op, Measure):
            if not measure_layer:
                measure_layer = len(self) - 1
            if measure_layer > self.measure_map[measure_reg]:
                self.measure_map[measure_reg] = measure_layer

    def slide_from_right(self, node, index):
        """Insert node into rightmost layer as long there is no conflict."""
        if not self:
            self.insert(0, [node])
            inserted = True
        else:
            inserted = False
            curr_index = index
            last_insertable_index = None

            while curr_index < len(self):
                if self.is_found_in(node, self[curr_index]):
                    break
                if self.insertable(node, self[curr_index]):
                    last_insertable_index = curr_index
                curr_index = curr_index + 1

            if last_insertable_index:
                self[last_insertable_index].append(node)
                inserted = True
            else:
                curr_index = index
                while curr_index > -1:
                    if self.insertable(node, self[curr_index]):
                        self[curr_index].append(node)
                        inserted = True
                        break
                    curr_index = curr_index - 1

        if not inserted:
            self.insert(0, [node])

    def add(self, node, index):
        """Add 'node' where it belongs, starting the try at 'index'."""
        if self.justification == "left":
            self.slide_from_left(node, index)
        else:
            self.slide_from_right(node, index)


def _bloch_multivector_data(state):
    """Return list of Bloch vectors for each qubit

    Args:
        state (DensityMatrix or Statevector): an N-qubit state.

    Returns:
        list: list of Bloch vectors (x, y, z) for each qubit.

    Raises:
        VisualizationError: if input is not an N-qubit state.
    """
    rho = DensityMatrix(state)
    num = rho.num_qubits
    if num is None:
        raise VisualizationError("Input is not a multi-qubit quantum state.")
    pauli_singles = PauliTable.from_labels(['X', 'Y', 'Z'])
    bloch_data = []
    for i in range(num):
        if num > 1:
            paulis = PauliTable(np.zeros((3, 2 * (num-1)), dtype=bool)).insert(
                i, pauli_singles, qubit=True)
        else:
            paulis = pauli_singles
        bloch_state = [np.real(np.trace(np.dot(mat, rho.data))) for mat in paulis.matrix_iter()]
        bloch_data.append(bloch_state)
    return bloch_data


def _paulivec_data(state):
    """Return paulivec data for plotting.

    Args:
        state (DensityMatrix or Statevector): an N-qubit state.

    Returns:
        tuple: (labels, values) for Pauli vector.

    Raises:
        VisualizationError: if input is not an N-qubit state.
    """
    rho = SparsePauliOp.from_operator(DensityMatrix(state))
    if rho.num_qubits is None:
        raise VisualizationError("Input is not a multi-qubit quantum state.")
    return rho.table.to_labels(), np.real(rho.coeffs)<|MERGE_RESOLUTION|>--- conflicted
+++ resolved
@@ -145,40 +145,24 @@
     return dag_instructions
 
 
-<<<<<<< HEAD
 def _get_gate_span(qregs, node):
-=======
-def _get_gate_span(qubits, instruction):
->>>>>>> 5e158b61
     """Get the list of qubits drawing this gate would cover
     qiskit-terra #2802
     """
     min_index = len(qubits)
     max_index = 0
-<<<<<<< HEAD
     for qreg in node.qargs:
         index = qregs.index(qreg)
-=======
-    for qreg in instruction.qargs:
-        index = qubits.index(qreg)
->>>>>>> 5e158b61
 
         if index < min_index:
             min_index = index
         if index > max_index:
             max_index = index
 
-<<<<<<< HEAD
     if node.cargs:
         return qregs[min_index:]
     if node.op.condition:
         return qregs[min_index:]
-=======
-    if instruction.cargs:
-        return qubits[min_index:]
-    if instruction.condition:
-        return qubits[min_index:]
->>>>>>> 5e158b61
 
     return qubits[min_index:max_index + 1]
 
