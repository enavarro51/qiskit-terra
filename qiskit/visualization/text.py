# This code is part of Qiskit.
#
# (C) Copyright IBM 2017, 2018.
#
# This code is licensed under the Apache License, Version 2.0. You may
# obtain a copy of this license in the LICENSE.txt file in the root directory
# of this source tree or at http://www.apache.org/licenses/LICENSE-2.0.
#
# Any modifications or derivative works of this code must retain this
# copyright notice, and modified files need to carry a notice indicating
# that they have been altered from the originals.

"""
A module for drawing circuits in ascii art or some other text representation
"""

from warnings import warn
from shutil import get_terminal_size
import sys

from qiskit.circuit import Qubit, Clbit, ClassicalRegister
from qiskit.circuit import ControlledGate
from qiskit.circuit import Reset
from qiskit.circuit import Measure
from qiskit.circuit.library.standard_gates import IGate, RZZGate, SwapGate, SXGate, SXdgGate
from qiskit.circuit.tools.pi_check import pi_check
from qiskit.visualization.utils import (
    get_gate_ctrl_text,
    get_param_str,
    get_bits_regs_map,
<<<<<<< HEAD
=======
    get_bit_register,
>>>>>>> 068802e6
    get_bit_reg_index,
    get_bit_label,
    get_condition_label_val,
)
from .exceptions import VisualizationError


class TextDrawerCregBundle(VisualizationError):
    """The parameter "cregbundle" was set to True in an impossible situation. For example,
    a node needs to refer to individual classical wires'"""

    pass


class TextDrawerEncodingError(VisualizationError):
    """A problem with encoding"""

    pass


class DrawElement:
    """An element is an operation that needs to be drawn."""

    def __init__(self, label=None):
        self._width = None
        self.label = self.mid_content = label
        self.top_format = self.mid_format = self.bot_format = "%s"
        self.top_connect = self.bot_connect = " "
        self.top_pad = self._mid_padding = self.bot_pad = " "
        self.mid_bck = self.top_bck = self.bot_bck = " "
        self.bot_connector = {}
        self.top_connector = {}
        self.right_fill = self.left_fill = self.layer_width = 0
        self.wire_label = ""

    @property
    def top(self):
        """Constructs the top line of the element"""
        if (self.width % 2) == 0 and len(self.top_format) % 2 == 1 and len(self.top_connect) == 1:
            ret = self.top_format % (self.top_pad + self.top_connect).center(
                self.width, self.top_pad
            )
        else:
            ret = self.top_format % self.top_connect.center(self.width, self.top_pad)
        if self.right_fill:
            ret = ret.ljust(self.right_fill, self.top_pad)
        if self.left_fill:
            ret = ret.rjust(self.left_fill, self.top_pad)
        ret = ret.center(self.layer_width, self.top_bck)
        return ret

    @property
    def mid(self):
        """Constructs the middle line of the element"""
        ret = self.mid_format % self.mid_content.center(self.width, self._mid_padding)
        if self.right_fill:
            ret = ret.ljust(self.right_fill, self._mid_padding)
        if self.left_fill:
            ret = ret.rjust(self.left_fill, self._mid_padding)
        ret = ret.center(self.layer_width, self.mid_bck)
        return ret

    @property
    def bot(self):
        """Constructs the bottom line of the element"""
        if (self.width % 2) == 0 and len(self.top_format) % 2 == 1:
            ret = self.bot_format % (self.bot_pad + self.bot_connect).center(
                self.width, self.bot_pad
            )
        else:
            ret = self.bot_format % self.bot_connect.center(self.width, self.bot_pad)
        if self.right_fill:
            ret = ret.ljust(self.right_fill, self.bot_pad)
        if self.left_fill:
            ret = ret.rjust(self.left_fill, self.bot_pad)
        ret = ret.center(self.layer_width, self.bot_bck)
        return ret

    @property
    def length(self):
        """Returns the length of the element, including the box around."""
        return max(len(self.top), len(self.mid), len(self.bot))

    @property
    def width(self):
        """Returns the width of the label, including padding"""
        if self._width:
            return self._width
        return len(self.mid_content)

    @width.setter
    def width(self, value):
        self._width = value

    def connect(self, wire_char, where, label=None):
        """Connects boxes and elements using wire_char and setting proper connectors.

        Args:
            wire_char (char): For example '║' or '│'.
            where (list["top", "bot"]): Where the connector should be set.
            label (string): Some connectors have a label (see cu1, for example).
        """

        if "top" in where and self.top_connector:
            self.top_connect = self.top_connector[wire_char]

        if "bot" in where and self.bot_connector:
            self.bot_connect = self.bot_connector[wire_char]

        if label:
            self.top_format = self.top_format[:-1] + (label if label else "")


class BoxOnClWire(DrawElement):
    """Draws a box on the classical wire.

    ::

        top: ┌───┐   ┌───┐
        mid: ╡ A ╞ ══╡ A ╞══
        bot: └───┘   └───┘
    """

    def __init__(self, label="", top_connect="─", bot_connect="─"):
        super().__init__(label)
        self.top_format = "┌─%s─┐"
        self.mid_format = "╡ %s ╞"
        self.bot_format = "└─%s─┘"
        self.top_pad = self.bot_pad = "─"
        self.mid_bck = "═"
        self.top_connect = top_connect
        self.bot_connect = bot_connect
        self.mid_content = label


class BoxOnQuWire(DrawElement):
    """Draws a box on the quantum wire.

    ::

        top: ┌───┐   ┌───┐
        mid: ┤ A ├ ──┤ A ├──
        bot: └───┘   └───┘
    """

    def __init__(self, label="", top_connect="─", conditional=False):
        super().__init__(label)
        self.top_format = "┌─%s─┐"
        self.mid_format = "┤ %s ├"
        self.bot_format = "└─%s─┘"
        self.top_pad = self.bot_pad = self.mid_bck = "─"
        self.top_connect = top_connect
        self.bot_connect = "╥" if conditional else "─"
        self.mid_content = label
        self.top_connector = {"│": "┴"}
        self.bot_connector = {"│": "┬"}


class MeasureTo(DrawElement):
    """The element on the classic wire to which the measure is performed.

    ::

        top:  ║     ║
        mid: ═╩═ ═══╩═══
        bot:
    """

    def __init__(self, label=""):
        super().__init__()
        self.top_connect = " ║ "
        self.mid_content = "═╩═"
        self.bot_connect = label
        self.mid_bck = "═"


class MeasureFrom(BoxOnQuWire):
    """The element on the quantum wire in which the measure is performed.

    ::

        top: ┌─┐    ┌─┐
        mid: ┤M├ ───┤M├───
        bot: └╥┘    └╥┘
    """

    def __init__(self):
        super().__init__()
        self.top_format = self.mid_format = self.bot_format = "%s"
        self.top_connect = "┌─┐"
        self.mid_content = "┤M├"
        self.bot_connect = "└╥┘"

        self.top_pad = self.bot_pad = " "
        self._mid_padding = "─"


class MultiBox(DrawElement):
    """Elements that are drawn over multiple wires."""

    def center_label(self, input_length, order):
        """In multi-bit elements, the label is centered vertically.

        Args:
            input_length (int): Rhe amount of wires affected.
            order (int): Which middle element is this one?
        """
        if input_length == order == 0:
            self.top_connect = self.label
            return
        location_in_the_box = "*".center(input_length * 2 - 1).index("*") + 1
        top_limit = order * 2 + 2
        bot_limit = top_limit + 2
        if top_limit <= location_in_the_box < bot_limit:
            if location_in_the_box == top_limit:
                self.top_connect = self.label
            elif location_in_the_box == top_limit + 1:
                self.mid_content = self.label
            else:
                self.bot_connect = self.label

    @property
    def width(self):
        """Returns the width of the label, including padding"""
        if self._width:
            return self._width
        return len(self.label)


class BoxOnQuWireTop(MultiBox, BoxOnQuWire):
    """Draws the top part of a box that affects more than one quantum wire"""

    def __init__(self, label="", top_connect=None, wire_label=""):
        super().__init__(label)
        self.wire_label = wire_label
        self.bot_connect = self.bot_pad = " "
        self.mid_content = ""  # The label will be put by some other part of the box.
        self.left_fill = len(self.wire_label)
        self.top_format = "┌─" + "s".center(self.left_fill + 1, "─") + "─┐"
        self.top_format = self.top_format.replace("s", "%s")
        self.mid_format = f"┤{self.wire_label} %s ├"
        self.bot_format = f"│{self.bot_pad * self.left_fill} %s │"
        self.top_connect = top_connect if top_connect else "─"


class BoxOnWireMid(MultiBox):
    """A generic middle box"""

    def __init__(self, label, input_length, order, wire_label=""):
        super().__init__(label)
        self.top_pad = self.bot_pad = self.top_connect = self.bot_connect = " "
        self.wire_label = wire_label
        self.left_fill = len(self.wire_label)
        self.top_format = f"│{self.top_pad * self.left_fill} %s │"
        self.bot_format = f"│{self.bot_pad * self.left_fill} %s │"
        self.top_connect = self.bot_connect = self.mid_content = ""
        self.center_label(input_length, order)


class BoxOnQuWireMid(BoxOnWireMid, BoxOnQuWire):
    """Draws the middle part of a box that affects more than one quantum wire"""

    def __init__(self, label, input_length, order, wire_label="", control_label=None):
        super().__init__(label, input_length, order, wire_label=wire_label)
        if control_label:
            self.mid_format = f"{control_label}{self.wire_label} %s ├"
        else:
            self.mid_format = f"┤{self.wire_label} %s ├"


class BoxOnQuWireBot(MultiBox, BoxOnQuWire):
    """Draws the bottom part of a box that affects more than one quantum wire"""

    def __init__(self, label, input_length, bot_connect=None, wire_label="", conditional=False):
        super().__init__(label)
        self.wire_label = wire_label
        self.top_pad = " "
        self.left_fill = len(self.wire_label)
        self.top_format = f"│{self.top_pad * self.left_fill} %s │"
        self.mid_format = f"┤{self.wire_label} %s ├"
        self.bot_format = "└─" + "s".center(self.left_fill + 1, "─") + "─┘"
        self.bot_format = self.bot_format.replace("s", "%s")
        bot_connect = bot_connect if bot_connect else "─"
        self.bot_connect = "╥" if conditional else bot_connect

        self.mid_content = self.top_connect = ""
        if input_length <= 2:
            self.top_connect = label


class BoxOnClWireTop(MultiBox, BoxOnClWire):
    """Draws the top part of a conditional box that affects more than one classical wire"""

    def __init__(self, label="", top_connect=None, wire_label=""):
        super().__init__(label)
        self.wire_label = wire_label
        self.mid_content = ""  # The label will be put by some other part of the box.
        self.bot_format = "│ %s │"
        self.top_connect = top_connect if top_connect else "─"
        self.bot_connect = self.bot_pad = " "


class BoxOnClWireMid(BoxOnWireMid, BoxOnClWire):
    """Draws the middle part of a conditional box that affects more than one classical wire"""

    def __init__(self, label, input_length, order, wire_label="", **_):
        super().__init__(label, input_length, order, wire_label=wire_label)
        self.mid_format = f"╡{self.wire_label} %s ╞"


class BoxOnClWireBot(MultiBox, BoxOnClWire):
    """Draws the bottom part of a conditional box that affects more than one classical wire"""

    def __init__(self, label, input_length, bot_connect="─", wire_label="", **_):
        super().__init__(label)
        self.wire_label = wire_label
        self.left_fill = len(self.wire_label)
        self.top_pad = " "
        self.bot_pad = "─"
        self.top_format = f"│{self.top_pad * self.left_fill} %s │"
        self.mid_format = f"╡{self.wire_label} %s ╞"
        self.bot_format = "└─" + "s".center(self.left_fill + 1, "─") + "─┘"
        self.bot_format = self.bot_format.replace("s", "%s")
        bot_connect = bot_connect if bot_connect else "─"
        self.bot_connect = bot_connect

        self.mid_content = self.top_connect = ""
        if input_length <= 2:
            self.top_connect = label


class DirectOnQuWire(DrawElement):
    """
    Element to the wire (without the box).
    """

    def __init__(self, label=""):
        super().__init__(label)
        self.top_format = " %s "
        self.mid_format = "─%s─"
        self.bot_format = " %s "
        self._mid_padding = self.mid_bck = "─"
        self.top_connector = {"│": "│"}
        self.bot_connector = {"│": "│"}


class Barrier(DirectOnQuWire):
    """Draws a barrier.

    ::

        top:  ░     ░
        mid: ─░─ ───░───
        bot:  ░     ░
    """

    def __init__(self, label=""):
        super().__init__("░")
        self.top_connect = "░"
        self.bot_connect = "░"
        self.top_connector = {}
        self.bot_connector = {}


class Ex(DirectOnQuWire):
    """Draws an X (usually with a connector). E.g. the top part of a swap gate.

    ::

        top:
        mid: ─X─ ───X───
        bot:  │     │
    """

    def __init__(self, bot_connect=" ", top_connect=" ", conditional=False):
        super().__init__("X")
        self.bot_connect = "║" if conditional else bot_connect
        self.top_connect = top_connect


class ResetDisplay(DirectOnQuWire):
    """Draws a reset gate"""

    def __init__(self, conditional=False):
        super().__init__("|0>")
        if conditional:
            self.bot_connect = "║"


class Bullet(DirectOnQuWire):
    """Draws a bullet (usually with a connector). E.g. the top part of a CX gate.

    ::

        top:
        mid: ─■─  ───■───
        bot:  │      │
    """

    def __init__(self, top_connect="", bot_connect="", conditional=False, label=None, bottom=False):
        super().__init__("■")
        self.top_connect = top_connect
        self.bot_connect = "║" if conditional else bot_connect
        if label and bottom:
            self.bot_connect = label
        elif label:
            self.top_connect = label
        self.mid_bck = "─"


class OpenBullet(DirectOnQuWire):
    """Draws an open bullet (usually with a connector). E.g. the top part of a CX gate.

    ::

        top:
        mid: ─o─  ───o───
        bot:  │      │
    """

    def __init__(self, top_connect="", bot_connect="", conditional=False, label=None, bottom=False):
        super().__init__("o")
        self.top_connect = top_connect
        self.bot_connect = "║" if conditional else bot_connect
        if label and bottom:
            self.bot_connect = label
        elif label:
            self.top_connect = label
        self.mid_bck = "─"


class DirectOnClWire(DrawElement):
    """
    Element to the classical wire (without the box).
    """

    def __init__(self, label=""):
        super().__init__(label)
        self.top_format = " %s "
        self.mid_format = "═%s═"
        self.bot_format = " %s "
        self._mid_padding = self.mid_bck = "═"
        self.top_connector = {"│": "│"}
        self.bot_connector = {"│": "│"}


class ClBullet(DirectOnClWire):
    """Draws a bullet on classical wire (usually with a connector). E.g. the top part of a CX gate.

    ::

        top:
        mid: ═■═  ═══■═══
        bot:  │      │
    """

    def __init__(self, top_connect="", bot_connect="", conditional=False, label=None, bottom=False):
        super().__init__("■")
        self.top_connect = top_connect
        self.bot_connect = "║" if conditional else bot_connect
        if label and bottom:
            self.bot_connect = label
        elif label:
            self.top_connect = label
        self.mid_bck = "═"


class ClOpenBullet(DirectOnClWire):
    """Draws an open bullet on classical wire (usually with a connector). E.g. the top part of a CX gate.

    ::

        top:
        mid: ═o═  ═══o═══
        bot:  │      │
    """

    def __init__(self, top_connect="", bot_connect="", conditional=False, label=None, bottom=False):
        super().__init__("o")
        self.top_connect = top_connect
        self.bot_connect = "║" if conditional else bot_connect
        if label and bottom:
            self.bot_connect = label
        elif label:
            self.top_connect = label
        self.mid_bck = "═"


class EmptyWire(DrawElement):
    """This element is just the wire, with no operations."""

    def __init__(self, wire):
        super().__init__(wire)
        self._mid_padding = self.mid_bck = wire

    @staticmethod
    def fillup_layer(layer, first_clbit):
        """Given a layer, replace the Nones in it with EmptyWire elements.

        Args:
            layer (list): The layer that contains Nones.
            first_clbit (int): The first wire that is classic.

        Returns:
            list: The new layer, with no Nones.
        """
        for nones in [i for i, x in enumerate(layer) if x is None]:
            layer[nones] = EmptyWire("═") if nones >= first_clbit else EmptyWire("─")
        return layer


class BreakWire(DrawElement):
    """This element is used to break the drawing in several pages."""

    def __init__(self, arrow_char):
        super().__init__()
        self.top_format = self.mid_format = self.bot_format = "%s"
        self.top_connect = arrow_char
        self.mid_content = arrow_char
        self.bot_connect = arrow_char

    @staticmethod
    def fillup_layer(layer_length, arrow_char):
        """Creates a layer with BreakWire elements.

        Args:
            layer_length (int): The length of the layer to create
            arrow_char (char): The char used to create the BreakWire element.

        Returns:
            list: The new layer.
        """
        breakwire_layer = []
        for _ in range(layer_length):
            breakwire_layer.append(BreakWire(arrow_char))
        return breakwire_layer


class InputWire(DrawElement):
    """This element is the label and the initial value of a wire."""

    def __init__(self, label):
        super().__init__(label)

    @staticmethod
    def fillup_layer(names):
        """Creates a layer with InputWire elements.

        Args:
            names (list): List of names for the wires.

        Returns:
            list: The new layer
        """
        longest = max(len(name) for name in names)
        inputs_wires = []
        for name in names:
            inputs_wires.append(InputWire(name.rjust(longest)))
        return inputs_wires


class TextDrawing:
    """The text drawing"""

    def __init__(
        self,
        circuit,
        qubits,
        clbits,
        nodes,
        plot_barriers=True,
        line_length=None,
        vertical_compression="high",
        layout=None,
        initial_state=True,
        cregbundle=False,
        encoding=None,
<<<<<<< HEAD
=======
        circuit=None,
>>>>>>> 068802e6
    ):
        self._circuit = circuit
        self.qubits = qubits
        self.clbits = clbits
<<<<<<< HEAD
=======
        self._circuit = circuit
>>>>>>> 068802e6
        self.nodes = nodes
        self.layout = layout
        self.initial_state = initial_state
        self.cregbundle = cregbundle
        self.global_phase = circuit.global_phase if hasattr(circuit, "global_phase") else None
        self.plot_barriers = plot_barriers
        self.line_length = line_length
        if vertical_compression not in ["high", "medium", "low"]:
            raise ValueError("Vertical compression can only be 'high', 'medium', or 'low'")
        self.vertical_compression = vertical_compression
        self._bits_regs_map = {}

        if encoding:
            self.encoding = encoding
        else:
            if sys.stdout.encoding:
                self.encoding = sys.stdout.encoding
            else:
                self.encoding = "utf8"

    def __str__(self):
        return self.single_string()

    def _repr_html_(self):
        return (
            '<pre style="word-wrap: normal;'
            "white-space: pre;"
            "background: #fff0;"
            "line-height: 1.1;"
            'font-family: &quot;Courier New&quot;,Courier,monospace">'
            "%s</pre>" % self.single_string()
        )

    def __repr__(self):
        return self.single_string()

    def single_string(self):
        """Creates a long string with the ascii art.
        Returns:
            str: The lines joined by a newline (``\\n``)
        """
        try:
            return "\n".join(self.lines()).encode(self.encoding).decode(self.encoding)
        except (UnicodeEncodeError, UnicodeDecodeError):
            warn(
                "The encoding %s has a limited charset. Consider a different encoding in your "
                "environment. UTF-8 is being used instead" % self.encoding,
                RuntimeWarning,
            )
            self.encoding = "utf-8"
            return "\n".join(self.lines()).encode(self.encoding).decode(self.encoding)

    def dump(self, filename, encoding=None):
        """Dumps the ascii art in the file.

        Args:
            filename (str): File to dump the ascii art.
            encoding (str): Optional. Force encoding, instead of self.encoding.
        """
        with open(filename, mode="w", encoding=encoding or self.encoding) as text_file:
            text_file.write(self.single_string())

    def lines(self, line_length=None):
        """Generates a list with lines. These lines form the text drawing.

        Args:
            line_length (int): Optional. Breaks the circuit drawing to this length. This is
                               useful when the drawing does not fit in the console. If
                               None (default), it will try to guess the console width using
                               shutil.get_terminal_size(). If you don't want pagination
                               at all, set line_length=-1.

        Returns:
            list: A list of lines with the text drawing.
        """
        if line_length is None:
            line_length = self.line_length
        if not line_length:
            if ("ipykernel" in sys.modules) and ("spyder" not in sys.modules):
                line_length = 80
            else:
                line_length, _ = get_terminal_size()

        noqubits = len(self.qubits)

        try:
            layers = self.build_layers()
        except TextDrawerCregBundle:
            self.cregbundle = False
            warn(
                'The parameter "cregbundle" was disabled, since an instruction needs to refer to '
                "individual classical wires",
                RuntimeWarning,
                2,
            )
            layers = self.build_layers()

        layer_groups = [[]]
        rest_of_the_line = line_length
        for layerno, layer in enumerate(layers):
            # Replace the Nones with EmptyWire
            layers[layerno] = EmptyWire.fillup_layer(layer, noqubits)

            TextDrawing.normalize_width(layer)

            if line_length == -1:
                # Do not use pagination (aka line breaking. aka ignore line_length).
                layer_groups[-1].append(layer)
                continue

            # chop the layer to the line_length (pager)
            layer_length = layers[layerno][0].length

            if layer_length < rest_of_the_line:
                layer_groups[-1].append(layer)
                rest_of_the_line -= layer_length
            else:
                layer_groups[-1].append(BreakWire.fillup_layer(len(layer), "»"))

                # New group
                layer_groups.append([BreakWire.fillup_layer(len(layer), "«")])
                rest_of_the_line = line_length - layer_groups[-1][-1][0].length

                layer_groups[-1].append(
                    InputWire.fillup_layer(self.wire_names(with_initial_state=False))
                )
                rest_of_the_line -= layer_groups[-1][-1][0].length

                layer_groups[-1].append(layer)
                rest_of_the_line -= layer_groups[-1][-1][0].length

        lines = []

        if self.global_phase:
            lines.append("global phase: %s" % pi_check(self.global_phase, ndigits=5))

        for layer_group in layer_groups:
            wires = list(zip(*layer_group))
            lines += self.draw_wires(wires)

        return lines

    def wire_names(self, with_initial_state=False):
        """Returns a list of names for each wire.

        Args:
            with_initial_state (bool): Optional (Default: False). If true, adds
                the initial value to the name.

        Returns:
            List: The list of wire names.
        """
        if with_initial_state:
            initial_qubit_value = "|0>"
            initial_clbit_value = "0 "
        else:
            initial_qubit_value = ""
            initial_clbit_value = ""

        self._bits_regs_map = get_bits_regs_map(
            self._circuit, (self.qubits + self.clbits), self.cregbundle
        )
        # quantum register
        bit_labels = []
        for bit in self._bits_regs_map:
            if isinstance(bit, ClassicalRegister):
                register = bit
                index = self._bits_regs_map[bit]
            else:
<<<<<<< HEAD
                register, bit_index, reg_index = get_bit_reg_index(self._circuit, bit)
=======
                register, bit_index, reg_index = get_bit_reg_index(
                    self._circuit, bit, self.reverse_bits
                )
>>>>>>> 068802e6
                index = bit_index if register is None else reg_index

            bit_label = get_bit_label(
                "text", register, index, layout=self.layout, cregbundle=self.cregbundle
            )
            bit_label += " " if self.layout is not None and isinstance(bit, Qubit) else ": "

            cregb_add = ""
            if isinstance(bit, Qubit):
                initial_bit_value = initial_qubit_value
            else:
                initial_bit_value = initial_clbit_value
                if self.cregbundle and register is not None:
                    cregb_add = str(register.size) + "/"
            bit_labels.append(bit_label + initial_bit_value + cregb_add)

        return bit_labels

    def should_compress(self, top_line, bot_line):
        """Decides if the top_line and bot_line should be merged,
        based on `self.vertical_compression`."""
        if self.vertical_compression == "high":
            return True
        if self.vertical_compression == "low":
            return False
        for top, bot in zip(top_line, bot_line):
            if top in ["┴", "╨"] and bot in ["┬", "╥"]:
                return False
        for line in (bot_line, top_line):
            no_spaces = line.replace(" ", "")
            if len(no_spaces) > 0 and all(c.isalpha() or c.isnumeric() for c in no_spaces):
                return False
        return True

    def draw_wires(self, wires):
        """Given a list of wires, creates a list of lines with the text drawing.

        Args:
            wires (list): A list of wires with nodes.
        Returns:
            list: A list of lines with the text drawing.
        """
        lines = []
        bot_line = None
        for wire in wires:
            # TOP
            top_line = ""
            for node in wire:
                top_line += node.top

            if bot_line is None:
                lines.append(top_line)
            else:
                if self.should_compress(top_line, bot_line):
                    lines.append(TextDrawing.merge_lines(lines.pop(), top_line))
                else:
                    lines.append(TextDrawing.merge_lines(lines[-1], top_line, icod="bot"))

            # MID
            mid_line = ""
            for node in wire:
                mid_line += node.mid
            lines.append(TextDrawing.merge_lines(lines[-1], mid_line, icod="bot"))

            # BOT
            bot_line = ""
            for node in wire:
                bot_line += node.bot
            lines.append(TextDrawing.merge_lines(lines[-1], bot_line, icod="bot"))

        return lines

    @staticmethod
    def special_label(node):
        """Some instructions have special labels"""
        labels = {IGate: "I", SXGate: "√X", SXdgGate: "√Xdg"}
        node_type = type(node)
        return labels.get(node_type, None)

    @staticmethod
    def merge_lines(top, bot, icod="top"):
        """Merges two lines (top and bot) in a way that the overlapping makes sense.

        Args:
            top (str): the top line
            bot (str): the bottom line
            icod (top or bot): in case of doubt, which line should have priority? Default: "top".
        Returns:
            str: The merge of both lines.
        """
        ret = ""
        for topc, botc in zip(top, bot):
            if topc == botc:
                ret += topc
            elif topc in "┼╪" and botc == " ":
                ret += "│"
            elif topc == " ":
                ret += botc
            elif topc in "┬╥" and botc in " ║│" and icod == "top":
                ret += topc
            elif topc in "┬" and botc == " " and icod == "bot":
                ret += "│"
            elif topc in "╥" and botc == " " and icod == "bot":
                ret += "║"
            elif topc in "┬│" and botc == "═":
                ret += "╪"
            elif topc in "┬│" and botc == "─":
                ret += "┼"
            elif topc in "└┘║│░" and botc == " " and icod == "top":
                ret += topc
            elif topc in "─═" and botc == " " and icod == "top":
                ret += topc
            elif topc in "─═" and botc == " " and icod == "bot":
                ret += botc
            elif topc in "║╥" and botc in "═":
                ret += "╬"
            elif topc in "║╥" and botc in "─":
                ret += "╫"
            elif topc in "║╫╬" and botc in " ":
                ret += "║"
            elif topc == "└" and botc == "┌" and icod == "top":
                ret += "├"
            elif topc == "┘" and botc == "┐":
                ret += "┤"
            elif botc in "┐┌" and icod == "top":
                ret += "┬"
            elif topc in "┘└" and botc in "─" and icod == "top":
                ret += "┴"
            elif botc == " " and icod == "top":
                ret += topc
            else:
                ret += botc
        return ret

    @staticmethod
    def normalize_width(layer):
        """
        When the elements of the layer have different widths, sets the width to the max elements.

        Args:
            layer (list): A list of elements.
        """
        nodes = list(filter(lambda x: x is not None, layer))
        longest = max(node.length for node in nodes)
        for node in nodes:
            node.layer_width = longest

    @staticmethod
    def controlled_wires(node, layer):
        """
        Analyzes the node in the layer and checks if the controlled arguments are in
        the box or out of the box.

        Args:
            node (DAGNode): node to analyse
            layer (Layer): The layer in which the node is inserted.

        Returns:
            Tuple(list, list, list):
              - tuple: controlled arguments on top of the "node box", and its status
              - tuple: controlled arguments on bottom of the "node box", and its status
              - tuple: controlled arguments in the "node box", and its status
              - the rest of the arguments
        """
        op = node.op
        num_ctrl_qubits = op.num_ctrl_qubits
        ctrl_qubits = node.qargs[:num_ctrl_qubits]
        args_qubits = node.qargs[num_ctrl_qubits:]
        ctrl_state = f"{op.ctrl_state:b}".rjust(num_ctrl_qubits, "0")[::-1]

        in_box = []
        top_box = []
        bot_box = []

        qubit_index = sorted(i for i, x in enumerate(layer.qubits) if x in args_qubits)

        for ctrl_qubit in zip(ctrl_qubits, ctrl_state):
            if min(qubit_index) > layer.qubits.index(ctrl_qubit[0]):
                top_box.append(ctrl_qubit)
            elif max(qubit_index) < layer.qubits.index(ctrl_qubit[0]):
                bot_box.append(ctrl_qubit)
            else:
                in_box.append(ctrl_qubit)
        return (top_box, bot_box, in_box, args_qubits)

    def _set_ctrl_state(self, node, conditional, ctrl_text, bottom):
        """Takes the ctrl_state from node.op and appends Bullet or OpenBullet
        to gates depending on whether the bit in ctrl_state is 1 or 0. Returns gates"""
        op = node.op
        gates = []
        num_ctrl_qubits = op.num_ctrl_qubits
        ctrl_qubits = node.qargs[:num_ctrl_qubits]
        cstate = f"{op.ctrl_state:b}".rjust(num_ctrl_qubits, "0")[::-1]
        for i in range(len(ctrl_qubits)):
            if cstate[i] == "1":
                gates.append(Bullet(conditional=conditional, label=ctrl_text, bottom=bottom))
            else:
                gates.append(OpenBullet(conditional=conditional, label=ctrl_text, bottom=bottom))
        return gates

    def _node_to_gate(self, node, layer):
        """Convert a dag op node into its corresponding Gate object, and establish
        any connections it introduces between qubits"""
        op = node.op
        current_cons = []
        connection_label = None
        conditional = False
        base_gate = getattr(op, "base_gate", None)

        params = get_param_str(op, "text", ndigits=5)
        if not isinstance(op, (Measure, SwapGate, Reset)) and not op._directive:
            gate_text, ctrl_text, _ = get_gate_ctrl_text(op, "text")
            gate_text = TextDrawing.special_label(op) or gate_text
            gate_text = gate_text + params

        if op.condition is not None:
            # conditional
            layer.set_cl_multibox(op.condition, top_connect="╨")
            conditional = True

        # add in a gate that operates over multiple qubits
        def add_connected_gate(node, gates, layer, current_cons):
            for i, gate in enumerate(gates):
                actual_index = self.qubits.index(node.qargs[i])
                if actual_index not in [i for i, j in current_cons]:
                    layer.set_qubit(node.qargs[i], gate)
                    current_cons.append((actual_index, gate))

        if isinstance(op, Measure):
            gate = MeasureFrom()
            layer.set_qubit(node.qargs[0], gate)
<<<<<<< HEAD
            register, _, reg_index = get_bit_reg_index(self._circuit, node.cargs[0])
=======
            register, _, reg_index = get_bit_reg_index(
                self._circuit, node.cargs[0], self.reverse_bits
            )
>>>>>>> 068802e6
            if self.cregbundle and register is not None:
                layer.set_clbit(
                    node.cargs[0],
                    MeasureTo(str(reg_index)),
                )
            else:
                layer.set_clbit(node.cargs[0], MeasureTo())

        elif op._directive:
            # barrier
            if not self.plot_barriers:
                return layer, current_cons, connection_label

            for qubit in node.qargs:
                if qubit in self.qubits:
                    layer.set_qubit(qubit, Barrier())

        elif isinstance(op, SwapGate):
            # swap
            gates = [Ex(conditional=conditional) for _ in range(len(node.qargs))]
            add_connected_gate(node, gates, layer, current_cons)

        elif isinstance(op, Reset):
            # reset
            layer.set_qubit(node.qargs[0], ResetDisplay(conditional=conditional))

        elif isinstance(op, RZZGate):
            # rzz
            connection_label = "ZZ%s" % params
            gates = [Bullet(conditional=conditional), Bullet(conditional=conditional)]
            add_connected_gate(node, gates, layer, current_cons)

        elif len(node.qargs) == 1 and not node.cargs:
            # unitary gate
            layer.set_qubit(node.qargs[0], BoxOnQuWire(gate_text, conditional=conditional))

        elif isinstance(op, ControlledGate):
            params_array = TextDrawing.controlled_wires(node, layer)
            controlled_top, controlled_bot, controlled_edge, rest = params_array
            gates = self._set_ctrl_state(node, conditional, ctrl_text, bool(controlled_bot))
            if base_gate.name == "z":
                # cz
                gates.append(Bullet(conditional=conditional))
            elif base_gate.name in ["u1", "p"]:
                # cu1
                connection_label = f"{base_gate.name.upper()}{params}"
                gates.append(Bullet(conditional=conditional))
            elif base_gate.name == "swap":
                # cswap
                gates += [Ex(conditional=conditional), Ex(conditional=conditional)]
                add_connected_gate(node, gates, layer, current_cons)
            elif base_gate.name == "rzz":
                # crzz
                connection_label = "ZZ%s" % params
                gates += [Bullet(conditional=conditional), Bullet(conditional=conditional)]
            elif len(rest) > 1:
                top_connect = "┴" if controlled_top else None
                bot_connect = "┬" if controlled_bot else None
                indexes = layer.set_qu_multibox(
                    rest,
                    gate_text,
                    conditional=conditional,
                    controlled_edge=controlled_edge,
                    top_connect=top_connect,
                    bot_connect=bot_connect,
                )
                for index in range(min(indexes), max(indexes) + 1):
                    # Dummy element to connect the multibox with the bullets
                    current_cons.append((index, DrawElement("")))
            else:
                gates.append(BoxOnQuWire(gate_text, conditional=conditional))
            add_connected_gate(node, gates, layer, current_cons)

        elif len(node.qargs) >= 2 and not node.cargs:
            layer.set_qu_multibox(node.qargs, gate_text, conditional=conditional)

        elif node.qargs and node.cargs:
            if self.cregbundle and node.cargs:
                raise TextDrawerCregBundle("TODO")
            layer._set_multibox(
                gate_text,
                qubits=node.qargs,
                clbits=node.cargs,
                conditional=conditional,
            )
        else:
            raise VisualizationError(
                "Text visualizer does not know how to handle this node: ", op.name
            )

        # sort into the order they were declared in, to ensure that connected boxes have
        # lines in the right direction
        current_cons.sort(key=lambda tup: tup[0])
        current_cons = [g for q, g in current_cons]

        return layer, current_cons, connection_label

    def build_layers(self):
        """
        Constructs layers.
        Returns:
            list: List of DrawElements.
        Raises:
            VisualizationError: When the drawing is, for some reason, impossible to be drawn.
        """
        wire_names = self.wire_names(with_initial_state=self.initial_state)
        if not wire_names:
            return []

        layers = [InputWire.fillup_layer(wire_names)]

        for node_layer in self.nodes:
<<<<<<< HEAD
            layer = Layer(self.qubits, self.clbits, self.cregbundle, self._circuit)
=======
            layer = Layer(
                self.qubits, self.clbits, self.reverse_bits, self.cregbundle, self._circuit
            )
>>>>>>> 068802e6

            for node in node_layer:
                layer, current_connections, connection_label = self._node_to_gate(node, layer)

                layer.connections.append((connection_label, current_connections))
            layer.connect_with("│")
            layers.append(layer.full_layer)

        return layers


class Layer:
    """A layer is the "column" of the circuit."""

<<<<<<< HEAD
    def __init__(self, qubits, clbits, cregbundle=False, circuit=None):
=======
    def __init__(self, qubits, clbits, reverse_bits=False, cregbundle=False, circuit=None):
>>>>>>> 068802e6
        self.qubits = qubits
        self.clbits_raw = clbits  # list of clbits ignoring cregbundle change below
        self._circuit = circuit

        if cregbundle:
            self.clbits = []
            previous_creg = None
            for bit in clbits:
<<<<<<< HEAD
                clbit = self._circuit.find_bit(bit)
                register = clbit.registers[0][0] if clbit.registers else None
=======
                register = get_bit_register(self._circuit, bit)
>>>>>>> 068802e6
                if previous_creg and previous_creg == register:
                    continue
                if register is None:
                    self.clbits.append(bit)
                else:
                    previous_creg = register
                    self.clbits.append(previous_creg)
        else:
            self.clbits = clbits
        self.qubit_layer = [None] * len(qubits)
        self.connections = []
        self.clbit_layer = [None] * len(clbits)
        self.cregbundle = cregbundle

    @property
    def full_layer(self):
        """
        Returns the composition of qubits and classic wires.
        Returns:
            String: self.qubit_layer + self.clbit_layer
        """
        return self.qubit_layer + self.clbit_layer

    def set_qubit(self, qubit, element):
        """Sets the qubit to the element.

        Args:
            qubit (qbit): Element of self.qubits.
            element (DrawElement): Element to set in the qubit
        """
        self.qubit_layer[self.qubits.index(qubit)] = element

    def set_clbit(self, clbit, element):
        """Sets the clbit to the element.

        Args:
            clbit (cbit): Element of self.clbits.
            element (DrawElement): Element to set in the clbit
        """
<<<<<<< HEAD
        cbit = self._circuit.find_bit(clbit)
        register = cbit.registers[0][0] if cbit.registers else None
=======
        register = get_bit_register(self._circuit, clbit)
>>>>>>> 068802e6
        if self.cregbundle and register is not None:
            self.clbit_layer[self.clbits.index(register)] = element
        else:
            self.clbit_layer[self.clbits.index(clbit)] = element

    def _set_multibox(
        self,
        label,
        qubits=None,
        clbits=None,
        top_connect=None,
        bot_connect=None,
        conditional=False,
        controlled_edge=None,
    ):
        if qubits is not None and clbits is not None:
            cbit_index = sorted(i for i, x in enumerate(self.clbits) if x in clbits)
            qbit_index = sorted(i for i, x in enumerate(self.qubits) if x in qubits)

            # Further below, indices are used as wire labels. Here, get the length of
            # the longest label, and pad all labels with spaces to this length.
            wire_label_len = max(len(str(len(qubits) - 1)), len(str(len(clbits) - 1)))
            qargs = [
                str(qubits.index(qbit)).ljust(wire_label_len, " ")
                for qbit in self.qubits
                if qbit in qubits
            ]
            cargs = [
                str(clbits.index(cbit)).ljust(wire_label_len, " ")
                for cbit in self.clbits
                if cbit in clbits
            ]

            qubits = sorted(qubits, key=self.qubits.index)
            clbits = sorted(clbits, key=self.clbits.index)

            box_height = len(self.qubits) - min(qbit_index) + max(cbit_index) + 1

            self.set_qubit(qubits.pop(0), BoxOnQuWireTop(label, wire_label=qargs.pop(0)))
            order = 0
            for order, bit_i in enumerate(range(min(qbit_index) + 1, len(self.qubits))):
                if bit_i in qbit_index:
                    named_bit = qubits.pop(0)
                    wire_label = qargs.pop(0)
                else:
                    named_bit = self.qubits[bit_i]
                    wire_label = " " * wire_label_len
                self.set_qubit(
                    named_bit, BoxOnQuWireMid(label, box_height, order, wire_label=wire_label)
                )
            for order, bit_i in enumerate(range(max(cbit_index)), order + 1):
                if bit_i in cbit_index:
                    named_bit = clbits.pop(0)
                    wire_label = cargs.pop(0)
                else:
                    named_bit = self.clbits[bit_i]
                    wire_label = " " * wire_label_len
                self.set_clbit(
                    named_bit, BoxOnClWireMid(label, box_height, order, wire_label=wire_label)
                )
            self.set_clbit(
                clbits.pop(0), BoxOnClWireBot(label, box_height, wire_label=cargs.pop(0))
            )
            return cbit_index
        if qubits is None and clbits is not None:
            bits = list(clbits)
            bit_index = sorted(i for i, x in enumerate(self.clbits) if x in bits)
            wire_label_len = len(str(len(bits) - 1))
            bits.sort(key=self.clbits.index)
            qargs = [""] * len(bits)
            set_bit = self.set_clbit
            OnWire = BoxOnClWire
            OnWireTop = BoxOnClWireTop
            OnWireMid = BoxOnClWireMid
            OnWireBot = BoxOnClWireBot
        elif clbits is None and qubits is not None:
            bits = list(qubits)
            bit_index = sorted(i for i, x in enumerate(self.qubits) if x in bits)
            wire_label_len = len(str(len(bits) - 1))
            qargs = [
                str(bits.index(qbit)).ljust(wire_label_len, " ")
                for qbit in self.qubits
                if qbit in bits
            ]
            bits.sort(key=self.qubits.index)
            set_bit = self.set_qubit
            OnWire = BoxOnQuWire
            OnWireTop = BoxOnQuWireTop
            OnWireMid = BoxOnQuWireMid
            OnWireBot = BoxOnQuWireBot
        else:
            raise VisualizationError("_set_multibox error!.")

        control_index = {}
        if controlled_edge:
            for index, qubit in enumerate(self.qubits):
                for qubit_in_edge, value in controlled_edge:
                    if qubit == qubit_in_edge:
                        control_index[index] = "■" if value == "1" else "o"
        if len(bit_index) == 1:
            set_bit(bits[0], OnWire(label, top_connect=top_connect))
        else:
            box_height = max(bit_index) - min(bit_index) + 1
            set_bit(bits.pop(0), OnWireTop(label, top_connect=top_connect, wire_label=qargs.pop(0)))
            for order, bit_i in enumerate(range(min(bit_index) + 1, max(bit_index))):
                if bit_i in bit_index:
                    named_bit = bits.pop(0)
                    wire_label = qargs.pop(0)
                else:
                    named_bit = (self.qubits + self.clbits)[bit_i]
                    wire_label = " " * wire_label_len

                control_label = control_index.get(bit_i)
                set_bit(
                    named_bit,
                    OnWireMid(
                        label, box_height, order, wire_label=wire_label, control_label=control_label
                    ),
                )
            set_bit(
                bits.pop(0),
                OnWireBot(
                    label,
                    box_height,
                    bot_connect=bot_connect,
                    wire_label=qargs.pop(0),
                    conditional=conditional,
                ),
            )
        return bit_index

    def set_cl_multibox(self, condition, top_connect="┴"):
        """Sets the multi clbit box.

        Args:
            condition (list[Union(Clbit, ClassicalRegister), int]): The condition
            top_connect (char): The char to connect the box on the top.
        """
        label, val_bits = get_condition_label_val(
<<<<<<< HEAD
            condition,
            self._circuit,
            self.cregbundle,
=======
            condition, self._circuit, self.cregbundle, self.reverse_bits
>>>>>>> 068802e6
        )
        if isinstance(condition[0], ClassicalRegister):
            cond_reg = condition[0]
        else:
<<<<<<< HEAD
            clbit = self._circuit.find_bit(condition[0])
            cond_reg = clbit.registers[0][0] if clbit.registers else None
=======
            cond_reg = get_bit_register(self._circuit, condition[0])
>>>>>>> 068802e6
        if self.cregbundle:
            if isinstance(condition[0], Clbit):
                # if it's a registerless Clbit
                if cond_reg is None:
                    self.set_cond_bullets(label, val_bits, [condition[0]])
                # if it's a single bit in a register
                else:
                    self.set_clbit(condition[0], BoxOnClWire(label=label, top_connect=top_connect))
            # if it's a whole register
            else:
                self.set_clbit(condition[0][0], BoxOnClWire(label=label, top_connect=top_connect))
        else:
            clbits = []
<<<<<<< HEAD
            idx_list = []
=======
>>>>>>> 068802e6
            if isinstance(condition[0], Clbit):
                for i, bit in enumerate(self.clbits):
                    if bit == condition[0]:
                        clbits.append(self.clbits[i])
            else:
                for i, bit in enumerate(self.clbits):
                    if isinstance(bit, ClassicalRegister):
<<<<<<< HEAD
                        register = bit
                        reg_index = i
                    else:
                        register, _, reg_index = get_bit_reg_index(self._circuit, bit)
                    if register == cond_reg:
                        idx_list.append(reg_index)
                        clbits.append(self.clbits[i])
            if idx_list and idx_list[0] > idx_list[-1]:
                val_bits = val_bits[::-1]
=======
                        reg = bit
                    else:
                        reg = get_bit_register(self._circuit, bit)
                    if reg == cond_reg:
                        clbits.append(self.clbits[i])
>>>>>>> 068802e6
            self.set_cond_bullets(label, val_bits, clbits)

    def set_cond_bullets(self, label, val_bits, clbits):
        """Sets bullets for classical conditioning when cregbundle=False.

        Args:
            label (str): String to display below the condition
            val_bits (list(int)): A list of bit values
            clbits (list[Clbit]): The list of classical bits on
                which the instruction is conditioned.
        """
        for i, bit in enumerate(clbits):
            bot_connect = " "
            if bit == clbits[-1]:
                bot_connect = label
            if val_bits[i] == "1":
                self.clbit_layer[self.clbits.index(bit)] = ClBullet(
                    top_connect="║", bot_connect=bot_connect
                )
            elif val_bits[i] == "0":
                self.clbit_layer[self.clbits.index(bit)] = ClOpenBullet(
                    top_connect="║", bot_connect=bot_connect
                )

    def set_qu_multibox(
        self,
        bits,
        label,
        top_connect=None,
        bot_connect=None,
        conditional=False,
        controlled_edge=None,
    ):
        """Sets the multi qubit box.

        Args:
            bits (list[int]): A list of affected bits.
            label (string): The label for the multi qubit box.
            top_connect (char): None or a char connector on the top
            bot_connect (char): None or a char connector on the bottom
            conditional (bool): If the box has a conditional
            controlled_edge (list): A list of bit that are controlled (to draw them at the edge)
        Return:
            List: A list of indexes of the box.
        """
        return self._set_multibox(
            label,
            qubits=bits,
            top_connect=top_connect,
            bot_connect=bot_connect,
            conditional=conditional,
            controlled_edge=controlled_edge,
        )

    def connect_with(self, wire_char):
        """Connects the elements in the layer using wire_char.

        Args:
            wire_char (char): For example '║' or '│'.
        """

        if len([qbit for qbit in self.qubit_layer if qbit is not None]) == 1:
            # Nothing to connect
            return

        for label, affected_bits in self.connections:

            if not affected_bits:
                continue

            affected_bits[0].connect(wire_char, ["bot"])
            for affected_bit in affected_bits[1:-1]:
                affected_bit.connect(wire_char, ["bot", "top"])

            affected_bits[-1].connect(wire_char, ["top"], label)

            if label:
                for affected_bit in affected_bits:
                    affected_bit.right_fill = len(label) + len(affected_bit.mid)<|MERGE_RESOLUTION|>--- conflicted
+++ resolved
@@ -28,10 +28,7 @@
     get_gate_ctrl_text,
     get_param_str,
     get_bits_regs_map,
-<<<<<<< HEAD
-=======
     get_bit_register,
->>>>>>> 068802e6
     get_bit_reg_index,
     get_bit_label,
     get_condition_label_val,
@@ -609,18 +606,10 @@
         initial_state=True,
         cregbundle=False,
         encoding=None,
-<<<<<<< HEAD
-=======
-        circuit=None,
->>>>>>> 068802e6
     ):
         self._circuit = circuit
         self.qubits = qubits
         self.clbits = clbits
-<<<<<<< HEAD
-=======
-        self._circuit = circuit
->>>>>>> 068802e6
         self.nodes = nodes
         self.layout = layout
         self.initial_state = initial_state
@@ -790,13 +779,7 @@
                 register = bit
                 index = self._bits_regs_map[bit]
             else:
-<<<<<<< HEAD
                 register, bit_index, reg_index = get_bit_reg_index(self._circuit, bit)
-=======
-                register, bit_index, reg_index = get_bit_reg_index(
-                    self._circuit, bit, self.reverse_bits
-                )
->>>>>>> 068802e6
                 index = bit_index if register is None else reg_index
 
             bit_label = get_bit_label(
@@ -1028,13 +1011,7 @@
         if isinstance(op, Measure):
             gate = MeasureFrom()
             layer.set_qubit(node.qargs[0], gate)
-<<<<<<< HEAD
             register, _, reg_index = get_bit_reg_index(self._circuit, node.cargs[0])
-=======
-            register, _, reg_index = get_bit_reg_index(
-                self._circuit, node.cargs[0], self.reverse_bits
-            )
->>>>>>> 068802e6
             if self.cregbundle and register is not None:
                 layer.set_clbit(
                     node.cargs[0],
@@ -1147,13 +1124,7 @@
         layers = [InputWire.fillup_layer(wire_names)]
 
         for node_layer in self.nodes:
-<<<<<<< HEAD
             layer = Layer(self.qubits, self.clbits, self.cregbundle, self._circuit)
-=======
-            layer = Layer(
-                self.qubits, self.clbits, self.reverse_bits, self.cregbundle, self._circuit
-            )
->>>>>>> 068802e6
 
             for node in node_layer:
                 layer, current_connections, connection_label = self._node_to_gate(node, layer)
@@ -1168,11 +1139,7 @@
 class Layer:
     """A layer is the "column" of the circuit."""
 
-<<<<<<< HEAD
     def __init__(self, qubits, clbits, cregbundle=False, circuit=None):
-=======
-    def __init__(self, qubits, clbits, reverse_bits=False, cregbundle=False, circuit=None):
->>>>>>> 068802e6
         self.qubits = qubits
         self.clbits_raw = clbits  # list of clbits ignoring cregbundle change below
         self._circuit = circuit
@@ -1181,12 +1148,7 @@
             self.clbits = []
             previous_creg = None
             for bit in clbits:
-<<<<<<< HEAD
-                clbit = self._circuit.find_bit(bit)
-                register = clbit.registers[0][0] if clbit.registers else None
-=======
                 register = get_bit_register(self._circuit, bit)
->>>>>>> 068802e6
                 if previous_creg and previous_creg == register:
                     continue
                 if register is None:
@@ -1226,12 +1188,7 @@
             clbit (cbit): Element of self.clbits.
             element (DrawElement): Element to set in the clbit
         """
-<<<<<<< HEAD
-        cbit = self._circuit.find_bit(clbit)
-        register = cbit.registers[0][0] if cbit.registers else None
-=======
         register = get_bit_register(self._circuit, clbit)
->>>>>>> 068802e6
         if self.cregbundle and register is not None:
             self.clbit_layer[self.clbits.index(register)] = element
         else:
@@ -1371,23 +1328,14 @@
             top_connect (char): The char to connect the box on the top.
         """
         label, val_bits = get_condition_label_val(
-<<<<<<< HEAD
             condition,
             self._circuit,
             self.cregbundle,
-=======
-            condition, self._circuit, self.cregbundle, self.reverse_bits
->>>>>>> 068802e6
         )
         if isinstance(condition[0], ClassicalRegister):
             cond_reg = condition[0]
         else:
-<<<<<<< HEAD
-            clbit = self._circuit.find_bit(condition[0])
-            cond_reg = clbit.registers[0][0] if clbit.registers else None
-=======
             cond_reg = get_bit_register(self._circuit, condition[0])
->>>>>>> 068802e6
         if self.cregbundle:
             if isinstance(condition[0], Clbit):
                 # if it's a registerless Clbit
@@ -1401,10 +1349,7 @@
                 self.set_clbit(condition[0][0], BoxOnClWire(label=label, top_connect=top_connect))
         else:
             clbits = []
-<<<<<<< HEAD
             idx_list = []
-=======
->>>>>>> 068802e6
             if isinstance(condition[0], Clbit):
                 for i, bit in enumerate(self.clbits):
                     if bit == condition[0]:
@@ -1412,7 +1357,6 @@
             else:
                 for i, bit in enumerate(self.clbits):
                     if isinstance(bit, ClassicalRegister):
-<<<<<<< HEAD
                         register = bit
                         reg_index = i
                     else:
@@ -1422,13 +1366,6 @@
                         clbits.append(self.clbits[i])
             if idx_list and idx_list[0] > idx_list[-1]:
                 val_bits = val_bits[::-1]
-=======
-                        reg = bit
-                    else:
-                        reg = get_bit_register(self._circuit, bit)
-                    if reg == cond_reg:
-                        clbits.append(self.clbits[i])
->>>>>>> 068802e6
             self.set_cond_bullets(label, val_bits, clbits)
 
     def set_cond_bullets(self, label, val_bits, clbits):
