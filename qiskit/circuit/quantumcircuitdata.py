--- conflicted
+++ resolved
@@ -56,17 +56,10 @@
         qargs, cargs = broadcast_args[0]
 
         self._circuit._check_dups(qargs)
-<<<<<<< HEAD
-        self._circuit._check_qargs(qargs)
-        self._circuit._check_cargs(cargs)
-
         self._circuit._node_idx_map[key].op = instruction
         self._circuit._node_idx_map[key].qargs = qargs
         self._circuit._node_idx_map[key].cargs = cargs
 
-=======
-        self._circuit._data[key] = (instruction, qargs, cargs)
->>>>>>> c816be80
         self._circuit._update_parameter_table(instruction)
 
     def insert(self, index, value):
