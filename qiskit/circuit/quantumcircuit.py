# This code is part of Qiskit.
#
# (C) Copyright IBM 2017.
#
# This code is licensed under the Apache License, Version 2.0. You may
# obtain a copy of this license in the LICENSE.txt file in the root directory
# of this source tree or at http://www.apache.org/licenses/LICENSE-2.0.
#
# Any modifications or derivative works of this code must retain this
# copyright notice, and modified files need to carry a notice indicating
# that they have been altered from the originals.

# pylint: disable=bad-docstring-quotes,invalid-name

"""Quantum circuit object."""

import copy
import itertools
import functools
import multiprocessing as mp
import string
from collections import OrderedDict, defaultdict, namedtuple
from typing import (
    Union,
    Optional,
    List,
    Dict,
    Tuple,
    Type,
    TypeVar,
    Sequence,
    Callable,
    Mapping,
    Set,
)
import typing
import numpy as np
from qiskit.exceptions import QiskitError, MissingOptionalLibraryError
from qiskit.utils.multiprocessing import is_main_process
from qiskit.circuit.instruction import Instruction
from qiskit.circuit.gate import Gate
from qiskit.circuit.parameter import Parameter
from qiskit.qasm.qasm import Qasm
from qiskit.qasm.exceptions import QasmError
from qiskit.circuit.exceptions import CircuitError
from qiskit.utils.deprecation import deprecate_function
from .parameterexpression import ParameterExpression, ParameterValueType
from .quantumregister import QuantumRegister, Qubit, AncillaRegister, AncillaQubit
from .classicalregister import ClassicalRegister, Clbit
from .parametertable import ParameterTable, ParameterView
from .parametervector import ParameterVector, ParameterVectorElement
from .instructionset import InstructionSet
from .register import Register
from .bit import Bit
from .quantumcircuitdata import QuantumCircuitData
from .delay import Delay
from .measure import Measure
from .reset import Reset

try:
    import pygments
    from pygments.formatters import Terminal256Formatter  # pylint: disable=no-name-in-module
    from qiskit.qasm.pygments import OpenQASMLexer  # pylint: disable=ungrouped-imports
    from qiskit.qasm.pygments import QasmTerminalStyle  # pylint: disable=ungrouped-imports

    HAS_PYGMENTS = True
except Exception:  # pylint: disable=broad-except
    HAS_PYGMENTS = False

BitLocations = namedtuple("BitLocations", ("index", "registers"))


# The following types are not marked private to avoid leaking this "private/public" abstraction out
# into the documentation.  They are not imported by circuit.__init__, nor are they meant to be.

# Arbitrary type variables for marking up generics.
S = TypeVar("S")
T = TypeVar("T")

# Type of the elements of QuantumCircuit._data.
DataElement = Tuple[Instruction, List[Qubit], List[Clbit]]

# Types that can be coerced to a valid Qubit specifier in a circuit.
QubitSpecifier = Union[
    Qubit,
    QuantumRegister,
    int,
    slice,
    Sequence[Union[Qubit, int]],
]

# Types that can be coerced to a valid Clbit specifier in a circuit.
ClbitSpecifier = Union[
    Clbit,
    ClassicalRegister,
    int,
    slice,
    Sequence[Union[Clbit, int]],
]

# Generic type which is either :obj:`~Qubit` or :obj:`~Clbit`, used to specify types of functions
# which operate on either type of bit, but not both at the same time.
BitType = TypeVar("BitType", Qubit, Clbit)


class QuantumCircuit:
    """Create a new circuit.

    A circuit is a list of instructions bound to some registers.

    Args:
        regs (list(:class:`Register`) or list(``int``) or list(list(:class:`Bit`))): The
            registers to be included in the circuit.

            * If a list of :class:`Register` objects, represents the :class:`QuantumRegister`
              and/or :class:`ClassicalRegister` objects to include in the circuit.

              For example:

                * ``QuantumCircuit(QuantumRegister(4))``
                * ``QuantumCircuit(QuantumRegister(4), ClassicalRegister(3))``
                * ``QuantumCircuit(QuantumRegister(4, 'qr0'), QuantumRegister(2, 'qr1'))``

            * If a list of ``int``, the amount of qubits and/or classical bits to include in
              the circuit. It can either be a single int for just the number of quantum bits,
              or 2 ints for the number of quantum bits and classical bits, respectively.

              For example:

                * ``QuantumCircuit(4) # A QuantumCircuit with 4 qubits``
                * ``QuantumCircuit(4, 3) # A QuantumCircuit with 4 qubits and 3 classical bits``

            * If a list of python lists containing :class:`Bit` objects, a collection of
              :class:`Bit` s to be added to the circuit.


        name (str): the name of the quantum circuit. If not set, an
            automatically generated string will be assigned.
        global_phase (float or ParameterExpression): The global phase of the circuit in radians.
        metadata (dict): Arbitrary key value metadata to associate with the
            circuit. This gets stored as free-form data in a dict in the
            :attr:`~qiskit.circuit.QuantumCircuit.metadata` attribute. It will
            not be directly used in the circuit.

    Raises:
        CircuitError: if the circuit name, if given, is not valid.

    Examples:

        Construct a simple Bell state circuit.

        .. jupyter-execute::

            from qiskit import QuantumCircuit

            qc = QuantumCircuit(2, 2)
            qc.h(0)
            qc.cx(0, 1)
            qc.measure([0, 1], [0, 1])
            qc.draw()

        Construct a 5-qubit GHZ circuit.

        .. jupyter-execute::

            from qiskit import QuantumCircuit

            qc = QuantumCircuit(5)
            qc.h(0)
            qc.cx(0, range(1, 5))
            qc.measure_all()

        Construct a 4-qubit Bernstein-Vazirani circuit using registers.

        .. jupyter-execute::

            from qiskit import QuantumRegister, ClassicalRegister, QuantumCircuit

            qr = QuantumRegister(3, 'q')
            anc = QuantumRegister(1, 'ancilla')
            cr = ClassicalRegister(3, 'c')
            qc = QuantumCircuit(qr, anc, cr)

            qc.x(anc[0])
            qc.h(anc[0])
            qc.h(qr[0:3])
            qc.cx(qr[0:3], anc[0])
            qc.h(qr[0:3])
            qc.barrier(qr)
            qc.measure(qr, cr)

            qc.draw()
    """

    instances = 0
    prefix = "circuit"

    # Class variable OPENQASM header
    header = "OPENQASM 2.0;"
    extension_lib = 'include "qelib1.inc";'

    def __init__(
        self,
        *regs: Union[Register, int, Sequence[Bit]],
        name: Optional[str] = None,
        global_phase: ParameterValueType = 0,
        metadata: Optional[Dict] = None,
    ):
        if any(not isinstance(reg, (list, QuantumRegister, ClassicalRegister)) for reg in regs):
            # check if inputs are integers, but also allow e.g. 2.0

            try:
                valid_reg_size = all(reg == int(reg) for reg in regs)
            except (ValueError, TypeError):
                valid_reg_size = False

            if not valid_reg_size:
                raise CircuitError(
                    "Circuit args must be Registers or integers. (%s '%s' was "
                    "provided)" % ([type(reg).__name__ for reg in regs], regs)
                )

            regs = tuple(int(reg) for reg in regs)  # cast to int
        self._base_name = None
        if name is None:
            self._base_name = self.cls_prefix()
            self._name_update()
        elif not isinstance(name, str):
            raise CircuitError(
                "The circuit name should be a string (or None to auto-generate a name)."
            )
        else:
            self._base_name = name
            self.name = name
        self._increment_instances()

        # Data dag
        from qiskit.dagcircuit import DAGCircuit

        self._data = DAGCircuit()
        self._node_idx_map = {}
        self._node_idx_curr = itertools.count()
        self._data._global_phase = global_phase
        self._data._metadata = metadata

        self.qregs = []
        self.cregs = []
        self._qubits = []
        self._clbits = []

        # Dict mapping Qubt or Clbit instances to tuple comprised of 0) the
        # corresponding index in circuit.{qubits,clbits} and 1) a list of
        # Register-int pairs for each Register containing the Bit and its index
        # within that register.
        self._qubit_indices = dict()
        self._clbit_indices = dict()

        self._ancillas = []
        self._calibrations = defaultdict(dict)
        self.add_register(*regs)

        # Parameter table tracks instructions with variable parameters.
        self._parameter_table = ParameterTable()

        # Cache to avoid re-sorting parameters
        self._parameters = None

        self._layout = None
        self._global_phase: ParameterValueType = 0
        self.global_phase = global_phase

        self.duration = None
        self.unit = "dt"
        if not isinstance(metadata, dict) and metadata is not None:
            raise TypeError("Only a dictionary or None is accepted for circuit metadata")
        self._metadata = metadata

    @property
    def data(self) -> QuantumCircuitData:
        """Return the circuit data (instructions and context).

        Returns:
            QuantumCircuitData: a list-like object containing the tuples for the circuit's data.

            Each tuple is in the format ``(instruction, qargs, cargs)``, where instruction is an
            Instruction (or subclass) object, qargs is a list of Qubit objects, and cargs is a
            list of Clbit objects.
        """
        return QuantumCircuitData(self)

    @data.setter
    def data(
        self, data_input: List[Tuple[Instruction, List[QubitSpecifier], List[ClbitSpecifier]]]
    ):
        """Sets the circuit data from a list of instructions and context.

        Args:
            data_input (list): A list of instructions with context
                in the format (instruction, qargs, cargs), where Instruction
                is an Instruction (or subclass) object, qargs is a list of
                Qubit objects, and cargs is a list of Clbit objects.
        """

        # If data_input is QuantumCircuitData(self), clearing self._data
        # below will also empty data_input, so make a shallow copy first.
        data_input = data_input.copy()
        for node in self._node_idx_map.values():
            self._data.remove_op_node(node)
        self._parameter_table = ParameterTable()

        for inst, qargs, cargs in data_input:
            key = next(self._node_idx_curr)
            self._node_idx_map[key] = self._data.apply_operation_back(inst, qargs, cargs)
            self._node_idx_map[key].op = inst
            self._node_idx_map[key].qargs = qargs
            self._node_idx_map[key].cargs = cargs

            self._update_parameter_table(inst)

    @property
    def calibrations(self) -> dict:
        """Return calibration dictionary.

        The custom pulse definition of a given gate is of the form
            {'gate_name': {(qubits, params): schedule}}
        """
        return dict(self._calibrations)

    @calibrations.setter
    def calibrations(self, calibrations: dict):
        """Set the circuit calibration data from a dictionary of calibration definition.

        Args:
            calibrations (dict): A dictionary of input in the format
                {'gate_name': {(qubits, gate_params): schedule}}
        """
        self._calibrations = defaultdict(dict, calibrations)
        self._data._calibrations = self._calibrations

    @property
    def metadata(self) -> dict:
        """The user provided metadata associated with the circuit

        The metadata for the circuit is a user provided ``dict`` of metadata
        for the circuit. It will not be used to influence the execution or
        operation of the circuit, but it is expected to be passed between
        all transforms of the circuit (ie transpilation) and that providers will
        associate any circuit metadata with the results it returns from
        execution of that circuit.
        """
        return self._metadata

    @metadata.setter
    def metadata(self, metadata: Optional[dict]):
        """Update the circuit metadata"""
        if not isinstance(metadata, dict) and metadata is not None:
            raise TypeError("Only a dictionary or None is accepted for circuit metadata")
        self._metadata = metadata

    def __str__(self) -> str:
        return str(self.draw(output="text"))

    def __eq__(self, other) -> bool:
        if not isinstance(other, QuantumCircuit):
            return False

        # TODO: remove the DAG from this function
        from qiskit.converters import circuit_to_dag

        return circuit_to_dag(self) == circuit_to_dag(other)

    @classmethod
    def _increment_instances(cls):
        cls.instances += 1

    @classmethod
    def cls_instances(cls) -> int:
        """Return the current number of instances of this class,
        useful for auto naming."""
        return cls.instances

    @classmethod
    def cls_prefix(cls) -> str:
        """Return the prefix to use for auto naming."""
        return cls.prefix

    def _name_update(self) -> None:
        """update name of instance using instance number"""
        if not is_main_process():
            pid_name = f"-{mp.current_process().pid}"
        else:
            pid_name = ""

        self.name = f"{self._base_name}-{self.cls_instances()}{pid_name}"

    def has_register(self, register: Register) -> bool:
        """
        Test if this circuit has the register r.

        Args:
            register (Register): a quantum or classical register.

        Returns:
            bool: True if the register is contained in this circuit.
        """
        has_reg = False
        if isinstance(register, QuantumRegister) and register in self.qregs:
            has_reg = True
        elif isinstance(register, ClassicalRegister) and register in self.cregs:
            has_reg = True
        return has_reg

    def reverse_ops(self) -> "QuantumCircuit":
        """Reverse the circuit by reversing the order of instructions.

        This is done by recursively reversing all instructions.
        It does not invert (adjoint) any gate.

        Returns:
            QuantumCircuit: the reversed circuit.

        Examples:

            input:
                 ┌───┐
            q_0: ┤ H ├─────■──────
                 └───┘┌────┴─────┐
            q_1: ─────┤ RX(1.57) ├
                      └──────────┘

            output:
                             ┌───┐
            q_0: ─────■──────┤ H ├
                 ┌────┴─────┐└───┘
            q_1: ┤ RX(1.57) ├─────
                 └──────────┘
        """
        reverse_circ = QuantumCircuit(
            self.qubits, self.clbits, *self.qregs, *self.cregs, name=self.name + "_reverse"
        )

        for inst, qargs, cargs in reversed(self.data):
            reverse_circ._append(inst.reverse_ops(), qargs, cargs)

        reverse_circ.duration = self.duration
        reverse_circ.unit = self.unit
        return reverse_circ

    def reverse_bits(self) -> "QuantumCircuit":
        """Return a circuit with the opposite order of wires.

        The circuit is "vertically" flipped. If a circuit is
        defined over multiple registers, the resulting circuit will have
        the same registers but with their order flipped.

        This method is useful for converting a circuit written in little-endian
        convention to the big-endian equivalent, and vice versa.

        Returns:
            QuantumCircuit: the circuit with reversed bit order.

        Examples:

            input:
                 ┌───┐
            q_0: ┤ H ├─────■──────
                 └───┘┌────┴─────┐
            q_1: ─────┤ RX(1.57) ├
                      └──────────┘

            output:
                      ┌──────────┐
            q_0: ─────┤ RX(1.57) ├
                 ┌───┐└────┬─────┘
            q_1: ┤ H ├─────■──────
                 └───┘
        """
        circ = QuantumCircuit(
            *reversed(self.qregs),
            *reversed(self.cregs),
            name=self.name,
            global_phase=self.global_phase,
        )
        num_qubits = self.num_qubits
        num_clbits = self.num_clbits
        old_qubits = self.qubits
        old_clbits = self.clbits
        new_qubits = circ.qubits
        new_clbits = circ.clbits

        for inst, qargs, cargs in self.data:
            new_qargs = [new_qubits[num_qubits - old_qubits.index(q) - 1] for q in qargs]
            new_cargs = [new_clbits[num_clbits - old_clbits.index(c) - 1] for c in cargs]
            circ._append(inst, new_qargs, new_cargs)
        return circ

    def inverse(self) -> "QuantumCircuit":
        """Invert (take adjoint of) this circuit.

        This is done by recursively inverting all gates.

        Returns:
            QuantumCircuit: the inverted circuit

        Raises:
            CircuitError: if the circuit cannot be inverted.

        Examples:

            input:
                 ┌───┐
            q_0: ┤ H ├─────■──────
                 └───┘┌────┴─────┐
            q_1: ─────┤ RX(1.57) ├
                      └──────────┘

            output:
                              ┌───┐
            q_0: ──────■──────┤ H ├
                 ┌─────┴─────┐└───┘
            q_1: ┤ RX(-1.57) ├─────
                 └───────────┘
        """
        inverse_circ = QuantumCircuit(
            self.qubits,
            self.clbits,
            *self.qregs,
            *self.cregs,
            name=self.name + "_dg",
            global_phase=-self.global_phase,
        )

        for node in dict(list(self._node_idx_map.items())[::-1]).values():
            inverse_circ._append(node.op.inverse(), node.qargs, node.cargs)
        return inverse_circ

    def repeat(self, reps: int) -> "QuantumCircuit":
        """Repeat this circuit ``reps`` times.

        Args:
            reps (int): How often this circuit should be repeated.

        Returns:
            QuantumCircuit: A circuit containing ``reps`` repetitions of this circuit.
        """
        repeated_circ = QuantumCircuit(
            self.qubits, self.clbits, *self.qregs, *self.cregs, name=self.name + f"**{reps}"
        )

        # benefit of appending instructions: decomposing shows the subparts, i.e. the power
        # is actually `reps` times this circuit, and it is currently much faster than `compose`.
        if reps > 0:
            try:  # try to append as gate if possible to not disallow to_gate
                inst: Instruction = self.to_gate()
            except QiskitError:
                inst = self.to_instruction()
            for _ in range(reps):
                repeated_circ._append(inst, self.qubits, self.clbits)

        return repeated_circ

    def power(self, power: float, matrix_power: bool = False) -> "QuantumCircuit":
        """Raise this circuit to the power of ``power``.

        If ``power`` is a positive integer and ``matrix_power`` is ``False``, this implementation
        defaults to calling ``repeat``. Otherwise, if the circuit is unitary, the matrix is
        computed to calculate the matrix power.

        Args:
            power (float): The power to raise this circuit to.
            matrix_power (bool): If True, the circuit is converted to a matrix and then the
                matrix power is computed. If False, and ``power`` is a positive integer,
                the implementation defaults to ``repeat``.

        Raises:
            CircuitError: If the circuit needs to be converted to a gate but it is not unitary.

        Returns:
            QuantumCircuit: A circuit implementing this circuit raised to the power of ``power``.
        """
        if power >= 0 and isinstance(power, (int, np.integer)) and not matrix_power:
            return self.repeat(power)

        # attempt conversion to gate
        if self.num_parameters > 0:
            raise CircuitError(
                "Cannot raise a parameterized circuit to a non-positive power "
                "or matrix-power, please bind the free parameters: "
                "{}".format(self.parameters)
            )

        try:
            gate = self.to_gate()
        except QiskitError as ex:
            raise CircuitError(
                "The circuit contains non-unitary operations and cannot be "
                "controlled. Note that no qiskit.circuit.Instruction objects may "
                "be in the circuit for this operation."
            ) from ex

        power_circuit = QuantumCircuit(self.qubits, self.clbits, *self.qregs, *self.cregs)
        power_circuit.append(gate.power(power), list(range(gate.num_qubits)))
        return power_circuit

    def control(
        self,
        num_ctrl_qubits: int = 1,
        label: Optional[str] = None,
        ctrl_state: Optional[Union[str, int]] = None,
    ) -> "QuantumCircuit":
        """Control this circuit on ``num_ctrl_qubits`` qubits.

        Args:
            num_ctrl_qubits (int): The number of control qubits.
            label (str): An optional label to give the controlled operation for visualization.
            ctrl_state (str or int): The control state in decimal or as a bitstring
                (e.g. '111'). If None, use ``2**num_ctrl_qubits - 1``.

        Returns:
            QuantumCircuit: The controlled version of this circuit.

        Raises:
            CircuitError: If the circuit contains a non-unitary operation and cannot be controlled.
        """
        try:
            gate = self.to_gate()
        except QiskitError as ex:
            raise CircuitError(
                "The circuit contains non-unitary operations and cannot be "
                "controlled. Note that no qiskit.circuit.Instruction objects may "
                "be in the circuit for this operation."
            ) from ex

        controlled_gate = gate.control(num_ctrl_qubits, label, ctrl_state)
        control_qreg = QuantumRegister(num_ctrl_qubits)
        controlled_circ = QuantumCircuit(
            control_qreg, self.qubits, *self.qregs, name=f"c_{self.name}"
        )
        controlled_circ.append(controlled_gate, controlled_circ.qubits)

        return controlled_circ

    @deprecate_function(
        "The QuantumCircuit.combine() method is being deprecated. "
        "Use the compose() method which is more flexible w.r.t "
        "circuit register compatibility."
    )
    def combine(self, rhs: "QuantumCircuit") -> "QuantumCircuit":
        """DEPRECATED - Returns rhs appended to self if self contains compatible registers.

        Two circuits are compatible if they contain the same registers
        or if they contain different registers with unique names. The
        returned circuit will contain all unique registers between both
        circuits.

        Return self + rhs as a new object.

        Args:
            rhs (QuantumCircuit): The quantum circuit to append to the right hand side.

        Returns:
            QuantumCircuit: Returns a new QuantumCircuit object

        Raises:
            QiskitError: if the rhs circuit is not compatible
        """
        # Check registers in LHS are compatible with RHS
        self._check_compatible_regs(rhs)

        # Make new circuit with combined registers
        combined_qregs = copy.deepcopy(self.qregs)
        combined_cregs = copy.deepcopy(self.cregs)

        for element in rhs.qregs:
            if element not in self.qregs:
                combined_qregs.append(element)
        for element in rhs.cregs:
            if element not in self.cregs:
                combined_cregs.append(element)
        circuit = QuantumCircuit(*combined_qregs, *combined_cregs)
        for instruction_context in itertools.chain(self.data, rhs.data):
            circuit._append(*instruction_context)
        circuit.global_phase = self.global_phase + rhs.global_phase

        for gate, cals in rhs.calibrations.items():
            for key, sched in cals.items():
                circuit.add_calibration(gate, qubits=key[0], schedule=sched, params=key[1])

        for gate, cals in self.calibrations.items():
            for key, sched in cals.items():
                circuit.add_calibration(gate, qubits=key[0], schedule=sched, params=key[1])

        return circuit

    @deprecate_function(
        "The QuantumCircuit.extend() method is being deprecated. Use the "
        "compose() (potentially with the inplace=True argument) and tensor() "
        "methods which are more flexible w.r.t circuit register compatibility."
    )
    def extend(self, rhs: "QuantumCircuit") -> "QuantumCircuit":
        """DEPRECATED - Append QuantumCircuit to the RHS if it contains compatible registers.

        Two circuits are compatible if they contain the same registers
        or if they contain different registers with unique names. The
        returned circuit will contain all unique registers between both
        circuits.

        Modify and return self.

        Args:
            rhs (QuantumCircuit): The quantum circuit to append to the right hand side.

        Returns:
            QuantumCircuit: Returns this QuantumCircuit object (which has been modified)

        Raises:
            QiskitError: if the rhs circuit is not compatible
        """
        # Check registers in LHS are compatible with RHS
        self._check_compatible_regs(rhs)

        # Add new registers
        for element in rhs.qregs:
            if element not in self.qregs:
                self.add_register(element)

        for element in rhs.cregs:
            if element not in self.cregs:
                self.add_register(element)

        # Copy the circuit data if rhs and self are the same, otherwise the data of rhs is
        # appended to both self and rhs resulting in an infinite loop
        data = rhs.data.copy() if rhs is self else rhs.data

        # Add new gates
        for instruction_context in data:
            self._append(*instruction_context)
        self.global_phase += rhs.global_phase

        for gate, cals in rhs.calibrations.items():
            for key, sched in cals.items():
                self.add_calibration(gate, qubits=key[0], schedule=sched, params=key[1])

        return self

    def compose(
        self,
        other: Union["QuantumCircuit", Instruction],
        qubits: Optional[Sequence[Union[Qubit, int]]] = None,
        clbits: Optional[Sequence[Union[Clbit, int]]] = None,
        front: bool = False,
        inplace: bool = False,
        wrap: bool = False,
    ) -> Optional["QuantumCircuit"]:
        """Compose circuit with ``other`` circuit or instruction, optionally permuting wires.

        ``other`` can be narrower or of equal width to ``self``.

        Args:
            other (qiskit.circuit.Instruction or QuantumCircuit):
                (sub)circuit or instruction to compose onto self.  If not a :obj:`.QuantumCircuit`,
                this can be anything that :obj:`.append` will accept.
            qubits (list[Qubit|int]): qubits of self to compose onto.
            clbits (list[Clbit|int]): clbits of self to compose onto.
            front (bool): If True, front composition will be performed (not implemented yet).
            inplace (bool): If True, modify the object. Otherwise return composed circuit.
            wrap (bool): If True, wraps the other circuit into a gate (or instruction, depending on
                whether it contains only unitary instructions) before composing it onto self.

        Returns:
            QuantumCircuit: the composed circuit (returns None if inplace==True).

        Raises:
            CircuitError: if composing on the front.
            QiskitError: if ``other`` is wider or there are duplicate edge mappings.

        Examples::

            lhs.compose(rhs, qubits=[3, 2], inplace=True)

            .. parsed-literal::

                            ┌───┐                   ┌─────┐                ┌───┐
                lqr_1_0: ───┤ H ├───    rqr_0: ──■──┤ Tdg ├    lqr_1_0: ───┤ H ├───────────────
                            ├───┤              ┌─┴─┐└─────┘                ├───┤
                lqr_1_1: ───┤ X ├───    rqr_1: ┤ X ├───────    lqr_1_1: ───┤ X ├───────────────
                         ┌──┴───┴──┐           └───┘                    ┌──┴───┴──┐┌───┐
                lqr_1_2: ┤ U1(0.1) ├  +                     =  lqr_1_2: ┤ U1(0.1) ├┤ X ├───────
                         └─────────┘                                    └─────────┘└─┬─┘┌─────┐
                lqr_2_0: ─────■─────                           lqr_2_0: ─────■───────■──┤ Tdg ├
                            ┌─┴─┐                                          ┌─┴─┐        └─────┘
                lqr_2_1: ───┤ X ├───                           lqr_2_1: ───┤ X ├───────────────
                            └───┘                                          └───┘
                lcr_0: 0 ═══════════                           lcr_0: 0 ═══════════════════════

                lcr_1: 0 ═══════════                           lcr_1: 0 ═══════════════════════

        """

        if inplace:
            dest = self
        else:
            dest = self.copy()

        if wrap:
            try:
                other = other.to_gate()
            except QiskitError:
                other = other.to_instruction()

        if not isinstance(other, QuantumCircuit):
            if qubits is None:
                qubits = list(range(other.num_qubits))

            if clbits is None:
                clbits = list(range(other.num_clbits))

            if front:
                dest.data.insert(0, (other, qubits, clbits))
            else:
                dest.append(other, qargs=qubits, cargs=clbits)

            if inplace:
                return None
            return dest

        instrs = other.data

        if other.num_qubits > self.num_qubits or other.num_clbits > self.num_clbits:
            raise CircuitError(
                "Trying to compose with another QuantumCircuit which has more 'in' edges."
            )

        # number of qubits and clbits must match number in circuit or None
        identity_qubit_map = dict(zip(other.qubits, self.qubits))
        identity_clbit_map = dict(zip(other.clbits, self.clbits))

        if qubits is None:
            qubit_map = identity_qubit_map
        elif len(qubits) != len(other.qubits):
            raise CircuitError(
                f"Number of items in qubits parameter ({len(qubits)}) does not"
                f" match number of qubits in the circuit ({len(other.qubits)})."
            )
        else:
            qubit_map = {
                other.qubits[i]: (self.qubits[q] if isinstance(q, int) else q)
                for i, q in enumerate(qubits)
            }
        if clbits is None:
            clbit_map = identity_clbit_map
        elif len(clbits) != len(other.clbits):
            raise CircuitError(
                f"Number of items in clbits parameter ({len(clbits)}) does not"
                f" match number of clbits in the circuit ({len(other.clbits)})."
            )
        else:
            clbit_map = {
                other.clbits[i]: (self.clbits[c] if isinstance(c, int) else c)
                for i, c in enumerate(clbits)
            }

        edge_map = {**qubit_map, **clbit_map} or {**identity_qubit_map, **identity_clbit_map}

        mapped_instrs = []
        for instr, qargs, cargs in instrs:
            n_qargs = [edge_map[qarg] for qarg in qargs]
            n_cargs = [edge_map[carg] for carg in cargs]
            n_instr = instr.copy()

            if instr.condition is not None:
                from qiskit.dagcircuit import DAGCircuit  # pylint: disable=cyclic-import

                n_instr.condition = DAGCircuit._map_condition(edge_map, instr.condition, self.cregs)

            dest._data.apply_operation_back(n_instr, n_qargs, n_cargs)

<<<<<<< HEAD
        """if front:
            dest._data = mapped_instrs + dest._data
        else:
            dest._data += mapped_instrs"""

        dest._data.compose(other._data, qubits=qubits, clbits=clbits, front=front, inplace=True)

        if front:
            dest._parameter_table.clear()
        for node in dest._node_idx_map.values():
            dest._update_parameter_table(node.op)
=======
        if front:
            # adjust new instrs before original ones and update all parameters
            dest._data = mapped_instrs + dest._data
            dest._parameter_table.clear()
            for instr, _, _ in dest._data:
                dest._update_parameter_table(instr)
        else:
            # just append new instrs and parameters
            dest._data += mapped_instrs
            for instr, _, _ in mapped_instrs:
                dest._update_parameter_table(instr)
>>>>>>> 4ac6fe90

        for gate, cals in other.calibrations.items():
            dest._calibrations[gate].update(cals)
            dest._data._calibrations = dest._calibrations

        dest.global_phase += other.global_phase
        dest._data.global_phase = dest.global_phase

        if inplace:
            return None

        return dest

    def tensor(self, other: "QuantumCircuit", inplace: bool = False) -> Optional["QuantumCircuit"]:
        """Tensor ``self`` with ``other``.

        Remember that in the little-endian convention the leftmost operation will be at the bottom
        of the circuit. See also
        [the docs](qiskit.org/documentation/tutorials/circuits/3_summary_of_quantum_operations.html)
        for more information.

        .. parsed-literal::

                 ┌────────┐        ┌─────┐          ┌─────┐
            q_0: ┤ bottom ├ ⊗ q_0: ┤ top ├  = q_0: ─┤ top ├──
                 └────────┘        └─────┘         ┌┴─────┴─┐
                                              q_1: ┤ bottom ├
                                                   └────────┘

        Args:
            other (QuantumCircuit): The other circuit to tensor this circuit with.
            inplace (bool): If True, modify the object. Otherwise return composed circuit.

        Examples:

            .. jupyter-execute::

                from qiskit import QuantumCircuit
                top = QuantumCircuit(1)
                top.x(0);
                bottom = QuantumCircuit(2)
                bottom.cry(0.2, 0, 1);
                tensored = bottom.tensor(top)
                print(tensored.draw())

        Returns:
            QuantumCircuit: The tensored circuit (returns None if inplace==True).
        """
        num_qubits = self.num_qubits + other.num_qubits
        num_clbits = self.num_clbits + other.num_clbits

        # If a user defined both circuits with via register sizes and not with named registers
        # (e.g. QuantumCircuit(2, 2)) then we have a naming collision, as the registers are by
        # default called "q" resp. "c". To still allow tensoring we define new registers of the
        # correct sizes.
        if (
            len(self.qregs) == len(other.qregs) == 1
            and self.qregs[0].name == other.qregs[0].name == "q"
        ):
            # check if classical registers are in the circuit
            if num_clbits > 0:
                dest = QuantumCircuit(num_qubits, num_clbits)
            else:
                dest = QuantumCircuit(num_qubits)

        # handle case if ``measure_all`` was called on both circuits, in which case the
        # registers are both named "meas"
        elif (
            len(self.cregs) == len(other.cregs) == 1
            and self.cregs[0].name == other.cregs[0].name == "meas"
        ):
            cr = ClassicalRegister(self.num_clbits + other.num_clbits, "meas")
            dest = QuantumCircuit(*other.qregs, *self.qregs, cr)

        # Now we don't have to handle any more cases arising from special implicit naming
        else:
            dest = QuantumCircuit(
                other.qubits,
                self.qubits,
                other.clbits,
                self.clbits,
                *other.qregs,
                *self.qregs,
                *other.cregs,
                *self.cregs,
            )

        # compose self onto the output, and then other
        dest.compose(other, range(other.num_qubits), range(other.num_clbits), inplace=True)
        dest.compose(
            self,
            range(other.num_qubits, num_qubits),
            range(other.num_clbits, num_clbits),
            inplace=True,
        )

        # Replace information from tensored circuit into self when inplace = True
        if inplace:
            self.__dict__.update(dest.__dict__)
            return None
        return dest

    @property
    def qubits(self) -> List[Qubit]:
        """
        Returns a list of quantum bits in the order that the registers were added.
        """
        return self._qubits

    @property
    def clbits(self) -> List[Clbit]:
        """
        Returns a list of classical bits in the order that the registers were added.
        """
        return self._clbits

    @property
    def ancillas(self) -> List[AncillaQubit]:
        """
        Returns a list of ancilla bits in the order that the registers were added.
        """
        return self._ancillas

    @deprecate_function(
        "The QuantumCircuit.__add__() method is being deprecated."
        "Use the compose() method which is more flexible w.r.t "
        "circuit register compatibility."
    )
    def __add__(self, rhs: "QuantumCircuit") -> "QuantumCircuit":
        """Overload + to implement self.combine."""
        return self.combine(rhs)

    @deprecate_function(
        "The QuantumCircuit.__iadd__() method is being deprecated. Use the "
        "compose() (potentially with the inplace=True argument) and tensor() "
        "methods which are more flexible w.r.t circuit register compatibility."
    )
    def __iadd__(self, rhs: "QuantumCircuit") -> "QuantumCircuit":
        """Overload += to implement self.extend."""
        return self.extend(rhs)

    def __and__(self, rhs: "QuantumCircuit") -> "QuantumCircuit":
        """Overload & to implement self.compose."""
        return self.compose(rhs)

    def __iand__(self, rhs: "QuantumCircuit") -> "QuantumCircuit":
        """Overload &= to implement self.compose in place."""
        self.compose(rhs, inplace=True)
        return self

    def __xor__(self, top: "QuantumCircuit") -> "QuantumCircuit":
        """Overload ^ to implement self.tensor."""
        return self.tensor(top)

    def __ixor__(self, top: "QuantumCircuit") -> "QuantumCircuit":
        """Overload ^= to implement self.tensor in place."""
        self.tensor(top, inplace=True)
        return self

    def __len__(self) -> int:
        """Return number of operations in circuit."""
        return len(self._node_idx_map)

    @typing.overload
    def __getitem__(self, item: int) -> DataElement:
        ...

    @typing.overload
    def __getitem__(self, item: slice) -> List[DataElement]:
        ...

    def __getitem__(self, item):
        """Return indexed operation."""
        try:
            ret = (self._node_idx_map[item].op, self._node_idx_map[item].qargs, self._node_idx_map[item].cargs)
        except KeyError:
            raise IndexError
        return ret

    @staticmethod
    def cast(value: S, type_: Callable[..., T]) -> Union[S, T]:
        """Best effort to cast value to type. Otherwise, returns the value."""
        try:
            return type_(value)
        except (ValueError, TypeError):
            return value

    @staticmethod
    def _bit_argument_conversion(bit_representation, in_array: Sequence[BitType]) -> List[BitType]:
        try:
            if isinstance(bit_representation, Bit):
                # circuit.h(qr[0]) -> circuit.h([qr[0]])
                ret = [bit_representation]
            elif isinstance(bit_representation, Register):
                # circuit.h(qr) -> circuit.h([qr[0], qr[1]])
                ret = bit_representation[:]
            elif isinstance(QuantumCircuit.cast(bit_representation, int), int):
                # circuit.h(0) -> circuit.h([qr[0]])
                ret = [in_array[bit_representation]]
            elif isinstance(bit_representation, slice):
                # circuit.h(slice(0,2)) -> circuit.h([qr[0], qr[1]])
                ret = in_array[bit_representation]
            elif isinstance(bit_representation, list) and all(
                isinstance(bit, Bit) for bit in bit_representation
            ):
                # circuit.h([qr[0], qr[1]]) -> circuit.h([qr[0], qr[1]])
                ret = bit_representation
            elif isinstance(QuantumCircuit.cast(bit_representation, list), (range, list)):
                # circuit.h([0, 1])     -> circuit.h([qr[0], qr[1]])
                # circuit.h(range(0,2)) -> circuit.h([qr[0], qr[1]])
                # circuit.h([qr[0],1])  -> circuit.h([qr[0], qr[1]])
                ret = [
                    index if isinstance(index, Bit) else in_array[index]
                    for index in bit_representation
                ]
            else:
                raise CircuitError(
                    f"Not able to expand a {bit_representation} ({type(bit_representation)})"
                )
        except IndexError as ex:
            raise CircuitError("Index out of range.") from ex
        except TypeError as ex:
            raise CircuitError(
                f"Type error handling {bit_representation} ({type(bit_representation)})"
            ) from ex
        return ret

    def qbit_argument_conversion(self, qubit_representation: QubitSpecifier) -> List[Qubit]:
        """
        Converts several qubit representations (such as indexes, range, etc.)
        into a list of qubits.

        Args:
            qubit_representation (Object): representation to expand

        Returns:
            List(Qubit): the resolved instances of the qubits.
        """
        return QuantumCircuit._bit_argument_conversion(qubit_representation, self.qubits)

    def cbit_argument_conversion(self, clbit_representation: ClbitSpecifier) -> List[Clbit]:
        """
        Converts several classical bit representations (such as indexes, range, etc.)
        into a list of classical bits.

        Args:
            clbit_representation (Object): representation to expand

        Returns:
            List(tuple): Where each tuple is a classical bit.
        """
        return QuantumCircuit._bit_argument_conversion(clbit_representation, self.clbits)

    def append(
        self,
        instruction: Instruction,
        qargs: Optional[Sequence[QubitSpecifier]] = None,
        cargs: Optional[Sequence[ClbitSpecifier]] = None,
    ) -> InstructionSet:
        """Append one or more instructions to the end of the circuit, modifying
        the circuit in place. Expands qargs and cargs.

        Args:
            instruction (qiskit.circuit.Instruction): Instruction instance to append
            qargs (list(argument)): qubits to attach instruction to
            cargs (list(argument)): clbits to attach instruction to

        Returns:
            qiskit.circuit.InstructionSet: a handle to the InstructionSet that was just added

        Raises:
            CircuitError: if object passed is a subclass of Instruction
            CircuitError: if object passed is neither subclass nor an instance of Instruction
        """
        # Convert input to instruction
        if not isinstance(instruction, Instruction) and not hasattr(instruction, "to_instruction"):
            if issubclass(instruction, Instruction):
                raise CircuitError(
                    "Object is a subclass of Instruction, please add () to "
                    "pass an instance of this object."
                )

            raise CircuitError(
                "Object to append must be an Instruction or have a to_instruction() method."
            )
        if not isinstance(instruction, Instruction) and hasattr(instruction, "to_instruction"):
            instruction = instruction.to_instruction()

        # Make copy of parameterized gate instances
        if hasattr(instruction, "params"):
            is_parameter = any(isinstance(param, Parameter) for param in instruction.params)
            if is_parameter:
                instruction = copy.deepcopy(instruction)

        expanded_qargs = [self.qbit_argument_conversion(qarg) for qarg in qargs or []]
        expanded_cargs = [self.cbit_argument_conversion(carg) for carg in cargs or []]

        instructions = InstructionSet(self.cregs)
        for (qarg, carg) in instruction.broadcast_arguments(expanded_qargs, expanded_cargs):
            instructions.add(self._append(instruction, qarg, carg), qarg, carg)
        return instructions

    def _append(
        self, instruction: Instruction, qargs: Sequence[Qubit], cargs: Sequence[Clbit]
    ) -> Instruction:
        """Append an instruction to the end of the circuit, modifying
        the circuit in place.

        Args:
            instruction: Instruction instance to append
            qargs: qubits to attach instruction to
            cargs: clbits to attach instruction to

        Returns:
            Instruction: a handle to the instruction that was just added

        Raises:
            CircuitError: if the gate is of a different shape than the wires
                it is being attached to.
        """
        if not isinstance(instruction, Instruction):
            raise CircuitError("object is not an Instruction.")

        # do some compatibility checks
        self._check_dups(qargs)
        self._check_qargs(qargs)
        self._check_cargs(cargs)

        # add the instruction onto the given wires
        instruction_context = instruction, qargs, cargs
        if instruction.condition is not None:
            if (hasattr(instruction.condition[0], "name")
                    and instruction.condition[0].name not in self._data.cregs):
                self._data.add_creg(instruction.condition[0])

        node = self._data.apply_operation_back(instruction, qargs, cargs)
        idx = next(self._node_idx_curr)
        self._node_idx_map[idx] = node

        self._update_parameter_table(instruction)

        # mark as normal circuit if a new instruction is added
        self.duration = None
        self.unit = "dt"

        return instruction

    def _update_parameter_table(self, instruction: Instruction) -> Instruction:

        for param_index, param in enumerate(instruction.params):
            if isinstance(param, ParameterExpression):
                current_parameters = self._parameter_table

                for parameter in param.parameters:
                    if parameter in current_parameters:
                        if not self._check_dup_param_spec(
                            self._parameter_table[parameter], instruction, param_index
                        ):
                            self._parameter_table[parameter].append((instruction, param_index))
                    else:
                        if parameter.name in self._parameter_table.get_names():
                            raise CircuitError(
                                f"Name conflict on adding parameter: {parameter.name}"
                            )
                        self._parameter_table[parameter] = [(instruction, param_index)]

                        # clear cache if new parameter is added
                        self._parameters = None

        return instruction

    def _check_dup_param_spec(
        self,
        parameter_spec_list: Sequence[Tuple[Instruction, int]],
        instruction: Instruction,
        param_index: int,
    ) -> bool:
        for spec in parameter_spec_list:
            if spec[0] is instruction and spec[1] == param_index:
                return True
        return False

    def add_register(self, *regs: Union[Register, int, Sequence[Bit]]) -> None:
        """Add registers."""
        if not regs:
            return

        if any(isinstance(reg, int) for reg in regs):
            # QuantumCircuit defined without registers
            if len(regs) == 1 and isinstance(regs[0], int):
                # QuantumCircuit with anonymous quantum wires e.g. QuantumCircuit(2)
                if regs[0] == 0:
                    regs = tuple()
                else:
                    regs = (QuantumRegister(regs[0], "q"),)
            elif len(regs) == 2 and all(isinstance(reg, int) for reg in regs):
                # QuantumCircuit with anonymous wires e.g. QuantumCircuit(2, 3)
                if regs[0] == 0:
                    qregs = tuple()
                else:
                    qregs = (QuantumRegister(regs[0], "q"),)
                if regs[1] == 0:
                    cregs = tuple()
                else:
                    cregs = (ClassicalRegister(regs[1], "c"),)
                regs = qregs + cregs
            else:
                raise CircuitError(
                    "QuantumCircuit parameters can be Registers or Integers."
                    " If Integers, up to 2 arguments. QuantumCircuit was called"
                    " with %s." % (regs,)
                )

        for register in regs:
            if isinstance(register, Register) and any(
                register.name == reg.name for reg in self.qregs + self.cregs
            ):
                raise CircuitError('register name "%s" already exists' % register.name)

            if isinstance(register, AncillaRegister):
                self._ancillas.extend(register)

            if isinstance(register, QuantumRegister):
                self.qregs.append(register)
                self._data.qregs[register.name] = register

                for idx, bit in enumerate(register):
                    if bit in self._qubit_indices:
                        self._qubit_indices[bit].registers.append((register, idx))
                    else:
                        self._qubits.append(bit)
                        self._qubit_indices[bit] = BitLocations(
                            len(self._qubits) - 1, [(register, idx)]
                        )
                for bit in self._qubits:
                    if bit not in self._data.qubits:
                        self._data.add_qubits([bit])

            elif isinstance(register, ClassicalRegister):
                self.cregs.append(register)
                self._data.cregs[register.name] = register

                for idx, bit in enumerate(register):
                    if bit in self._clbit_indices:
                        self._clbit_indices[bit].registers.append((register, idx))
                    else:
                        self._clbits.append(bit)
                        self._clbit_indices[bit] = BitLocations(
                            len(self._clbits) - 1, [(register, idx)]
                        )
                for bit in self._clbits:
                    if bit not in self._data.clbits:
                        self._data.add_clbits([bit])

            elif isinstance(register, list):
                self.add_bits(register)
            else:
                raise CircuitError("expected a register")

    def add_bits(self, bits: Sequence[Bit]) -> None:
        """Add Bits to the circuit."""
        duplicate_bits = set(self._qubit_indices).union(self._clbit_indices).intersection(bits)
        if duplicate_bits:
            raise CircuitError(f"Attempted to add bits found already in circuit: {duplicate_bits}")

        for bit in bits:
            if isinstance(bit, AncillaQubit):
                self._ancillas.append(bit)
            if isinstance(bit, Qubit):
                self._qubits.append(bit)
                self._qubit_indices[bit] = BitLocations(len(self._qubits) - 1, [])
                self._data.add_qubits([bit])
            elif isinstance(bit, Clbit):
                self._clbits.append(bit)
                self._clbit_indices[bit] = BitLocations(len(self._clbits) - 1, [])
                self._data.add_clbits([bit])
            else:
                raise CircuitError(
                    "Expected an instance of Qubit, Clbit, or "
                    "AncillaQubit, but was passed {}".format(bit)
                )

    def find_bit(self, bit: Bit) -> BitLocations:
        """Find locations in the circuit which can be used to reference a given :obj:`~Bit`.

        Args:
            bit (Bit): The bit to locate.

        Returns:
            namedtuple(int, List[Tuple(Register, int)]): A 2-tuple. The first element (``index``)
                contains the index at which the ``Bit`` can be found (in either
                :obj:`~QuantumCircuit.qubits`, :obj:`~QuantumCircuit.clbits`, depending on its
                type). The second element (``registers``) is a list of ``(register, index)``
                pairs with an entry for each :obj:`~Register` in the circuit which contains the
                :obj:`~Bit` (and the index in the :obj:`~Register` at which it can be found).

        Notes:
            The circuit index of an :obj:`~AncillaQubit` will be its index in
            :obj:`~QuantumCircuit.qubits`, not :obj:`~QuantumCircuit.ancillas`.

        Raises:
            CircuitError: If the supplied :obj:`~Bit` was of an unknown type.
            CircuitError: If the supplied :obj:`~Bit` could not be found on the circuit.
        """

        try:
            if isinstance(bit, Qubit):
                return self._qubit_indices[bit]
            elif isinstance(bit, Clbit):
                return self._clbit_indices[bit]
            else:
                raise CircuitError(f"Could not locate bit of unknown type: {type(bit)}")
        except KeyError as err:
            raise CircuitError(
                f"Could not locate provided bit: {bit}. Has it been added to the QuantumCircuit?"
            ) from err

    def _check_dups(self, qubits: Sequence[Qubit]) -> None:
        """Raise exception if list of qubits contains duplicates."""
        squbits = set(qubits)
        if len(squbits) != len(qubits):
            raise CircuitError("duplicate qubit arguments")

    def _check_qargs(self, qargs: Sequence[Qubit]) -> None:
        """Raise exception if a qarg is not in this circuit or bad format."""
        if not all(isinstance(i, Qubit) for i in qargs):
            raise CircuitError("qarg is not a Qubit")
        if not set(qargs).issubset(self._qubit_indices):
            raise CircuitError("qargs not in this circuit")

    def _check_cargs(self, cargs: Sequence[Clbit]) -> None:
        """Raise exception if clbit is not in this circuit or bad format."""
        if not all(isinstance(i, Clbit) for i in cargs):
            raise CircuitError("carg is not a Clbit")
        if not set(cargs).issubset(self._clbit_indices):
            raise CircuitError("cargs not in this circuit")

    def to_instruction(
        self,
        parameter_map: Optional[Dict[Parameter, ParameterValueType]] = None,
        label: Optional[str] = None,
    ) -> Instruction:
        """Create an Instruction out of this circuit.

        Args:
            parameter_map(dict): For parameterized circuits, a mapping from
               parameters in the circuit to parameters to be used in the
               instruction. If None, existing circuit parameters will also
               parameterize the instruction.
            label (str): Optional gate label.

        Returns:
            qiskit.circuit.Instruction: a composite instruction encapsulating this circuit
            (can be decomposed back)
        """
        from qiskit.converters.circuit_to_instruction import circuit_to_instruction

        return circuit_to_instruction(self, parameter_map, label=label)

    def to_gate(
        self,
        parameter_map: Optional[Dict[Parameter, ParameterValueType]] = None,
        label: Optional[str] = None,
    ) -> Gate:
        """Create a Gate out of this circuit.

        Args:
            parameter_map(dict): For parameterized circuits, a mapping from
               parameters in the circuit to parameters to be used in the
               gate. If None, existing circuit parameters will also
               parameterize the gate.
            label (str): Optional gate label.

        Returns:
            Gate: a composite gate encapsulating this circuit
            (can be decomposed back)
        """
        from qiskit.converters.circuit_to_gate import circuit_to_gate

        return circuit_to_gate(self, parameter_map, label=label)

    def decompose(
        self,
        gates_to_decompose: Optional[
            Union[Type[Gate], Sequence[Type[Gate]], Sequence[str], str]
        ] = None,
    ) -> "QuantumCircuit":
        """Call a decomposition pass on this circuit,
        to decompose one level (shallow decompose).

        Args:
            gates_to_decompose (str or list(str)): optional subset of gates to decompose.
                Defaults to all gates in circuit.

        Returns:
            QuantumCircuit: a circuit one level decomposed
        """
        # pylint: disable=cyclic-import
        from qiskit.transpiler.passes.basis.decompose import Decompose
        from qiskit.converters.circuit_to_dag import circuit_to_dag
        from qiskit.converters.dag_to_circuit import dag_to_circuit

        pass_ = Decompose(gates_to_decompose=gates_to_decompose)
        decomposed_dag = pass_.run(circuit_to_dag(self))
        return dag_to_circuit(decomposed_dag)

    def _check_compatible_regs(self, rhs: "QuantumCircuit") -> None:
        """Raise exception if the circuits are defined on incompatible registers"""
        list1 = self.qregs + self.cregs
        list2 = rhs.qregs + rhs.cregs
        for element1 in list1:
            for element2 in list2:
                if element2.name == element1.name:
                    if element1 != element2:
                        raise CircuitError(
                            "circuits are not compatible:"
                            f" registers {element1} and {element2} not compatible"
                        )

    def _unique_register_name(self, prefix: str = "") -> str:
        """Generate a register name with the given prefix, which is unique within this circuit."""
        used = {
            reg.name[len(prefix) :]
            for reg in itertools.chain(self.qregs, self.cregs)
            if reg.name.startswith(prefix)
        }
        characters = (string.digits + string.ascii_letters) if prefix else string.ascii_letters
        for parts in itertools.chain.from_iterable(
            itertools.product(characters, repeat=n) for n in itertools.count(1)
        ):
            name = "".join(parts)
            if name not in used:
                return prefix + name
        # This isn't actually reachable because the above loop is infinite.
        return prefix

    def qasm(
        self,
        formatted: bool = False,
        filename: Optional[str] = None,
        encoding: Optional[str] = None,
    ) -> Optional[str]:
        """Return OpenQASM string.

        Args:
            formatted (bool): Return formatted Qasm string.
            filename (str): Save Qasm to file with name 'filename'.
            encoding (str): Optionally specify the encoding to use for the
                output file if ``filename`` is specified. By default this is
                set to the system's default encoding (ie whatever
                ``locale.getpreferredencoding()`` returns) and can be set to
                any valid codec or alias from stdlib's
                `codec module <https://docs.python.org/3/library/codecs.html#standard-encodings>`__

        Returns:
            str: If formatted=False.

        Raises:
            MissingOptionalLibraryError: If pygments is not installed and ``formatted`` is
                ``True``.
            QasmError: If circuit has free parameters.
        """

        if self.num_parameters > 0:
            raise QasmError("Cannot represent circuits with unbound parameters in OpenQASM 2.")

        existing_gate_names = [
            "barrier",
            "measure",
            "reset",
            "u3",
            "u2",
            "u1",
            "cx",
            "id",
            "u0",
            "u",
            "p",
            "x",
            "y",
            "z",
            "h",
            "s",
            "sdg",
            "t",
            "tdg",
            "rx",
            "ry",
            "rz",
            "sx",
            "sxdg",
            "cz",
            "cy",
            "swap",
            "ch",
            "ccx",
            "cswap",
            "crx",
            "cry",
            "crz",
            "cu1",
            "cp",
            "cu3",
            "csx",
            "cu",
            "rxx",
            "rzz",
            "rccx",
            "rc3x",
            "c3x",
            "c3sx",
            "c4x",
        ]

        existing_composite_circuits = []

        string_temp = self.header + "\n"
        string_temp += self.extension_lib + "\n"
        for register in self.qregs:
            string_temp += register.qasm() + "\n"
        for register in self.cregs:
            string_temp += register.qasm() + "\n"

        bit_labels = {
            bit: "%s[%d]" % (reg.name, idx)
            for reg in self.qregs + self.cregs
            for (idx, bit) in enumerate(reg)
        }

        regless_qubits = set(self.qubits) - {bit for reg in self.qregs for bit in reg}
        regless_clbits = set(self.clbits) - {bit for reg in self.cregs for bit in reg}

        if regless_qubits:
            register_name = self._unique_register_name("qregless_")
            string_temp += f"qreg {register_name}[{len(regless_qubits)}];\n"
            bit_labels.update(
                {bit: f"{register_name}[{idx}]" for idx, bit in enumerate(regless_qubits)}
            )
        if regless_clbits:
            register_name = self._unique_register_name("cregless_")
            string_temp += f"creg {register_name}[{len(regless_clbits)}];\n"
            bit_labels.update(
                {bit: f"{register_name}[{idx}]" for idx, bit in enumerate(regless_clbits)}
            )

        for node in self._node_idx_map.values():
            instruction = node.op
            qargs = node.qargs
            cargs = node.cargs
            if instruction.name == "measure":
                qubit = qargs[0]
                clbit = cargs[0]
                string_temp += "{} {} -> {};\n".format(
                    instruction.qasm(),
                    bit_labels[qubit],
                    bit_labels[clbit],
                )
            else:
                # decompose gate using definitions if they are not defined in OpenQASM2
                if (
                    instruction.name not in existing_gate_names
                    and instruction not in existing_composite_circuits
                ):
                    if instruction.name in [
                        instruction.name for instruction in existing_composite_circuits
                    ]:
                        # append instruction id to name of instruction copy to make it unique
                        instruction = instruction.copy(name=f"{instruction.name}_{id(instruction)}")

                    existing_composite_circuits.append(instruction)
                    _add_sub_instruction_to_existing_composite_circuits(
                        instruction, existing_gate_names, existing_composite_circuits
                    )

                # Insert qasm representation of the original instruction
                string_temp += "{} {};\n".format(
                    instruction.qasm(),
                    ",".join([bit_labels[j] for j in qargs + cargs]),
                )

        # insert gate definitions
        string_temp = _insert_composite_gate_definition_qasm(
            string_temp, existing_composite_circuits, self.extension_lib
        )

        if filename:
            with open(filename, "w+", encoding=encoding) as file:
                file.write(string_temp)
            file.close()

        if formatted:
            if not HAS_PYGMENTS:
                raise MissingOptionalLibraryError(
                    libname="pygments>2.4",
                    name="formatted QASM output",
                    pip_install="pip install pygments",
                )
            code = pygments.highlight(
                string_temp, OpenQASMLexer(), Terminal256Formatter(style=QasmTerminalStyle)
            )
            print(code)
            return None
        else:
            return string_temp

    def draw(
        self,
        output: Optional[str] = None,
        scale: Optional[float] = None,
        filename: Optional[str] = None,
        style: Optional[Union[dict, str]] = None,
        interactive: bool = False,
        plot_barriers: bool = True,
        reverse_bits: bool = False,
        justify: Optional[str] = None,
        vertical_compression: Optional[str] = "medium",
        idle_wires: bool = True,
        with_layout: bool = True,
        fold: Optional[int] = None,
        # The type of ax is matplotlib.axes.Axes, but this is not a fixed dependency, so cannot be
        # safely forward-referenced.
        ax: Optional[typing.Any] = None,
        initial_state: bool = False,
        cregbundle: bool = True,
    ):
        """Draw the quantum circuit. Use the output parameter to choose the drawing format:

        **text**: ASCII art TextDrawing that can be printed in the console.

        **matplotlib**: images with color rendered purely in Python.

        **latex**: high-quality images compiled via latex.

        **latex_source**: raw uncompiled latex output.

        Args:
            output (str): select the output method to use for drawing the circuit.
                Valid choices are ``text``, ``mpl``, ``latex``, ``latex_source``.
                By default the `text` drawer is used unless the user config file
                (usually ``~/.qiskit/settings.conf``) has an alternative backend set
                as the default. For example, ``circuit_drawer = latex``. If the output
                kwarg is set, that backend will always be used over the default in
                the user config file.
            scale (float): scale of image to draw (shrink if < 1.0). Only used by
                the `mpl`, `latex` and `latex_source` outputs. Defaults to 1.0.
            filename (str): file path to save image to. Defaults to None.
            style (dict or str): dictionary of style or file name of style json file.
                This option is only used by the `mpl` or `latex` output type.
                If `style` is a str, it is used as the path to a json file
                which contains a style dict. The file will be opened, parsed, and
                then any style elements in the dict will replace the default values
                in the input dict. A file to be loaded must end in ``.json``, but
                the name entered here can omit ``.json``. For example,
                ``style='iqx.json'`` or ``style='iqx'``.
                If `style` is a dict and the ``'name'`` key is set, that name
                will be used to load a json file, followed by loading the other
                items in the style dict. For example, ``style={'name': 'iqx'}``.
                If `style` is not a str and `name` is not a key in the style dict,
                then the default value from the user config file (usually
                ``~/.qiskit/settings.conf``) will be used, for example,
                ``circuit_mpl_style = iqx``.
                If none of these are set, the `default` style will be used.
                The search path for style json files can be specified in the user
                config, for example,
                ``circuit_mpl_style_path = /home/user/styles:/home/user``.
                See: :class:`~qiskit.visualization.qcstyle.DefaultStyle` for more
                information on the contents.
            interactive (bool): when set to true, show the circuit in a new window
                (for `mpl` this depends on the matplotlib backend being used
                supporting this). Note when used with either the `text` or the
                `latex_source` output type this has no effect and will be silently
                ignored. Defaults to False.
            reverse_bits (bool): when set to True, reverse the bit order inside
                registers for the output visualization. Defaults to False.
            plot_barriers (bool): enable/disable drawing barriers in the output
                circuit. Defaults to True.
            justify (string): options are ``left``, ``right`` or ``none``. If
                anything else is supplied, it defaults to left justified. It refers
                to where gates should be placed in the output circuit if there is
                an option. ``none`` results in each gate being placed in its own
                column.
            vertical_compression (string): ``high``, ``medium`` or ``low``. It
                merges the lines generated by the `text` output so the drawing
                will take less vertical room.  Default is ``medium``. Only used by
                the `text` output, will be silently ignored otherwise.
            idle_wires (bool): include idle wires (wires with no circuit elements)
                in output visualization. Default is True.
            with_layout (bool): include layout information, with labels on the
                physical layout. Default is True.
            fold (int): sets pagination. It can be disabled using -1. In `text`,
                sets the length of the lines. This is useful when the drawing does
                not fit in the console. If None (default), it will try to guess the
                console width using ``shutil.get_terminal_size()``. However, if
                running in jupyter, the default line length is set to 80 characters.
                In `mpl`, it is the number of (visual) layers before folding.
                Default is 25.
            ax (matplotlib.axes.Axes): Only used by the `mpl` backend. An optional
                Axes object to be used for the visualization output. If none is
                specified, a new matplotlib Figure will be created and used.
                Additionally, if specified there will be no returned Figure since
                it is redundant.
            initial_state (bool): optional. Adds ``|0>`` in the beginning of the wire.
                Default is False.
            cregbundle (bool): optional. If set True, bundle classical registers.
                Default is True.

        Returns:
            :class:`TextDrawing` or :class:`matplotlib.figure` or :class:`PIL.Image` or
            :class:`str`:

            * `TextDrawing` (output='text')
                A drawing that can be printed as ascii art.
            * `matplotlib.figure.Figure` (output='mpl')
                A matplotlib figure object for the circuit diagram.
            * `PIL.Image` (output='latex')
                An in-memory representation of the image of the circuit diagram.
            * `str` (output='latex_source')
                The LaTeX source code for visualizing the circuit diagram.

        Raises:
            VisualizationError: when an invalid output method is selected
            ImportError: when the output methods requires non-installed libraries.

        Example:
            .. jupyter-execute::

                from qiskit import QuantumRegister, ClassicalRegister, QuantumCircuit
                from qiskit.tools.visualization import circuit_drawer
                q = QuantumRegister(1)
                c = ClassicalRegister(1)
                qc = QuantumCircuit(q, c)
                qc.h(q)
                qc.measure(q, c)
                qc.draw(output='mpl', style={'backgroundcolor': '#EEEEEE'})
        """

        # pylint: disable=cyclic-import
        from qiskit.visualization import circuit_drawer

        return circuit_drawer(
            self,
            scale=scale,
            filename=filename,
            style=style,
            output=output,
            interactive=interactive,
            plot_barriers=plot_barriers,
            reverse_bits=reverse_bits,
            justify=justify,
            vertical_compression=vertical_compression,
            idle_wires=idle_wires,
            with_layout=with_layout,
            fold=fold,
            ax=ax,
            initial_state=initial_state,
            cregbundle=cregbundle,
        )

    def size(self, filter_function: Optional[callable] = lambda x: not x[0]._directive) -> int:
        """Returns total number of instructions in circuit.

        Args:
            filter_function (callable): a function to filter out some instructions.
                Should take as input a tuple of (Instruction, list(Qubit), list(Clbit)).
                By default filters out "directives", such as barrier or snapshot.

        Returns:
            int: Total number of gate operations.
        """
        data_list = [(node.op, node.qargs, node.cargs) for node in self._node_idx_map.values()]
        return sum(map(filter_function, data_list))

    def depth(self, filter_function: Optional[callable] = lambda x: not x[0]._directive) -> int:
        """Return circuit depth (i.e., length of critical path).

        Args:
            filter_function (callable): a function to filter out some instructions.
                Should take as input a tuple of (Instruction, list(Qubit), list(Clbit)).
                By default filters out "directives", such as barrier or snapshot.

        Returns:
            int: Depth of circuit.

        Notes:
            The circuit depth and the DAG depth need not be the
            same.
        """
        # Assign each bit in the circuit a unique integer
        # to index into op_stack.
        bit_indices = {bit: idx for idx, bit in enumerate(self.qubits + self.clbits)}

        # If no bits, return 0
        if not bit_indices:
            return 0

        # A list that holds the height of each qubit
        # and classical bit.
        op_stack = [0] * len(bit_indices)

        # Here we are playing a modified version of
        # Tetris where we stack gates, but multi-qubit
        # gates, or measurements have a block for each
        # qubit or cbit that are connected by a virtual
        # line so that they all stacked at the same depth.
        # Conditional gates act on all cbits in the register
        # they are conditioned on.
        # The max stack height is the circuit depth.
        for node in self._node_idx_map.values():
            levels = []
            reg_ints = []
            for ind, reg in enumerate(node.qargs + node.cargs):
                # Add to the stacks of the qubits and
                # cbits used in the gate.
                reg_ints.append(bit_indices[reg])
                if filter_function((node.op, node.qargs, node.cargs)):
                    levels.append(op_stack[reg_ints[ind]] + 1)
                else:
                    levels.append(op_stack[reg_ints[ind]])
            # Assuming here that there is no conditional
            # snapshots or barriers ever.
            if node.op.condition:
                # Controls operate over all bits of a classical register
                # or over a single bit
                if isinstance(node.op.condition[0], Clbit):
                    condition_bits = [node.op.condition[0]]
                else:
                    condition_bits = node.op.condition[0]
                for cbit in condition_bits:
                    idx = bit_indices[cbit]
                    if idx not in reg_ints:
                        reg_ints.append(idx)
                        levels.append(op_stack[idx] + 1)

            max_level = max(levels)
            for ind in reg_ints:
                op_stack[ind] = max_level

        return max(op_stack)

    def width(self) -> int:
        """Return number of qubits plus clbits in circuit.

        Returns:
            int: Width of circuit.

        """
        return len(self.qubits) + len(self.clbits)

    @property
    def num_qubits(self) -> int:
        """Return number of qubits."""
        return len(self.qubits)

    @property
    def num_ancillas(self) -> int:
        """Return the number of ancilla qubits."""
        return len(self.ancillas)

    @property
    def num_clbits(self) -> int:
        """Return number of classical bits."""
        return len(self.clbits)

    # The stringified return type is because OrderedDict can't be subscripted before Python 3.9, and
    # typing.OrderedDict wasn't added until 3.7.2.  It can be turned into a proper type once 3.6
    # support is dropped.
    def count_ops(self) -> "OrderedDict[Instruction, int]":
        """Count each operation kind in the circuit.

        Returns:
            OrderedDict: a breakdown of how many operations of each kind, sorted by amount.
        """
        count_ops: Dict[Instruction, int] = {}
        for node in self._node_idx_map.values():
            count_ops[node.op.name] = count_ops.get(node.op.name, 0) + 1
        return OrderedDict(sorted(count_ops.items(), key=lambda kv: kv[1], reverse=True))

    def num_nonlocal_gates(self) -> int:
        """Return number of non-local gates (i.e. involving 2+ qubits).

        Conditional nonlocal gates are also included.
        """
        multi_qubit_gates = 0
        for node in self._node_idx_map.values():
            if node.op.num_qubits > 1 and not node.op._directive:
                multi_qubit_gates += 1
        return multi_qubit_gates

    def get_instructions(self, name: str) -> List[DataElement]:
        """Get instructions matching name.

        Args:
            name (str): The name of instruction to.

        Returns:
            list(tuple): list of (instruction, qargs, cargs).
        """
        return [(node.op, node.qargs, node.cargs) for node in self._node_idx_map.values() if node.op.name == name]

    def num_connected_components(self, unitary_only: bool = False) -> int:
        """How many non-entangled subcircuits can the circuit be factored to.

        Args:
            unitary_only (bool): Compute only unitary part of graph.

        Returns:
            int: Number of connected components in circuit.
        """
        # Convert registers to ints (as done in depth).
        bits = self.qubits if unitary_only else (self.qubits + self.clbits)
        bit_indices = {bit: idx for idx, bit in enumerate(bits)}

        # Start with each qubit or cbit being its own subgraph.
        sub_graphs = [[bit] for bit in range(len(bit_indices))]

        num_sub_graphs = len(sub_graphs)

        # Here we are traversing the gates and looking to see
        # which of the sub_graphs the gate joins together.
        for node in self._node_idx_map.values():
            instr = node.op
            qargs = node.qargs
            cargs = node.cargs
            if unitary_only:
                args = qargs
                num_qargs = len(args)
            else:
                args = qargs + cargs
                num_qargs = len(args) + (1 if instr.condition else 0)

            if num_qargs >= 2 and not instr._directive:
                graphs_touched = []
                num_touched = 0
                # Controls necessarily join all the cbits in the
                # register that they use.
                if instr.condition and not unitary_only:
                    if isinstance(instr.condition[0], Clbit):
                        condition_bits = [instr.condition[0]]
                    else:
                        condition_bits = instr.condition[0]
                    for bit in condition_bits:
                        idx = bit_indices[bit]
                        for k in range(num_sub_graphs):
                            if idx in sub_graphs[k]:
                                graphs_touched.append(k)
                                break

                for item in args:
                    reg_int = bit_indices[item]
                    for k in range(num_sub_graphs):
                        if reg_int in sub_graphs[k]:
                            if k not in graphs_touched:
                                graphs_touched.append(k)
                                break

                graphs_touched = list(set(graphs_touched))
                num_touched = len(graphs_touched)

                # If the gate touches more than one subgraph
                # join those graphs together and return
                # reduced number of subgraphs
                if num_touched > 1:
                    connections = []
                    for idx in graphs_touched:
                        connections.extend(sub_graphs[idx])
                    _sub_graphs = []
                    for idx in range(num_sub_graphs):
                        if idx not in graphs_touched:
                            _sub_graphs.append(sub_graphs[idx])
                    _sub_graphs.append(connections)
                    sub_graphs = _sub_graphs
                    num_sub_graphs -= num_touched - 1
            # Cannot go lower than one so break
            if num_sub_graphs == 1:
                break
        return num_sub_graphs

    def num_unitary_factors(self) -> int:
        """Computes the number of tensor factors in the unitary
        (quantum) part of the circuit only.
        """
        return self.num_connected_components(unitary_only=True)

    def num_tensor_factors(self) -> int:
        """Computes the number of tensor factors in the unitary
        (quantum) part of the circuit only.

        Notes:
            This is here for backwards compatibility, and will be
            removed in a future release of Qiskit. You should call
            `num_unitary_factors` instead.
        """
        return self.num_unitary_factors()

    def copy(self, name: Optional[str] = None) -> "QuantumCircuit":
        """Copy the circuit.

        Args:
          name (str): name to be given to the copied circuit. If None, then the name stays the same

        Returns:
          QuantumCircuit: a deepcopy of the current circuit, with the specified name
        """
        cpy = copy.copy(self)
        # copy registers correctly, in copy.copy they are only copied via reference
        cpy.qregs = self.qregs.copy()
        cpy.cregs = self.cregs.copy()
        cpy._qubits = self._qubits.copy()
        cpy._ancillas = self._ancillas.copy()
        cpy._clbits = self._clbits.copy()
        cpy._qubit_indices = self._qubit_indices.copy()
        cpy._clbit_indices = self._clbit_indices.copy()

        # copy the _data dag and update _node_idx_map and _paramter_table
        cpy._node_idx_map = {}
        cpy._node_idx_curr = itertools.count()
        cpy._data = self._copy_data()
        for node in cpy._data.topological_op_nodes():
            cpy._update_parameter_table(node.op)
            idx = next(cpy._node_idx_curr)
            cpy._node_idx_map[idx] = node

        cpy._calibrations = copy.deepcopy(self._calibrations)
        cpy._metadata = copy.deepcopy(self._metadata)

        if name:
            cpy.name = name
        return cpy

    def _copy_data(self):
        data = copy.copy(self._data)
        for node in self._data.topological_op_nodes():
            data.substitute_node(node, node.op.copy())
        return data

    def _create_creg(self, length: int, name: str) -> ClassicalRegister:
        """Creates a creg, checking if ClassicalRegister with same name exists"""
        if name in [creg.name for creg in self.cregs]:
            save_prefix = ClassicalRegister.prefix
            ClassicalRegister.prefix = name
            new_creg = ClassicalRegister(length)
            ClassicalRegister.prefix = save_prefix
        else:
            new_creg = ClassicalRegister(length, name)
        return new_creg

    def _create_qreg(self, length: int, name: str) -> QuantumRegister:
        """Creates a qreg, checking if QuantumRegister with same name exists"""
        if name in [qreg.name for qreg in self.qregs]:
            save_prefix = QuantumRegister.prefix
            QuantumRegister.prefix = name
            new_qreg = QuantumRegister(length)
            QuantumRegister.prefix = save_prefix
        else:
            new_qreg = QuantumRegister(length, name)
        return new_qreg

    def reset(self, qubit: QubitSpecifier) -> InstructionSet:
        """Reset the quantum bit(s) to their default state.

        Args:
            qubit: qubit(s) to reset.

        Returns:
            qiskit.circuit.InstructionSet: handle to the added instruction.
        """
        return self.append(Reset(), [qubit], [])

    def measure(self, qubit: QubitSpecifier, cbit: ClbitSpecifier) -> InstructionSet:
        """Measure quantum bit into classical bit (tuples).

        Args:
            qubit: qubit to measure.
            cbit: classical bit to place the measurement in.

        Returns:
            qiskit.circuit.InstructionSet: handle to the added instructions.

        Raises:
            CircuitError: if arguments have bad format.
        """
        return self.append(Measure(), [qubit], [cbit])

    def measure_active(self, inplace: bool = True) -> Optional["QuantumCircuit"]:
        """Adds measurement to all non-idle qubits. Creates a new ClassicalRegister with
        a size equal to the number of non-idle qubits being measured.

        Returns a new circuit with measurements if `inplace=False`.

        Args:
            inplace (bool): All measurements inplace or return new circuit.

        Returns:
            QuantumCircuit: Returns circuit with measurements when `inplace = False`.
        """
        from qiskit.converters.circuit_to_dag import circuit_to_dag

        if inplace:
            circ = self
        else:
            circ = self.copy()
        dag = circuit_to_dag(circ)
        qubits_to_measure = [qubit for qubit in circ.qubits if qubit not in dag.idle_wires()]
        new_creg = circ._create_creg(len(qubits_to_measure), "measure")
        circ.add_register(new_creg)
        circ.barrier()
        circ.measure(qubits_to_measure, new_creg)

        if not inplace:
            return circ
        else:
            return None

    def measure_all(self, inplace: bool = True) -> Optional["QuantumCircuit"]:
        """Adds measurement to all qubits. Creates a new ClassicalRegister with a
        size equal to the number of qubits being measured.

        Returns a new circuit with measurements if `inplace=False`.

        Args:
            inplace (bool): All measurements inplace or return new circuit.

        Returns:
            QuantumCircuit: Returns circuit with measurements when `inplace = False`.
        """
        if inplace:
            circ = self
        else:
            circ = self.copy()

        new_creg = circ._create_creg(len(circ.qubits), "meas")
        circ.add_register(new_creg)
        circ.barrier()
        circ.measure(circ.qubits, new_creg)

        if not inplace:
            return circ
        else:
            return None

    def remove_final_measurements(self, inplace: bool = True) -> Optional["QuantumCircuit"]:
        """Removes final measurement on all qubits if they are present.
        Deletes the ClassicalRegister that was used to store the values from these measurements
        if it is idle.

        Returns a new circuit without measurements if `inplace=False`.

        Args:
            inplace (bool): All measurements removed inplace or return new circuit.

        Returns:
            QuantumCircuit: Returns circuit with measurements removed when `inplace = False`.
        """
        # pylint: disable=cyclic-import
        from qiskit.transpiler.passes import RemoveFinalMeasurements
        from qiskit.converters import circuit_to_dag

        if inplace:
            circ = self
        else:
            circ = self.copy()

        dag = circuit_to_dag(circ)
        remove_final_meas = RemoveFinalMeasurements()
        new_dag = remove_final_meas.run(dag)

        # Set circ cregs and instructions to match the new DAGCircuit's
        circ.data.clear()
        circ._parameter_table.clear()
        circ.cregs = list(new_dag.cregs.values())

        for node in new_dag.topological_op_nodes():
            # Get arguments for classical condition (if any)
            inst = node.op.copy()
            circ.append(inst, node.qargs, node.cargs)

        circ.clbits.clear()

        if not inplace:
            return circ
        else:
            return None

    @staticmethod
    def from_qasm_file(path: str) -> "QuantumCircuit":
        """Take in a QASM file and generate a QuantumCircuit object.

        Args:
          path (str): Path to the file for a QASM program
        Return:
          QuantumCircuit: The QuantumCircuit object for the input QASM
        """
        qasm = Qasm(filename=path)
        return _circuit_from_qasm(qasm)

    @staticmethod
    def from_qasm_str(qasm_str: str) -> "QuantumCircuit":
        """Take in a QASM string and generate a QuantumCircuit object.

        Args:
          qasm_str (str): A QASM program string
        Return:
          QuantumCircuit: The QuantumCircuit object for the input QASM
        """
        qasm = Qasm(data=qasm_str)
        return _circuit_from_qasm(qasm)

    @property
    def global_phase(self) -> ParameterValueType:
        """Return the global phase of the circuit in radians."""
        return self._global_phase

    @global_phase.setter
    def global_phase(self, angle: ParameterValueType):
        """Set the phase of the circuit.

        Args:
            angle (float, ParameterExpression): radians
        """
        if isinstance(angle, ParameterExpression) and angle.parameters:
            self._global_phase = angle
        else:
            # Set the phase to the [0, 2π) interval
            angle = float(angle)
            if not angle:
                self._global_phase = 0
            else:
                self._global_phase = angle % (2 * np.pi)

    @property
    def parameters(self) -> ParameterView:
        """Convenience function to get the parameters defined in the parameter table."""
        # parameters from gates
        if self._parameters is None:
            unsorted = self._unsorted_parameters()
            self._parameters = sorted(unsorted, key=functools.cmp_to_key(_compare_parameters))

        # return as parameter view, which implements the set and list interface
        return ParameterView(self._parameters)

    @property
    def num_parameters(self) -> int:
        """Convenience function to get the number of parameter objects in the circuit."""
        return len(self._unsorted_parameters())

    def _unsorted_parameters(self) -> Set[Parameter]:
        """Efficiently get all parameters in the circuit, without any sorting overhead."""
        parameters = set(self._parameter_table)
        if isinstance(self.global_phase, ParameterExpression):
            parameters.update(self.global_phase.parameters)
        return parameters

    def assign_parameters(
        self,
        parameters: Union[Mapping[Parameter, ParameterValueType], Sequence[ParameterValueType]],
        inplace: bool = False,
    ) -> Optional["QuantumCircuit"]:
        """Assign parameters to new parameters or values.

        The keys of the parameter dictionary must be Parameter instances in the current circuit. The
        values of the dictionary can either be numeric values or new parameter objects.
        The values can be assigned to the current circuit object or to a copy of it.

        Args:
            parameters (dict or iterable): Either a dictionary or iterable specifying the new
                parameter values. If a dict, it specifies the mapping from ``current_parameter`` to
                ``new_parameter``, where ``new_parameter`` can be a new parameter object or a
                numeric value. If an iterable, the elements are assigned to the existing parameters
                in the order of ``QuantumCircuit.parameters``.
            inplace (bool): If False, a copy of the circuit with the bound parameters is
                returned. If True the circuit instance itself is modified.

        Raises:
            CircuitError: If parameters is a dict and contains parameters not present in the
                circuit.
            ValueError: If parameters is a list/array and the length mismatches the number of free
                parameters in the circuit.

        Returns:
            Optional(QuantumCircuit): A copy of the circuit with bound parameters, if
            ``inplace`` is False, otherwise None.

        Examples:

            Create a parameterized circuit and assign the parameters in-place.

            .. jupyter-execute::

                from qiskit.circuit import QuantumCircuit, Parameter

                circuit = QuantumCircuit(2)
                params = [Parameter('A'), Parameter('B'), Parameter('C')]
                circuit.ry(params[0], 0)
                circuit.crx(params[1], 0, 1)

                print('Original circuit:')
                print(circuit.draw())

                circuit.assign_parameters({params[0]: params[2]}, inplace=True)

                print('Assigned in-place:')
                print(circuit.draw())

            Bind the values out-of-place and get a copy of the original circuit.

            .. jupyter-execute::

                from qiskit.circuit import QuantumCircuit, ParameterVector

                circuit = QuantumCircuit(2)
                params = ParameterVector('P', 2)
                circuit.ry(params[0], 0)
                circuit.crx(params[1], 0, 1)

                bound_circuit = circuit.assign_parameters({params[0]: 1, params[1]: 2})
                print('Bound circuit:')
                print(bound_circuit.draw())

                print('The original circuit is unchanged:')
                print(circuit.draw())

        """
        # replace in self or in a copy depending on the value of in_place
        if inplace:
            bound_circuit = self
        else:
            bound_circuit = self.copy()
            self._increment_instances()
            bound_circuit._name_update()

        if isinstance(parameters, dict):
            # unroll the parameter dictionary (needed if e.g. it contains a ParameterVector)
            unrolled_param_dict = self._unroll_param_dict(parameters)
            unsorted_parameters = self._unsorted_parameters()

            # check that all param_dict items are in the _parameter_table for this circuit
            params_not_in_circuit = [
                param_key
                for param_key in unrolled_param_dict
                if param_key not in unsorted_parameters
            ]
            if len(params_not_in_circuit) > 0:
                raise CircuitError(
                    "Cannot bind parameters ({}) not present in the circuit.".format(
                        ", ".join(map(str, params_not_in_circuit))
                    )
                )

            # replace the parameters with a new Parameter ("substitute") or numeric value ("bind")
            for parameter, value in unrolled_param_dict.items():
                bound_circuit._assign_parameter(parameter, value)
        else:
            if len(parameters) != self.num_parameters:
                raise ValueError(
                    "Mismatching number of values and parameters. For partial binding "
                    "please pass a dictionary of {parameter: value} pairs."
                )
            # use a copy of the parameters, to ensure we don't change the contents of
            # self.parameters while iterating over them
            fixed_parameters_copy = self.parameters.copy()
            for i, value in enumerate(parameters):
                bound_circuit._assign_parameter(fixed_parameters_copy[i], value)
        return None if inplace else bound_circuit

    def bind_parameters(
        self, values: Union[Mapping[Parameter, float], Sequence[float]]
    ) -> "QuantumCircuit":
        """Assign numeric parameters to values yielding a new circuit.

        To assign new Parameter objects or bind the values in-place, without yielding a new
        circuit, use the :meth:`assign_parameters` method.

        Args:
            values (dict or iterable): {parameter: value, ...} or [value1, value2, ...]

        Raises:
            CircuitError: If values is a dict and contains parameters not present in the circuit.
            TypeError: If values contains a ParameterExpression.

        Returns:
            QuantumCircuit: copy of self with assignment substitution.
        """
        if isinstance(values, dict):
            if any(isinstance(value, ParameterExpression) for value in values.values()):
                raise TypeError(
                    "Found ParameterExpression in values; use assign_parameters() instead."
                )
            return self.assign_parameters(values)
        else:
            if any(isinstance(value, ParameterExpression) for value in values):
                raise TypeError(
                    "Found ParameterExpression in values; use assign_parameters() instead."
                )
            return self.assign_parameters(values)

    def _unroll_param_dict(
        self, value_dict: Mapping[Parameter, ParameterValueType]
    ) -> Dict[Parameter, ParameterValueType]:
        unrolled_value_dict: Dict[Parameter, ParameterValueType] = {}
        for (param, value) in value_dict.items():
            if isinstance(param, ParameterVector):
                if not len(param) == len(value):
                    raise CircuitError(
                        "ParameterVector {} has length {}, which "
                        "differs from value list {} of "
                        "len {}".format(param, len(param), value, len(value))
                    )
                unrolled_value_dict.update(zip(param, value))
            # pass anything else except number through. error checking is done in assign_parameter
            elif isinstance(param, (ParameterExpression, str)) or param is None:
                unrolled_value_dict[param] = value
        return unrolled_value_dict

    def _assign_parameter(self, parameter: Parameter, value: ParameterValueType) -> None:
        """Update this circuit where instances of ``parameter`` are replaced by ``value``, which
        can be either a numeric value or a new parameter expression.

        Args:
            parameter (ParameterExpression): Parameter to be bound
            value (Union(ParameterExpression, float, int)): A numeric or parametric expression to
                replace instances of ``parameter``.
        """
        # parameter might be in global phase only
        if parameter in self._parameter_table.keys():
            for instr, param_index in self._parameter_table[parameter]:
                new_param = instr.params[param_index].assign(parameter, value)
                # if fully bound, validate
                if len(new_param.parameters) == 0:
                    instr.params[param_index] = instr.validate_parameter(new_param)
                else:
                    instr.params[param_index] = new_param

                self._rebind_definition(instr, parameter, value)

            if isinstance(value, ParameterExpression):
                entry = self._parameter_table.pop(parameter)
                for new_parameter in value.parameters:
                    if new_parameter in self._parameter_table:
                        self._parameter_table[new_parameter].extend(entry)
                    else:
                        self._parameter_table[new_parameter] = entry
            else:
                del self._parameter_table[parameter]  # clear evaluated expressions

        if (
            isinstance(self.global_phase, ParameterExpression)
            and parameter in self.global_phase.parameters
        ):
            self.global_phase = self.global_phase.assign(parameter, value)

        # clear parameter cache
        self._parameters = None
        self._assign_calibration_parameters(parameter, value)

    def _assign_calibration_parameters(
        self, parameter: Parameter, value: ParameterValueType
    ) -> None:
        """Update parameterized pulse gate calibrations, if there are any which contain
        ``parameter``. This updates the calibration mapping as well as the gate definition
        ``Schedule``s, which also may contain ``parameter``.
        """
        new_param: ParameterValueType
        for cals in self.calibrations.values():
            for (qubit, cal_params), schedule in copy.copy(cals).items():
                if any(
                    isinstance(p, ParameterExpression) and parameter in p.parameters
                    for p in cal_params
                ):
                    del cals[(qubit, cal_params)]
                    new_cal_params = []
                    for p in cal_params:
                        if isinstance(p, ParameterExpression) and parameter in p.parameters:
                            new_param = p.assign(parameter, value)
                            if not new_param.parameters:
                                new_param = float(new_param)
                            new_cal_params.append(new_param)
                        else:
                            new_cal_params.append(p)
                    schedule.assign_parameters({parameter: value})
                    cals[(qubit, tuple(new_cal_params))] = schedule

    def _rebind_definition(
        self, instruction: Instruction, parameter: Parameter, value: ParameterValueType
    ) -> None:
        if instruction._definition:
            for instr, _, _ in instruction._definition:
                for idx, param in enumerate(instr.params):
                    if isinstance(param, ParameterExpression) and parameter in param.parameters:
                        if isinstance(value, ParameterExpression):
                            instr.params[idx] = param.subs({parameter: value})
                        else:
                            instr.params[idx] = param.bind({parameter: value})
                        self._rebind_definition(instr, parameter, value)

    def barrier(self, *qargs: QubitSpecifier) -> InstructionSet:
        """Apply :class:`~qiskit.circuit.Barrier`. If qargs is empty, applies to all qubits in the
        circuit.

        Returns:
            qiskit.circuit.InstructionSet: handle to the added instructions.
        """
        from .barrier import Barrier

        qubits: List[QubitSpecifier] = []

        if not qargs:  # None
            qubits.extend(self.qubits)

        for qarg in qargs:
            if isinstance(qarg, QuantumRegister):
                qubits.extend([qarg[j] for j in range(qarg.size)])
            elif isinstance(qarg, list):
                qubits.extend(qarg)
            elif isinstance(qarg, range):
                qubits.extend(list(qarg))
            elif isinstance(qarg, slice):
                qubits.extend(self.qubits[qarg])
            else:
                qubits.append(qarg)

        return self.append(Barrier(len(qubits)), qubits, [])

    def delay(
        self,
        duration: ParameterValueType,
        qarg: Optional[QubitSpecifier] = None,
        unit: str = "dt",
    ) -> InstructionSet:
        """Apply :class:`~qiskit.circuit.Delay`. If qarg is None, applies to all qubits.
        When applying to multiple qubits, delays with the same duration will be created.

        Args:
            duration (int or float or ParameterExpression): duration of the delay.
            qarg (Object): qubit argument to apply this delay.
            unit (str): unit of the duration. Supported units: 's', 'ms', 'us', 'ns', 'ps', 'dt'.
                Default is ``dt``, i.e. integer time unit depending on the target backend.

        Returns:
            qiskit.circuit.InstructionSet: handle to the added instructions.

        Raises:
            CircuitError: if arguments have bad format.
        """
        qubits: List[QubitSpecifier] = []
        if qarg is None:  # -> apply delays to all qubits
            for q in self.qubits:
                qubits.append(q)
        else:
            if isinstance(qarg, QuantumRegister):
                qubits.extend([qarg[j] for j in range(qarg.size)])
            elif isinstance(qarg, list):
                qubits.extend(qarg)
            elif isinstance(qarg, (range, tuple)):
                qubits.extend(list(qarg))
            elif isinstance(qarg, slice):
                qubits.extend(self.qubits[qarg])
            else:
                qubits.append(qarg)

        instructions = InstructionSet()
        for q in qubits:
            inst = (Delay(duration, unit), [q], [])
            self.append(*inst)
            instructions.add(*inst)
        return instructions

    def h(self, qubit: QubitSpecifier) -> InstructionSet:
        """Apply :class:`~qiskit.circuit.library.HGate`.

        For the full matrix form of this gate, see the underlying gate documentation.

        Args:
            qubit: The qubit(s) to apply the gate to.

        Returns:
            A handle to the instructions created.
        """
        from .library.standard_gates.h import HGate

        return self.append(HGate(), [qubit], [])

    def ch(
        self,
        control_qubit: QubitSpecifier,
        target_qubit: QubitSpecifier,
        label: Optional[str] = None,
        ctrl_state: Optional[Union[str, int]] = None,
    ) -> InstructionSet:
        """Apply :class:`~qiskit.circuit.library.CHGate`.

        For the full matrix form of this gate, see the underlying gate documentation.

        Args:
            control_qubit: The qubit(s) used as the control.
            target_qubit: The qubit(s) targeted by the gate.
            label: The string label of the gate in the circuit.
            ctrl_state:
                The control state in decimal, or as a bitstring (e.g. '1').  Defaults to controlling
                on the '1' state.

        Returns:
            A handle to the instructions created.
        """
        from .library.standard_gates.h import CHGate

        return self.append(
            CHGate(label=label, ctrl_state=ctrl_state), [control_qubit, target_qubit], []
        )

    def i(self, qubit: QubitSpecifier) -> InstructionSet:
        """Apply :class:`~qiskit.circuit.library.IGate`.

        For the full matrix form of this gate, see the underlying gate documentation.

        Args:
            qubit: The qubit(s) to apply the gate to.

        Returns:
            A handle to the instructions created.
        """
        from .library.standard_gates.i import IGate

        return self.append(IGate(), [qubit], [])

    def id(self, qubit: QubitSpecifier) -> InstructionSet:  # pylint: disable=invalid-name
        """Apply :class:`~qiskit.circuit.library.IGate`.

        For the full matrix form of this gate, see the underlying gate documentation.

        Args:
            qubit: The qubit(s) to apply the gate to.

        Returns:
            A handle to the instructions created.

        See also:
            QuantumCircuit.i: the same function.
        """
        return self.i(qubit)

    def ms(self, theta: ParameterValueType, qubits: Sequence[QubitSpecifier]) -> InstructionSet:
        """Apply :class:`~qiskit.circuit.library.generalized_gates.gms.MSGate`.

        For the full matrix form of this gate, see the underlying gate documentation.

        Args:
            theta: The angle of the rotation.
            qubits: The qubits to apply the gate to.

        Returns:
            A handle to the instructions created.
        """
        # pylint: disable=cyclic-import
        from .library.generalized_gates.gms import MSGate

        return self.append(MSGate(len(qubits), theta), qubits)

    def p(self, theta: ParameterValueType, qubit: QubitSpecifier) -> InstructionSet:
        """Apply :class:`~qiskit.circuit.library.PhaseGate`.

        For the full matrix form of this gate, see the underlying gate documentation.

        Args:
            theta: THe angle of the rotation.
            qubit: The qubit(s) to apply the gate to.

        Returns:
            A handle to the instructions created.
        """
        from .library.standard_gates.p import PhaseGate

        return self.append(PhaseGate(theta), [qubit], [])

    def cp(
        self,
        theta: ParameterValueType,
        control_qubit: QubitSpecifier,
        target_qubit: QubitSpecifier,
        label: Optional[str] = None,
        ctrl_state: Optional[Union[str, int]] = None,
    ) -> InstructionSet:
        """Apply :class:`~qiskit.circuit.library.CPhaseGate`.

        For the full matrix form of this gate, see the underlying gate documentation.

        Args:
            theta: The angle of the rotation.
            control_qubit: The qubit(s) used as the control.
            target_qubit: The qubit(s) targeted by the gate.
            label: The string label of the gate in the circuit.
            ctrl_state:
                The control state in decimal, or as a bitstring (e.g. '1').  Defaults to controlling
                on the '1' state.

        Returns:
            A handle to the instructions created.
        """
        from .library.standard_gates.p import CPhaseGate

        return self.append(
            CPhaseGate(theta, label=label, ctrl_state=ctrl_state), [control_qubit, target_qubit], []
        )

    def mcp(
        self,
        lam: ParameterValueType,
        control_qubits: Sequence[QubitSpecifier],
        target_qubit: QubitSpecifier,
    ) -> InstructionSet:
        """Apply :class:`~qiskit.circuit.library.MCPhaseGate`.

        For the full matrix form of this gate, see the underlying gate documentation.

        Args:
            lam: The angle of the rotation.
            control_qubits: The qubits used as the controls.
            target_qubit: The qubit(s) targeted by the gate.

        Returns:
            A handle to the instructions created.
        """
        from .library.standard_gates.p import MCPhaseGate

        num_ctrl_qubits = len(control_qubits)
        return self.append(
            MCPhaseGate(lam, num_ctrl_qubits), control_qubits[:] + [target_qubit], []
        )

    def r(
        self, theta: ParameterValueType, phi: ParameterValueType, qubit: QubitSpecifier
    ) -> InstructionSet:
        """Apply :class:`~qiskit.circuit.library.RGate`.

        For the full matrix form of this gate, see the underlying gate documentation.

        Args:
            theta: The angle of the rotation.
            phi: The angle of the axis of rotation in the x-y plane.
            qubit: The qubit(s) to apply the gate to.

        Returns:
            A handle to the instructions created.
        """
        from .library.standard_gates.r import RGate

        return self.append(RGate(theta, phi), [qubit], [])

    def rv(
        self,
        vx: ParameterValueType,
        vy: ParameterValueType,
        vz: ParameterValueType,
        qubit: QubitSpecifier,
    ) -> InstructionSet:
        """Apply :class:`~qiskit.circuit.library.RVGate`.

        For the full matrix form of this gate, see the underlying gate documentation.

        Rotation around an arbitrary rotation axis :math:`v`, where :math:`|v|` is the angle of
        rotation in radians.

        Args:
            vx: x-compenent of the rotation axis.
            vy: y-compenent of the rotation axis.
            vz: z-compenent of the rotation axis.
            qubit: The qubit(s) to apply the gate to.

        Returns:
            A handle to the instructions created.
        """
        from .library.generalized_gates.rv import RVGate

        return self.append(RVGate(vx, vy, vz), [qubit], [])

    def rccx(
        self,
        control_qubit1: QubitSpecifier,
        control_qubit2: QubitSpecifier,
        target_qubit: QubitSpecifier,
    ) -> InstructionSet:
        """Apply :class:`~qiskit.circuit.library.RCCXGate`.

        For the full matrix form of this gate, see the underlying gate documentation.

        Args:
            control_qubit1: The qubit(s) used as the first control.
            control_qubit2: The qubit(s) used as the second control.
            target_qubit: The qubit(s) targeted by the gate.

        Returns:
            A handle to the instructions created.
        """
        from .library.standard_gates.x import RCCXGate

        return self.append(RCCXGate(), [control_qubit1, control_qubit2, target_qubit], [])

    def rcccx(
        self,
        control_qubit1: QubitSpecifier,
        control_qubit2: QubitSpecifier,
        control_qubit3: QubitSpecifier,
        target_qubit: QubitSpecifier,
    ) -> InstructionSet:
        """Apply :class:`~qiskit.circuit.library.RC3XGate`.

        For the full matrix form of this gate, see the underlying gate documentation.

        Args:
            control_qubit1: The qubit(s) used as the first control.
            control_qubit2: The qubit(s) used as the second control.
            control_qubit3: The qubit(s) used as the third control.
            target_qubit: The qubit(s) targeted by the gate.

        Returns:
            A handle to the instructions created.
        """
        from .library.standard_gates.x import RC3XGate

        return self.append(
            RC3XGate(), [control_qubit1, control_qubit2, control_qubit3, target_qubit], []
        )

    def rx(
        self, theta: ParameterValueType, qubit: QubitSpecifier, label: Optional[str] = None
    ) -> InstructionSet:
        """Apply :class:`~qiskit.circuit.library.RXGate`.

        For the full matrix form of this gate, see the underlying gate documentation.

        Args:
            theta: The rotation angle of the gate.
            qubit: The qubit(s) to apply the gate to.
            label: The string label of the gate in the circuit.

        Returns:
            A handle to the instructions created.
        """
        from .library.standard_gates.rx import RXGate

        return self.append(RXGate(theta, label=label), [qubit], [])

    def crx(
        self,
        theta: ParameterValueType,
        control_qubit: QubitSpecifier,
        target_qubit: QubitSpecifier,
        label: Optional[str] = None,
        ctrl_state: Optional[Union[str, int]] = None,
    ) -> InstructionSet:
        """Apply :class:`~qiskit.circuit.library.CRXGate`.

        For the full matrix form of this gate, see the underlying gate documentation.

        Args:
            theta: The angle of the rotation.
            control_qubit: The qubit(s) used as the control.
            target_qubit: The qubit(s) targeted by the gate.
            label: The string label of the gate in the circuit.
            ctrl_state:
                The control state in decimal, or as a bitstring (e.g. '1').  Defaults to controlling
                on the '1' state.

        Returns:
            A handle to the instructions created.
        """
        from .library.standard_gates.rx import CRXGate

        return self.append(
            CRXGate(theta, label=label, ctrl_state=ctrl_state), [control_qubit, target_qubit], []
        )

    def rxx(
        self, theta: ParameterValueType, qubit1: QubitSpecifier, qubit2: QubitSpecifier
    ) -> InstructionSet:
        """Apply :class:`~qiskit.circuit.library.RXXGate`.

        For the full matrix form of this gate, see the underlying gate documentation.

        Args:
            theta: The angle of the rotation.
            qubit1: The qubit(s) to apply the gate to.
            qubit2: The qubit(s) to apply the gate to.

        Returns:
            A handle to the instructions created.
        """
        from .library.standard_gates.rxx import RXXGate

        return self.append(RXXGate(theta), [qubit1, qubit2], [])

    def ry(
        self, theta: ParameterValueType, qubit: QubitSpecifier, label: Optional[str] = None
    ) -> InstructionSet:
        """Apply :class:`~qiskit.circuit.library.RYGate`.

        For the full matrix form of this gate, see the underlying gate documentation.

        Args:
            theta: The rotation angle of the gate.
            qubit: The qubit(s) to apply the gate to.
            label: The string label of the gate in the circuit.

        Returns:
            A handle to the instructions created.
        """
        from .library.standard_gates.ry import RYGate

        return self.append(RYGate(theta, label=label), [qubit], [])

    def cry(
        self,
        theta: ParameterValueType,
        control_qubit: QubitSpecifier,
        target_qubit: QubitSpecifier,
        label: Optional[str] = None,
        ctrl_state: Optional[Union[str, int]] = None,
    ) -> InstructionSet:
        """Apply :class:`~qiskit.circuit.library.CRYGate`.

        For the full matrix form of this gate, see the underlying gate documentation.

        Args:
            theta: The angle of the rotation.
            control_qubit: The qubit(s) used as the control.
            target_qubit: The qubit(s) targeted by the gate.
            label: The string label of the gate in the circuit.
            ctrl_state:
                The control state in decimal, or as a bitstring (e.g. '1').  Defaults to controlling
                on the '1' state.

        Returns:
            A handle to the instructions created.
        """
        from .library.standard_gates.ry import CRYGate

        return self.append(
            CRYGate(theta, label=label, ctrl_state=ctrl_state), [control_qubit, target_qubit], []
        )

    def ryy(
        self, theta: ParameterValueType, qubit1: QubitSpecifier, qubit2: QubitSpecifier
    ) -> InstructionSet:
        """Apply :class:`~qiskit.circuit.library.RYYGate`.

        For the full matrix form of this gate, see the underlying gate documentation.

        Args:
            theta: The rotation angle of the gate.
            qubit1: The qubit(s) to apply the gate to.
            qubit2: The qubit(s) to apply the gate to.

        Returns:
            A handle to the instructions created.
        """
        from .library.standard_gates.ryy import RYYGate

        return self.append(RYYGate(theta), [qubit1, qubit2], [])

    def rz(self, phi: ParameterValueType, qubit: QubitSpecifier) -> InstructionSet:
        """Apply :class:`~qiskit.circuit.library.RYGate`.

        For the full matrix form of this gate, see the underlying gate documentation.

        Args:
            phi: The rotation angle of the gate.
            qubit: The qubit(s) to apply the gate to.

        Returns:
            A handle to the instructions created.
        """
        from .library.standard_gates.rz import RZGate

        return self.append(RZGate(phi), [qubit], [])

    def crz(
        self,
        theta: ParameterValueType,
        control_qubit: QubitSpecifier,
        target_qubit: QubitSpecifier,
        label: Optional[str] = None,
        ctrl_state: Optional[Union[str, int]] = None,
    ) -> InstructionSet:
        """Apply :class:`~qiskit.circuit.library.CRZGate`.

        For the full matrix form of this gate, see the underlying gate documentation.

        Args:
            theta: The angle of the rotation.
            control_qubit: The qubit(s) used as the control.
            target_qubit: The qubit(s) targeted by the gate.
            label: The string label of the gate in the circuit.
            ctrl_state:
                The control state in decimal, or as a bitstring (e.g. '1').  Defaults to controlling
                on the '1' state.

        Returns:
            A handle to the instructions created.
        """
        from .library.standard_gates.rz import CRZGate

        return self.append(
            CRZGate(theta, label=label, ctrl_state=ctrl_state), [control_qubit, target_qubit], []
        )

    def rzx(
        self, theta: ParameterValueType, qubit1: QubitSpecifier, qubit2: QubitSpecifier
    ) -> InstructionSet:
        """Apply :class:`~qiskit.circuit.library.RZXGate`.

        For the full matrix form of this gate, see the underlying gate documentation.

        Args:
            theta: The rotation angle of the gate.
            qubit1: The qubit(s) to apply the gate to.
            qubit2: The qubit(s) to apply the gate to.

        Returns:
            A handle to the instructions created.
        """
        from .library.standard_gates.rzx import RZXGate

        return self.append(RZXGate(theta), [qubit1, qubit2], [])

    def rzz(
        self, theta: ParameterValueType, qubit1: QubitSpecifier, qubit2: QubitSpecifier
    ) -> InstructionSet:
        """Apply :class:`~qiskit.circuit.library.RZZGate`.

        For the full matrix form of this gate, see the underlying gate documentation.

        Args:
            theta: The rotation angle of the gate.
            qubit1: The qubit(s) to apply the gate to.
            qubit2: The qubit(s) to apply the gate to.

        Returns:
            A handle to the instructions created.
        """
        from .library.standard_gates.rzz import RZZGate

        return self.append(RZZGate(theta), [qubit1, qubit2], [])

    def ecr(self, qubit1: QubitSpecifier, qubit2: QubitSpecifier) -> InstructionSet:
        """Apply :class:`~qiskit.circuit.library.ECRGate`.

        For the full matrix form of this gate, see the underlying gate documentation.

        Args:
            qubit1, qubit2: The qubits to apply the gate to.

        Returns:
            A handle to the instructions created.
        """
        from .library.standard_gates.ecr import ECRGate

        return self.append(ECRGate(), [qubit1, qubit2], [])

    def s(self, qubit: QubitSpecifier) -> InstructionSet:
        """Apply :class:`~qiskit.circuit.library.SGate`.

        For the full matrix form of this gate, see the underlying gate documentation.

        Args:
            qubit: The qubit(s) to apply the gate to.

        Returns:
            A handle to the instructions created.
        """
        from .library.standard_gates.s import SGate

        return self.append(SGate(), [qubit], [])

    def sdg(self, qubit: QubitSpecifier) -> InstructionSet:
        """Apply :class:`~qiskit.circuit.library.SdgGate`.

        For the full matrix form of this gate, see the underlying gate documentation.

        Args:
            qubit: The qubit(s) to apply the gate to.

        Returns:
            A handle to the instructions created.
        """
        from .library.standard_gates.s import SdgGate

        return self.append(SdgGate(), [qubit], [])

    def swap(self, qubit1: QubitSpecifier, qubit2: QubitSpecifier) -> InstructionSet:
        """Apply :class:`~qiskit.circuit.library.SwapGate`.

        For the full matrix form of this gate, see the underlying gate documentation.

        Args:
            qubit1, qubit2: The qubits to apply the gate to.

        Returns:
            A handle to the instructions created.
        """
        from .library.standard_gates.swap import SwapGate

        return self.append(SwapGate(), [qubit1, qubit2], [])

    def iswap(self, qubit1: QubitSpecifier, qubit2: QubitSpecifier) -> InstructionSet:
        """Apply :class:`~qiskit.circuit.library.iSwapGate`.

        For the full matrix form of this gate, see the underlying gate documentation.

        Args:
            qubit1, qubit2: The qubits to apply the gate to.

        Returns:
            A handle to the instructions created.
        """
        from .library.standard_gates.iswap import iSwapGate

        return self.append(iSwapGate(), [qubit1, qubit2], [])

    def cswap(
        self,
        control_qubit: QubitSpecifier,
        target_qubit1: QubitSpecifier,
        target_qubit2: QubitSpecifier,
        label: Optional[str] = None,
        ctrl_state: Optional[Union[str, int]] = None,
    ) -> InstructionSet:
        """Apply :class:`~qiskit.circuit.library.CSwapGate`.

        For the full matrix form of this gate, see the underlying gate documentation.

        Args:
            control_qubit: The qubit(s) used as the control.
            target_qubit1: The qubit(s) targeted by the gate.
            target_qubit2: The qubit(s) targeted by the gate.
            label: The string label of the gate in the circuit.
            ctrl_state:
                The control state in decimal, or as a bitstring (e.g. '1').  Defaults to controlling
                on the '1' state.

        Returns:
            A handle to the instructions created.
        """
        from .library.standard_gates.swap import CSwapGate

        return self.append(
            CSwapGate(label=label, ctrl_state=ctrl_state),
            [control_qubit, target_qubit1, target_qubit2],
            [],
        )

    def fredkin(
        self,
        control_qubit: QubitSpecifier,
        target_qubit1: QubitSpecifier,
        target_qubit2: QubitSpecifier,
    ) -> InstructionSet:
        """Apply :class:`~qiskit.circuit.library.CSwapGate`.

        For the full matrix form of this gate, see the underlying gate documentation.

        Args:
            control_qubit: The qubit(s) used as the control.
            target_qubit1: The qubit(s) targeted by the gate.
            target_qubit2: The qubit(s) targeted by the gate.

        Returns:
            A handle to the instructions created.

        See Also:
            QuantumCircuit.cswap: the same function with a different name.
        """
        return self.cswap(control_qubit, target_qubit1, target_qubit2)

    def sx(self, qubit: QubitSpecifier) -> InstructionSet:
        """Apply :class:`~qiskit.circuit.library.SXGate`.

        For the full matrix form of this gate, see the underlying gate documentation.

        Args:
            qubit: The qubit(s) to apply the gate to.

        Returns:
            A handle to the instructions created.
        """
        from .library.standard_gates.sx import SXGate

        return self.append(SXGate(), [qubit], [])

    def sxdg(self, qubit: QubitSpecifier) -> InstructionSet:
        """Apply :class:`~qiskit.circuit.library.SXdgGate`.

        For the full matrix form of this gate, see the underlying gate documentation.

        Args:
            qubit: The qubit(s) to apply the gate to.

        Returns:
            A handle to the instructions created.
        """
        from .library.standard_gates.sx import SXdgGate

        return self.append(SXdgGate(), [qubit], [])

    def csx(
        self,
        control_qubit: QubitSpecifier,
        target_qubit: QubitSpecifier,
        label: Optional[str] = None,
        ctrl_state: Optional[Union[str, int]] = None,
    ) -> InstructionSet:
        """Apply :class:`~qiskit.circuit.library.CSXGate`.

        For the full matrix form of this gate, see the underlying gate documentation.

        Args:
            control_qubit: The qubit(s) used as the control.
            target_qubit: The qubit(s) targeted by the gate.
            label: The string label of the gate in the circuit.
            ctrl_state:
                The control state in decimal, or as a bitstring (e.g. '1').  Defaults to controlling
                on the '1' state.

        Returns:
            A handle to the instructions created.
        """
        from .library.standard_gates.sx import CSXGate

        return self.append(
            CSXGate(label=label, ctrl_state=ctrl_state),
            [control_qubit, target_qubit],
            [],
        )

    def t(self, qubit: QubitSpecifier) -> InstructionSet:
        """Apply :class:`~qiskit.circuit.library.TGate`.

        For the full matrix form of this gate, see the underlying gate documentation.

        Args:
            qubit: The qubit(s) to apply the gate to.

        Returns:
            A handle to the instructions created.
        """
        from .library.standard_gates.t import TGate

        return self.append(TGate(), [qubit], [])

    def tdg(self, qubit: QubitSpecifier) -> InstructionSet:
        """Apply :class:`~qiskit.circuit.library.TdgGate`.

        For the full matrix form of this gate, see the underlying gate documentation.

        Args:
            qubit: The qubit(s) to apply the gate to.

        Returns:
            A handle to the instructions created.
        """
        from .library.standard_gates.t import TdgGate

        return self.append(TdgGate(), [qubit], [])

    def u(
        self,
        theta: ParameterValueType,
        phi: ParameterValueType,
        lam: ParameterValueType,
        qubit: QubitSpecifier,
    ) -> InstructionSet:
        r"""Apply :class:`~qiskit.circuit.library.UGate`.

        For the full matrix form of this gate, see the underlying gate documentation.

        Args:
            theta: The :math:`\theta` rotation angle of the gate.
            phi: The :math:`\phi` rotation angle of the gate.
            lam: The :math:`\lambda` rotation angle of the gate.
            qubit: The qubit(s) to apply the gate to.

        Returns:
            A handle to the instructions created.
        """
        from .library.standard_gates.u import UGate

        return self.append(UGate(theta, phi, lam), [qubit], [])

    def cu(
        self,
        theta: ParameterValueType,
        phi: ParameterValueType,
        lam: ParameterValueType,
        gamma: ParameterValueType,
        control_qubit: QubitSpecifier,
        target_qubit: QubitSpecifier,
        label: Optional[str] = None,
        ctrl_state: Optional[Union[str, int]] = None,
    ) -> InstructionSet:
        r"""Apply :class:`~qiskit.circuit.library.CUGate`.

        For the full matrix form of this gate, see the underlying gate documentation.

        Args:
            theta: The :math:`\theta` rotation angle of the gate.
            phi: The :math:`\phi` rotation angle of the gate.
            lam: The :math:`\lambda` rotation angle of the gate.
            gamma: The global phase applied of the U gate, if applied.
            control_qubit: The qubit(s) used as the control.
            target_qubit: The qubit(s) targeted by the gate.
            label: The string label of the gate in the circuit.
            ctrl_state:
                The control state in decimal, or as a bitstring (e.g. '1').  Defaults to controlling
                on the '1' state.

        Returns:
            A handle to the instructions created.
        """
        from .library.standard_gates.u import CUGate

        return self.append(
            CUGate(theta, phi, lam, gamma, label=label, ctrl_state=ctrl_state),
            [control_qubit, target_qubit],
            [],
        )

    @deprecate_function(
        "The QuantumCircuit.u1 method is deprecated as of "
        "0.16.0. It will be removed no earlier than 3 months "
        "after the release date. You should use the "
        "QuantumCircuit.p method instead, which acts "
        "identically."
    )
    def u1(self, theta: ParameterValueType, qubit: QubitSpecifier) -> InstructionSet:
        r"""Apply :class:`~qiskit.circuit.library.U1Gate`.

        For the full matrix form of this gate, see the underlying gate documentation.

        Args:
            theta: The :math:`\theta` rotation angle of the gate.
            qubit: The qubit(s) to apply the gate to.

        Returns:
            A handle to the instructions created.
        """
        from .library.standard_gates.u1 import U1Gate

        return self.append(U1Gate(theta), [qubit], [])

    @deprecate_function(
        "The QuantumCircuit.cu1 method is deprecated as of "
        "0.16.0. It will be removed no earlier than 3 months "
        "after the release date. You should use the "
        "QuantumCircuit.cp method instead, which acts "
        "identically."
    )
    def cu1(
        self,
        theta: ParameterValueType,
        control_qubit: QubitSpecifier,
        target_qubit: QubitSpecifier,
        label: Optional[str] = None,
        ctrl_state: Optional[Union[str, int]] = None,
    ) -> InstructionSet:
        r"""Apply :class:`~qiskit.circuit.library.CU1Gate`.

        For the full matrix form of this gate, see the underlying gate documentation.

        Args:
            theta: The :math:`\theta` rotation angle of the gate.
            control_qubit: The qubit(s) used as the control.
            target_qubit: The qubit(s) targeted by the gate.
            label: The string label of the gate in the circuit.
            ctrl_state:
                The control state in decimal, or as a bitstring (e.g. '1').  Defaults to controlling
                on the '1' state.

        Returns:
            A handle to the instructions created.
        """
        from .library.standard_gates.u1 import CU1Gate

        return self.append(
            CU1Gate(theta, label=label, ctrl_state=ctrl_state), [control_qubit, target_qubit], []
        )

    @deprecate_function(
        "The QuantumCircuit.mcu1 method is deprecated as of "
        "0.16.0. It will be removed no earlier than 3 months "
        "after the release date. You should use the "
        "QuantumCircuit.mcp method instead, which acts "
        "identically."
    )
    def mcu1(
        self,
        lam: ParameterValueType,
        control_qubits: Sequence[QubitSpecifier],
        target_qubit: QubitSpecifier,
    ) -> InstructionSet:
        r"""Apply :class:`~qiskit.circuit.library.MCU1Gate`.

        For the full matrix form of this gate, see the underlying gate documentation.

        Args:
            lam: The :math:`\lambda` rotation angle of the gate.
            control_qubits: The qubits used as the controls.
            target_qubit: The qubit(s) targeted by the gate.

        Returns:
            A handle to the instructions created.
        """
        from .library.standard_gates.u1 import MCU1Gate

        num_ctrl_qubits = len(control_qubits)
        return self.append(MCU1Gate(lam, num_ctrl_qubits), control_qubits[:] + [target_qubit], [])

    @deprecate_function(
        "The QuantumCircuit.u2 method is deprecated as of "
        "0.16.0. It will be removed no earlier than 3 months "
        "after the release date. You can use the general 1-"
        "qubit gate QuantumCircuit.u instead: u2(φ,λ) = "
        "u(π/2, φ, λ). Alternatively, you can decompose it in"
        "terms of QuantumCircuit.p and QuantumCircuit.sx: "
        "u2(φ,λ) = p(π/2+φ) sx p(λ-π/2) (1 pulse on hardware)."
    )
    def u2(
        self, phi: ParameterValueType, lam: ParameterValueType, qubit: QubitSpecifier
    ) -> InstructionSet:
        r"""Apply :class:`~qiskit.circuit.library.U2Gate`.

        For the full matrix form of this gate, see the underlying gate documentation.

        Args:
            phi: The :math:`\phi` rotation angle of the gate.
            lam: The :math:`\lambda` rotation angle of the gate.
            qubit: The qubit(s) to apply the gate to.

        Returns:
            A handle to the instructions created.
        """
        from .library.standard_gates.u2 import U2Gate

        return self.append(U2Gate(phi, lam), [qubit], [])

    @deprecate_function(
        "The QuantumCircuit.u3 method is deprecated as of 0.16.0. It will be "
        "removed no earlier than 3 months after the release date. You should use "
        "QuantumCircuit.u instead, which acts identically. Alternatively, you can "
        "decompose u3 in terms of QuantumCircuit.p and QuantumCircuit.sx: "
        "u3(ϴ,φ,λ) = p(φ+π) sx p(ϴ+π) sx p(λ) (2 pulses on hardware)."
    )
    def u3(
        self,
        theta: ParameterValueType,
        phi: ParameterValueType,
        lam: ParameterValueType,
        qubit: QubitSpecifier,
    ) -> InstructionSet:
        r"""Apply :class:`~qiskit.circuit.library.U3Gate`.

        For the full matrix form of this gate, see the underlying gate documentation.

        Args:
            theta: The :math:`\theta` rotation angle of the gate.
            phi: The :math:`\phi` rotation angle of the gate.
            lam: The :math:`\lambda` rotation angle of the gate.
            qubit: The qubit(s) to apply the gate to.

        Returns:
            A handle to the instructions created.
        """
        from .library.standard_gates.u3 import U3Gate

        return self.append(U3Gate(theta, phi, lam), [qubit], [])

    @deprecate_function(
        "The QuantumCircuit.cu3 method is deprecated as of 0.16.0. It will be "
        "removed no earlier than 3 months after the release date. You should "
        "use the QuantumCircuit.cu method instead, where "
        "cu3(ϴ,φ,λ) = cu(ϴ,φ,λ,0)."
    )
    def cu3(
        self,
        theta: ParameterValueType,
        phi: ParameterValueType,
        lam: ParameterValueType,
        control_qubit: QubitSpecifier,
        target_qubit: QubitSpecifier,
        label: Optional[str] = None,
        ctrl_state: Optional[Union[str, int]] = None,
    ) -> InstructionSet:
        r"""Apply :class:`~qiskit.circuit.library.CU3Gate`.

        For the full matrix form of this gate, see the underlying gate documentation.

        Args:
            theta: The :math:`\theta` rotation angle of the gate.
            phi: The :math:`\phi` rotation angle of the gate.
            lam: The :math:`\lambda` rotation angle of the gate.
            control_qubit: The qubit(s) used as the control.
            target_qubit: The qubit(s) targeted by the gate.
            label: The string label of the gate in the circuit.
            ctrl_state:
                The control state in decimal, or as a bitstring (e.g. '1').  Defaults to controlling
                on the '1' state.

        Returns:
            A handle to the instructions created.
        """
        from .library.standard_gates.u3 import CU3Gate

        return self.append(
            CU3Gate(theta, phi, lam, label=label, ctrl_state=ctrl_state),
            [control_qubit, target_qubit],
            [],
        )

    def x(self, qubit: QubitSpecifier, label: Optional[str] = None) -> InstructionSet:
        r"""Apply :class:`~qiskit.circuit.library.XGate`.

        For the full matrix form of this gate, see the underlying gate documentation.

        Args:
            qubit: The qubit(s) to apply the gate to.
            label: The string label of the gate in the circuit.

        Returns:
            A handle to the instructions created.
        """
        from .library.standard_gates.x import XGate

        return self.append(XGate(label=label), [qubit], [])

    def cx(
        self,
        control_qubit: QubitSpecifier,
        target_qubit: QubitSpecifier,
        label: Optional[str] = None,
        ctrl_state: Optional[Union[str, int]] = None,
    ) -> InstructionSet:
        r"""Apply :class:`~qiskit.circuit.library.CXGate`.

        For the full matrix form of this gate, see the underlying gate documentation.

        Args:
            control_qubit: The qubit(s) used as the control.
            target_qubit: The qubit(s) targeted by the gate.
            label: The string label of the gate in the circuit.
            ctrl_state:
                The control state in decimal, or as a bitstring (e.g. '1').  Defaults to controlling
                on the '1' state.

        Returns:
            A handle to the instructions created.
        """

        from .library.standard_gates.x import CXGate

        return self.append(
            CXGate(label=label, ctrl_state=ctrl_state), [control_qubit, target_qubit], []
        )

    def cnot(
        self,
        control_qubit: QubitSpecifier,
        target_qubit: QubitSpecifier,
        label: Optional[str] = None,
        ctrl_state: Optional[Union[str, int]] = None,
    ) -> InstructionSet:
        r"""Apply :class:`~qiskit.circuit.library.CXGate`.

        For the full matrix form of this gate, see the underlying gate documentation.

        Args:
            control_qubit: The qubit(s) used as the control.
            target_qubit: The qubit(s) targeted by the gate.
            label: The string label of the gate in the circuit.
            ctrl_state:
                The control state in decimal, or as a bitstring (e.g. '1').  Defaults to controlling
                on the '1' state.

        Returns:
            A handle to the instructions created.

        See Also:
            QuantumCircuit.cx: the same function with a different name.
        """
        return self.cx(control_qubit, target_qubit, label, ctrl_state)

    def dcx(self, qubit1: QubitSpecifier, qubit2: QubitSpecifier) -> InstructionSet:
        r"""Apply :class:`~qiskit.circuit.library.DCXGate`.

        For the full matrix form of this gate, see the underlying gate documentation.

        Args:
            qubit1: The qubit(s) to apply the gate to.
            qubit2: The qubit(s) to apply the gate to.

        Returns:
            A handle to the instructions created.
        """
        from .library.standard_gates.dcx import DCXGate

        return self.append(DCXGate(), [qubit1, qubit2], [])

    def ccx(
        self,
        control_qubit1: QubitSpecifier,
        control_qubit2: QubitSpecifier,
        target_qubit: QubitSpecifier,
        ctrl_state: Optional[Union[str, int]] = None,
    ) -> InstructionSet:
        r"""Apply :class:`~qiskit.circuit.library.CCXGate`.

        For the full matrix form of this gate, see the underlying gate documentation.

        Args:
            control_qubit1: The qubit(s) used as the first control.
            control_qubit2: The qubit(s) used as the second control.
            target_qubit: The qubit(s) targeted by the gate.
            ctrl_state:
                The control state in decimal, or as a bitstring (e.g. '1').  Defaults to controlling
                on the '1' state.

        Returns:
            A handle to the instructions created.
        """
        from .library.standard_gates.x import CCXGate

        return self.append(
            CCXGate(ctrl_state=ctrl_state),
            [control_qubit1, control_qubit2, target_qubit],
            [],
        )

    def toffoli(
        self,
        control_qubit1: QubitSpecifier,
        control_qubit2: QubitSpecifier,
        target_qubit: QubitSpecifier,
    ) -> InstructionSet:
        r"""Apply :class:`~qiskit.circuit.library.CCXGate`.

        For the full matrix form of this gate, see the underlying gate documentation.

        Args:
            control_qubit1: The qubit(s) used as the first control.
            control_qubit2: The qubit(s) used as the second control.
            target_qubit: The qubit(s) targeted by the gate.

        Returns:
            A handle to the instructions created.

        See Also:
            QuantumCircuit.ccx: the same gate with a different name.
        """
        return self.ccx(control_qubit1, control_qubit2, target_qubit)

    def mcx(
        self,
        control_qubits: Sequence[QubitSpecifier],
        target_qubit: QubitSpecifier,
        ancilla_qubits: Optional[Union[QubitSpecifier, Sequence[QubitSpecifier]]] = None,
        mode: str = "noancilla",
    ) -> InstructionSet:
        """Apply :class:`~qiskit.circuit.library.MCXGate`.

        The multi-cX gate can be implemented using different techniques, which use different numbers
        of ancilla qubits and have varying circuit depth. These modes are:

        - 'noancilla': Requires 0 ancilla qubits.
        - 'recursion': Requires 1 ancilla qubit if more than 4 controls are used, otherwise 0.
        - 'v-chain': Requires 2 less ancillas than the number of control qubits.
        - 'v-chain-dirty': Same as for the clean ancillas (but the circuit will be longer).

        For the full matrix form of this gate, see the underlying gate documentation.

        Args:
            control_qubits: The qubits used as the controls.
            target_qubit: The qubit(s) targeted by the gate.
            ancilla_qubits: The qubits used as the ancillae, if the mode requires them.
            mode: The choice of mode, explained further above.

        Returns:
            A handle to the instructions created.

        Raises:
            ValueError: if the given mode is not known, or if too few ancilla qubits are passed.
            AttributeError: if no ancilla qubits are passed, but some are needed.
        """
        from .library.standard_gates.x import MCXGrayCode, MCXRecursive, MCXVChain

        num_ctrl_qubits = len(control_qubits)

        available_implementations = {
            "noancilla": MCXGrayCode(num_ctrl_qubits),
            "recursion": MCXRecursive(num_ctrl_qubits),
            "v-chain": MCXVChain(num_ctrl_qubits, False),
            "v-chain-dirty": MCXVChain(num_ctrl_qubits, dirty_ancillas=True),
            # outdated, previous names
            "advanced": MCXRecursive(num_ctrl_qubits),
            "basic": MCXVChain(num_ctrl_qubits, dirty_ancillas=False),
            "basic-dirty-ancilla": MCXVChain(num_ctrl_qubits, dirty_ancillas=True),
        }

        # check ancilla input
        if ancilla_qubits:
            _ = self.qbit_argument_conversion(ancilla_qubits)

        try:
            gate = available_implementations[mode]
        except KeyError as ex:
            all_modes = list(available_implementations.keys())
            raise ValueError(
                f"Unsupported mode ({mode}) selected, choose one of {all_modes}"
            ) from ex

        if hasattr(gate, "num_ancilla_qubits") and gate.num_ancilla_qubits > 0:
            required = gate.num_ancilla_qubits
            if ancilla_qubits is None:
                raise AttributeError(f"No ancillas provided, but {required} are needed!")

            # convert ancilla qubits to a list if they were passed as int or qubit
            if not hasattr(ancilla_qubits, "__len__"):
                ancilla_qubits = [ancilla_qubits]

            if len(ancilla_qubits) < required:
                actually = len(ancilla_qubits)
                raise ValueError(f"At least {required} ancillas required, but {actually} given.")
            # size down if too many ancillas were provided
            ancilla_qubits = ancilla_qubits[:required]
        else:
            ancilla_qubits = []

        return self.append(gate, control_qubits[:] + [target_qubit] + ancilla_qubits[:], [])

    def mct(
        self,
        control_qubits: Sequence[QubitSpecifier],
        target_qubit: QubitSpecifier,
        ancilla_qubits: Optional[Union[QubitSpecifier, Sequence[QubitSpecifier]]] = None,
        mode: str = "noancilla",
    ) -> InstructionSet:
        """Apply :class:`~qiskit.circuit.library.MCXGate`.

        The multi-cX gate can be implemented using different techniques, which use different numbers
        of ancilla qubits and have varying circuit depth. These modes are:

        - 'noancilla': Requires 0 ancilla qubits.
        - 'recursion': Requires 1 ancilla qubit if more than 4 controls are used, otherwise 0.
        - 'v-chain': Requires 2 less ancillas than the number of control qubits.
        - 'v-chain-dirty': Same as for the clean ancillas (but the circuit will be longer).

        For the full matrix form of this gate, see the underlying gate documentation.

        Args:
            control_qubits: The qubits used as the controls.
            target_qubit: The qubit(s) targeted by the gate.
            ancilla_qubits: The qubits used as the ancillae, if the mode requires them.
            mode: The choice of mode, explained further above.

        Returns:
            A handle to the instructions created.

        Raises:
            ValueError: if the given mode is not known, or if too few ancilla qubits are passed.
            AttributeError: if no ancilla qubits are passed, but some are needed.

        See Also:
            QuantumCircuit.mcx: the same gate with a different name.
        """
        return self.mcx(control_qubits, target_qubit, ancilla_qubits, mode)

    def y(self, qubit: QubitSpecifier) -> InstructionSet:
        r"""Apply :class:`~qiskit.circuit.library.YGate`.

        For the full matrix form of this gate, see the underlying gate documentation.

        Args:
            qubit: The qubit(s) to apply the gate to.

        Returns:
            A handle to the instructions created.
        """
        from .library.standard_gates.y import YGate

        return self.append(YGate(), [qubit], [])

    def cy(
        self,
        control_qubit: QubitSpecifier,
        target_qubit: QubitSpecifier,
        label: Optional[str] = None,
        ctrl_state: Optional[Union[str, int]] = None,
    ) -> InstructionSet:
        r"""Apply :class:`~qiskit.circuit.library.CYGate`.

        For the full matrix form of this gate, see the underlying gate documentation.

        Args:
            control_qubit: The qubit(s) used as the controls.
            target_qubit: The qubit(s) targeted by the gate.
            label: The string label of the gate in the circuit.
            ctrl_state:
                The control state in decimal, or as a bitstring (e.g. '1').  Defaults to controlling
                on the '1' state.

        Returns:
            A handle to the instructions created.
        """
        from .library.standard_gates.y import CYGate

        return self.append(
            CYGate(label=label, ctrl_state=ctrl_state), [control_qubit, target_qubit], []
        )

    def z(self, qubit: QubitSpecifier) -> InstructionSet:
        r"""Apply :class:`~qiskit.circuit.library.ZGate`.

        For the full matrix form of this gate, see the underlying gate documentation.

        Args:
            qubit: The qubit(s) to apply the gate to.

        Returns:
            A handle to the instructions created.
        """
        from .library.standard_gates.z import ZGate

        return self.append(ZGate(), [qubit], [])

    def cz(
        self,
        control_qubit: QubitSpecifier,
        target_qubit: QubitSpecifier,
        label: Optional[str] = None,
        ctrl_state: Optional[Union[str, int]] = None,
    ) -> InstructionSet:
        r"""Apply :class:`~qiskit.circuit.library.CZGate`.

        For the full matrix form of this gate, see the underlying gate documentation.

        Args:
            control_qubit: The qubit(s) used as the controls.
            target_qubit: The qubit(s) targeted by the gate.
            label: The string label of the gate in the circuit.
            ctrl_state:
                The control state in decimal, or as a bitstring (e.g. '1').  Defaults to controlling
                on the '1' state.

        Returns:
            A handle to the instructions created.
        """
        from .library.standard_gates.z import CZGate

        return self.append(
            CZGate(label=label, ctrl_state=ctrl_state), [control_qubit, target_qubit], []
        )

    def pauli(
        self,
        pauli_string: str,
        qubits: Sequence[QubitSpecifier],
    ) -> InstructionSet:
        """Apply :class:`~qiskit.circuit.library.PauliGate`.

        Args:
            pauli_string: A string representing the Pauli operator to apply, e.g. 'XX'.
            qubits: The qubits to apply this gate to.

        Returns:
            A handle to the instructions created.
        """
        from qiskit.circuit.library.generalized_gates.pauli import PauliGate

        return self.append(PauliGate(pauli_string), qubits, [])

    def add_calibration(
        self,
        gate: Union[Gate, str],
        qubits: Sequence[int],
        # Schedule has the type `qiskit.pulse.Schedule`, but `qiskit.pulse` cannot be imported
        # while this module is, and so Sphinx will not accept a forward reference to it.  Sphinx
        # needs the types available at runtime, whereas mypy will accept it, because it handles the
        # type checking by static analysis.
        schedule,
        params: Optional[Sequence[ParameterValueType]] = None,
    ) -> None:
        """Register a low-level, custom pulse definition for the given gate.

        Args:
            gate (Union[Gate, str]): Gate information.
            qubits (Union[int, Tuple[int]]): List of qubits to be measured.
            schedule (Schedule): Schedule information.
            params (Optional[List[Union[float, Parameter]]]): A list of parameters.

        Raises:
            Exception: if the gate is of type string and params is None.
        """
        if isinstance(gate, Gate):
            self._calibrations[gate.name][(tuple(qubits), tuple(gate.params))] = schedule
            self._data._calibrations[gate.name][(tuple(qubits), tuple(gate.params))] = schedule
        else:
            self._calibrations[gate][(tuple(qubits), tuple(params or []))] = schedule
            self._data._calibrations[gate][(tuple(qubits), tuple(params or []))] = schedule

    # Functions only for scheduled circuits
    def qubit_duration(self, *qubits: Union[Qubit, int]) -> float:
        """Return the duration between the start and stop time of the first and last instructions,
        excluding delays, over the supplied qubits. Its time unit is ``self.unit``.

        Args:
            *qubits: Qubits within ``self`` to include.

        Returns:
            Return the duration between the first start and last stop time of non-delay instructions
        """
        return self.qubit_stop_time(*qubits) - self.qubit_start_time(*qubits)

    def qubit_start_time(self, *qubits: Union[Qubit, int]) -> float:
        """Return the start time of the first instruction, excluding delays,
        over the supplied qubits. Its time unit is ``self.unit``.

        Return 0 if there are no instructions over qubits

        Args:
            *qubits: Qubits within ``self`` to include. Integers are allowed for qubits, indicating
            indices of ``self.qubits``.

        Returns:
            Return the start time of the first instruction, excluding delays, over the qubits

        Raises:
            CircuitError: if ``self`` is a not-yet scheduled circuit.
        """
        if self.duration is None:
            # circuit has only delays, this is kind of scheduled
            for inst, _, _ in self.data:
                if not isinstance(inst, Delay):
                    raise CircuitError(
                        "qubit_start_time undefined. Circuit must be scheduled first."
                    )
            return 0

        qubits = [self.qubits[q] if isinstance(q, int) else q for q in qubits]

        starts = {q: 0 for q in qubits}
        dones = {q: False for q in qubits}
        for inst, qargs, _ in self.data:
            for q in qubits:
                if q in qargs:
                    if isinstance(inst, Delay):
                        if not dones[q]:
                            starts[q] += inst.duration
                    else:
                        dones[q] = True
            if len(qubits) == len([done for done in dones.values() if done]):  # all done
                return min(start for start in starts.values())

        return 0  # If there are no instructions over bits

    def qubit_stop_time(self, *qubits: Union[Qubit, int]) -> float:
        """Return the stop time of the last instruction, excluding delays, over the supplied qubits.
        Its time unit is ``self.unit``.

        Return 0 if there are no instructions over qubits

        Args:
            *qubits: Qubits within ``self`` to include. Integers are allowed for qubits, indicating
            indices of ``self.qubits``.

        Returns:
            Return the stop time of the last instruction, excluding delays, over the qubits

        Raises:
            CircuitError: if ``self`` is a not-yet scheduled circuit.
        """
        if self.duration is None:
            # circuit has only delays, this is kind of scheduled
            for inst, _, _ in self.data:
                if not isinstance(inst, Delay):
                    raise CircuitError(
                        "qubit_stop_time undefined. Circuit must be scheduled first."
                    )
            return 0

        qubits = [self.qubits[q] if isinstance(q, int) else q for q in qubits]

        stops = {q: self.duration for q in qubits}
        dones = {q: False for q in qubits}
        for inst, qargs, _ in reversed(self.data):
            for q in qubits:
                if q in qargs:
                    if isinstance(inst, Delay):
                        if not dones[q]:
                            stops[q] -= inst.duration
                    else:
                        dones[q] = True
            if len(qubits) == len([done for done in dones.values() if done]):  # all done
                return max(stop for stop in stops.values())

        return 0  # If there are no instructions over bits


def _circuit_from_qasm(qasm: Qasm) -> "QuantumCircuit":
    # pylint: disable=cyclic-import
    from qiskit.converters import ast_to_dag
    from qiskit.converters import dag_to_circuit

    ast = qasm.parse()
    dag = ast_to_dag(ast)
    return dag_to_circuit(dag)


def _standard_compare(value1, value2):
    if value1 < value2:
        return -1
    if value1 > value2:
        return 1
    return 0


def _compare_parameters(param1: Parameter, param2: Parameter) -> int:
    if isinstance(param1, ParameterVectorElement) and isinstance(param2, ParameterVectorElement):
        # if they belong to a vector with the same name, sort by index
        if param1.vector.name == param2.vector.name:
            return _standard_compare(param1.index, param2.index)

    # else sort by name
    return _standard_compare(param1.name, param2.name)


def _add_sub_instruction_to_existing_composite_circuits(
    instruction: Instruction,
    existing_gate_names: List[str],
    existing_composite_circuits: List[Instruction],
) -> None:
    """Recursively add undefined sub-instructions in the definition of the given
    instruction to existing_composite_circuit list.
    """
    for sub_instruction, _, _ in instruction.definition:
        if (
            sub_instruction.name not in existing_gate_names
            and sub_instruction not in existing_composite_circuits
        ):
            existing_composite_circuits.insert(0, sub_instruction)
            _add_sub_instruction_to_existing_composite_circuits(
                sub_instruction, existing_gate_names, existing_composite_circuits
            )


def _get_composite_circuit_qasm_from_instruction(instruction: Instruction) -> str:
    """Returns OpenQASM string composite circuit given an instruction.
    The given instruction should be the result of composite_circuit.to_instruction()."""

    if instruction.definition is None:
        raise ValueError(f'Instruction "{instruction.name}" is not defined.')

    gate_parameters = ",".join(["param%i" % num for num in range(len(instruction.params))])
    qubit_parameters = ",".join(["q%i" % num for num in range(instruction.num_qubits)])
    composite_circuit_gates = ""

    definition = instruction.definition
    definition_bit_labels = {
        bit: idx for bits in (definition.qubits, definition.clbits) for idx, bit in enumerate(bits)
    }
    for sub_instruction, qargs, _ in definition:
        gate_qargs = ",".join(
            ["q%i" % index for index in [definition_bit_labels[qubit] for qubit in qargs]]
        )
        composite_circuit_gates += f"{sub_instruction.qasm()} {gate_qargs}; "

    if composite_circuit_gates:
        composite_circuit_gates = composite_circuit_gates.rstrip(" ")

    if gate_parameters:
        qasm_string = "gate {}({}) {} {{ {} }}".format(
            instruction.name,
            gate_parameters,
            qubit_parameters,
            composite_circuit_gates,
        )
    else:
        qasm_string = "gate {} {} {{ {} }}".format(
            instruction.name,
            qubit_parameters,
            composite_circuit_gates,
        )

    return qasm_string


def _insert_composite_gate_definition_qasm(
    string_temp: str, existing_composite_circuits: List[Instruction], extension_lib: str
) -> str:
    """Insert composite gate definition QASM code right after extension library in the header"""

    gate_definition_string = ""

    # Generate gate definition string
    for instruction in existing_composite_circuits:
        if hasattr(instruction, "_qasm_definition"):
            qasm_string = instruction._qasm_definition
        else:
            qasm_string = _get_composite_circuit_qasm_from_instruction(instruction)
        gate_definition_string += "\n" + qasm_string

    string_temp = string_temp.replace(extension_lib, f"{extension_lib}{gate_definition_string}")
    return string_temp<|MERGE_RESOLUTION|>--- conflicted
+++ resolved
@@ -875,8 +875,8 @@
 
             dest._data.apply_operation_back(n_instr, n_qargs, n_cargs)
 
-<<<<<<< HEAD
         """if front:
+            # adjust new instrs before original ones and update all parameters
             dest._data = mapped_instrs + dest._data
         else:
             dest._data += mapped_instrs"""
@@ -885,21 +885,9 @@
 
         if front:
             dest._parameter_table.clear()
+
         for node in dest._node_idx_map.values():
             dest._update_parameter_table(node.op)
-=======
-        if front:
-            # adjust new instrs before original ones and update all parameters
-            dest._data = mapped_instrs + dest._data
-            dest._parameter_table.clear()
-            for instr, _, _ in dest._data:
-                dest._update_parameter_table(instr)
-        else:
-            # just append new instrs and parameters
-            dest._data += mapped_instrs
-            for instr, _, _ in mapped_instrs:
-                dest._update_parameter_table(instr)
->>>>>>> 4ac6fe90
 
         for gate, cals in other.calibrations.items():
             dest._calibrations[gate].update(cals)
