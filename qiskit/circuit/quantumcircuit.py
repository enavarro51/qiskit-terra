# This code is part of Qiskit.
#
# (C) Copyright IBM 2017.
#
# This code is licensed under the Apache License, Version 2.0. You may
# obtain a copy of this license in the LICENSE.txt file in the root directory
# of this source tree or at http://www.apache.org/licenses/LICENSE-2.0.
#
# Any modifications or derivative works of this code must retain this
# copyright notice, and modified files need to carry a notice indicating
# that they have been altered from the originals.

# pylint: disable=bad-docstring-quotes,invalid-name

"""Quantum circuit object."""

import copy
import itertools
import functools
import multiprocessing as mp
import string
import re
from collections import OrderedDict, defaultdict, namedtuple
from typing import (
    Union,
    Optional,
    List,
    Dict,
    Tuple,
    Type,
    TypeVar,
    Sequence,
    Callable,
    Mapping,
    Set,
    Iterable,
)
import typing
import numpy as np
from qiskit.exceptions import QiskitError, MissingOptionalLibraryError
from qiskit.utils.multiprocessing import is_main_process
from qiskit.circuit.instruction import Instruction
from qiskit.circuit.gate import Gate
from qiskit.circuit.parameter import Parameter
from qiskit.qasm.qasm import Qasm
from qiskit.qasm.exceptions import QasmError
from qiskit.circuit.exceptions import CircuitError
from qiskit.utils.deprecation import deprecate_function
from .parameterexpression import ParameterExpression, ParameterValueType
from .quantumregister import QuantumRegister, Qubit, AncillaRegister, AncillaQubit
from .classicalregister import ClassicalRegister, Clbit
from .parametertable import ParameterTable, ParameterView
from .parametervector import ParameterVector, ParameterVectorElement
from .instructionset import InstructionSet
from .register import Register
from .bit import Bit
from .quantumcircuitdata import QuantumCircuitData
from .delay import Delay
from .measure import Measure
from .reset import Reset

try:
    import pygments
    from pygments.formatters import Terminal256Formatter  # pylint: disable=no-name-in-module
    from qiskit.qasm.pygments import OpenQASMLexer  # pylint: disable=ungrouped-imports
    from qiskit.qasm.pygments import QasmTerminalStyle  # pylint: disable=ungrouped-imports

    HAS_PYGMENTS = True
except Exception:  # pylint: disable=broad-except
    HAS_PYGMENTS = False

if typing.TYPE_CHECKING:
    import qiskit  # pylint: disable=cyclic-import

BitLocations = namedtuple("BitLocations", ("index", "registers"))


# The following types are not marked private to avoid leaking this "private/public" abstraction out
# into the documentation.  They are not imported by circuit.__init__, nor are they meant to be.

# Arbitrary type variables for marking up generics.
S = TypeVar("S")
T = TypeVar("T")

# Type of the elements of QuantumCircuit._data.
DataElement = Tuple[Instruction, List[Qubit], List[Clbit]]

# Types that can be coerced to a valid Qubit specifier in a circuit.
QubitSpecifier = Union[
    Qubit,
    QuantumRegister,
    int,
    slice,
    Sequence[Union[Qubit, int]],
]

# Types that can be coerced to a valid Clbit specifier in a circuit.
ClbitSpecifier = Union[
    Clbit,
    ClassicalRegister,
    int,
    slice,
    Sequence[Union[Clbit, int]],
]

# Generic type which is either :obj:`~Qubit` or :obj:`~Clbit`, used to specify types of functions
# which operate on either type of bit, but not both at the same time.
BitType = TypeVar("BitType", Qubit, Clbit)

# Regex pattern to match valid OpenQASM identifiers
VALID_QASM2_IDENTIFIER = re.compile("[a-z][a-zA-Z_0-9]*")


class QuantumCircuit:
    """Create a new circuit.

    A circuit is a list of instructions bound to some registers.

    Args:
        regs (list(:class:`Register`) or list(``int``) or list(list(:class:`Bit`))): The
            registers to be included in the circuit.

            * If a list of :class:`Register` objects, represents the :class:`QuantumRegister`
              and/or :class:`ClassicalRegister` objects to include in the circuit.

              For example:

                * ``QuantumCircuit(QuantumRegister(4))``
                * ``QuantumCircuit(QuantumRegister(4), ClassicalRegister(3))``
                * ``QuantumCircuit(QuantumRegister(4, 'qr0'), QuantumRegister(2, 'qr1'))``

            * If a list of ``int``, the amount of qubits and/or classical bits to include in
              the circuit. It can either be a single int for just the number of quantum bits,
              or 2 ints for the number of quantum bits and classical bits, respectively.

              For example:

                * ``QuantumCircuit(4) # A QuantumCircuit with 4 qubits``
                * ``QuantumCircuit(4, 3) # A QuantumCircuit with 4 qubits and 3 classical bits``

            * If a list of python lists containing :class:`Bit` objects, a collection of
              :class:`Bit` s to be added to the circuit.


        name (str): the name of the quantum circuit. If not set, an
            automatically generated string will be assigned.
        global_phase (float or ParameterExpression): The global phase of the circuit in radians.
        metadata (dict): Arbitrary key value metadata to associate with the
            circuit. This gets stored as free-form data in a dict in the
            :attr:`~qiskit.circuit.QuantumCircuit.metadata` attribute. It will
            not be directly used in the circuit.

    Raises:
        CircuitError: if the circuit name, if given, is not valid.

    Examples:

        Construct a simple Bell state circuit.

        .. jupyter-execute::

            from qiskit import QuantumCircuit

            qc = QuantumCircuit(2, 2)
            qc.h(0)
            qc.cx(0, 1)
            qc.measure([0, 1], [0, 1])
            qc.draw()

        Construct a 5-qubit GHZ circuit.

        .. jupyter-execute::

            from qiskit import QuantumCircuit

            qc = QuantumCircuit(5)
            qc.h(0)
            qc.cx(0, range(1, 5))
            qc.measure_all()

        Construct a 4-qubit Bernstein-Vazirani circuit using registers.

        .. jupyter-execute::

            from qiskit import QuantumRegister, ClassicalRegister, QuantumCircuit

            qr = QuantumRegister(3, 'q')
            anc = QuantumRegister(1, 'ancilla')
            cr = ClassicalRegister(3, 'c')
            qc = QuantumCircuit(qr, anc, cr)

            qc.x(anc[0])
            qc.h(anc[0])
            qc.h(qr[0:3])
            qc.cx(qr[0:3], anc[0])
            qc.h(qr[0:3])
            qc.barrier(qr)
            qc.measure(qr, cr)

            qc.draw()
    """

    instances = 0
    prefix = "circuit"

    # Class variable OPENQASM header
    header = "OPENQASM 2.0;"
    extension_lib = 'include "qelib1.inc";'

    def __init__(
        self,
        *regs: Union[Register, int, Sequence[Bit]],
        name: Optional[str] = None,
        global_phase: ParameterValueType = 0,
        metadata: Optional[Dict] = None,
    ):
        if any(not isinstance(reg, (list, QuantumRegister, ClassicalRegister)) for reg in regs):
            # check if inputs are integers, but also allow e.g. 2.0

            try:
                valid_reg_size = all(reg == int(reg) for reg in regs)
            except (ValueError, TypeError):
                valid_reg_size = False

            if not valid_reg_size:
                raise CircuitError(
                    "Circuit args must be Registers or integers. (%s '%s' was "
                    "provided)" % ([type(reg).__name__ for reg in regs], regs)
                )

            regs = tuple(int(reg) for reg in regs)  # cast to int
        self._base_name = None
        if name is None:
            self._base_name = self.cls_prefix()
            self._name_update()
        elif not isinstance(name, str):
            raise CircuitError(
                "The circuit name should be a string (or None to auto-generate a name)."
            )
        else:
            self._base_name = name
            self.name = name
        self._increment_instances()

        # Data dag
        from qiskit.dagcircuit import DAGCircuit

        self._data = DAGCircuit()
        self._node_idx_map = {}
        self._node_idx_curr = itertools.count()
        self._data._global_phase = global_phase
        self._data._metadata = metadata

        # A stack to hold the instruction sets that are being built up during for-, if- and
        # while-block construction.  These are stored as a stripped down sequence of instructions,
        # and sets of qubits and clbits, rather than a full QuantumCircuit instance because the
        # builder interfaces need to wait until they are completed before they can fill in things
        # like `break` and `continue`.  This is because these instructions need to "operate" on the
        # full width of bits, but the builder interface won't know what bits are used until the end.
        self._control_flow_scopes = []

        self.qregs = []
        self.cregs = []
        self._qubits = []
        self._clbits = []

        # Dict mapping Qubit or Clbit instances to tuple comprised of 0) the
        # corresponding index in circuit.{qubits,clbits} and 1) a list of
        # Register-int pairs for each Register containing the Bit and its index
        # within that register.
        self._qubit_indices = {}
        self._clbit_indices = {}

        self._ancillas = []
        self._calibrations = defaultdict(dict)
        self.add_register(*regs)

        # Parameter table tracks instructions with variable parameters.
        self._parameter_table = ParameterTable()

        # Cache to avoid re-sorting parameters
        self._parameters = None

        self._layout = None
        self._global_phase: ParameterValueType = 0
        self.global_phase = global_phase

        self.duration = None
        self.unit = "dt"
        if not isinstance(metadata, dict) and metadata is not None:
            raise TypeError("Only a dictionary or None is accepted for circuit metadata")
        self._metadata = metadata

    @property
    def data(self) -> QuantumCircuitData:
        """Return the circuit data (instructions and context).

        Returns:
            QuantumCircuitData: a list-like object containing the tuples for the circuit's data.

            Each tuple is in the format ``(instruction, qargs, cargs)``, where instruction is an
            Instruction (or subclass) object, qargs is a list of Qubit objects, and cargs is a
            list of Clbit objects.
        """
        return([(node.op, node.qargs, node.cargs) for node in self._node_idx_map.values()])
        #return QuantumCircuitData(self)

    @data.setter
    def data(
        self, data_input: List[Tuple[Instruction, List[QubitSpecifier], List[ClbitSpecifier]]]
    ):
        """Sets the circuit data from a list of instructions and context.

        Args:
            data_input (list): A list of instructions with context
                in the format (instruction, qargs, cargs), where Instruction
                is an Instruction (or subclass) object, qargs is a list of
                Qubit objects, and cargs is a list of Clbit objects.
        """

        # If data_input is QuantumCircuitData(self), clearing self._data
        # below will also empty data_input, so make a shallow copy first.
        data_input = data_input.copy()
        for node in self._node_idx_map.values():
            self._data.remove_op_node(node)
        self._parameter_table = ParameterTable()

        for inst, qargs, cargs in data_input:
            key = next(self._node_idx_curr)
            self._node_idx_map[key] = self._data.apply_operation_back(inst, qargs, cargs)
            self._node_idx_map[key].op = inst
            self._node_idx_map[key].qargs = qargs
            self._node_idx_map[key].cargs = cargs

            self._update_parameter_table(inst)

    @property
    def calibrations(self) -> dict:
        """Return calibration dictionary.

        The custom pulse definition of a given gate is of the form
            {'gate_name': {(qubits, params): schedule}}
        """
        return dict(self._calibrations)

    @calibrations.setter
    def calibrations(self, calibrations: dict):
        """Set the circuit calibration data from a dictionary of calibration definition.

        Args:
            calibrations (dict): A dictionary of input in the format
                {'gate_name': {(qubits, gate_params): schedule}}
        """
        self._calibrations = defaultdict(dict, calibrations)
        self._data._calibrations = self._calibrations

    @property
    def metadata(self) -> dict:
        """The user provided metadata associated with the circuit

        The metadata for the circuit is a user provided ``dict`` of metadata
        for the circuit. It will not be used to influence the execution or
        operation of the circuit, but it is expected to be passed between
        all transforms of the circuit (ie transpilation) and that providers will
        associate any circuit metadata with the results it returns from
        execution of that circuit.
        """
        return self._metadata

    @metadata.setter
    def metadata(self, metadata: Optional[dict]):
        """Update the circuit metadata"""
        if not isinstance(metadata, dict) and metadata is not None:
            raise TypeError("Only a dictionary or None is accepted for circuit metadata")
        self._metadata = metadata

    def __str__(self) -> str:
        return str(self.draw(output="text"))

    def __eq__(self, other) -> bool:
        if not isinstance(other, QuantumCircuit):
            return False

        # TODO: remove the DAG from this function
        from qiskit.converters import circuit_to_dag

        return circuit_to_dag(self) == circuit_to_dag(other)

    @classmethod
    def _increment_instances(cls):
        cls.instances += 1

    @classmethod
    def cls_instances(cls) -> int:
        """Return the current number of instances of this class,
        useful for auto naming."""
        return cls.instances

    @classmethod
    def cls_prefix(cls) -> str:
        """Return the prefix to use for auto naming."""
        return cls.prefix

    def _name_update(self) -> None:
        """update name of instance using instance number"""
        if not is_main_process():
            pid_name = f"-{mp.current_process().pid}"
        else:
            pid_name = ""

        self.name = f"{self._base_name}-{self.cls_instances()}{pid_name}"

    def has_register(self, register: Register) -> bool:
        """
        Test if this circuit has the register r.

        Args:
            register (Register): a quantum or classical register.

        Returns:
            bool: True if the register is contained in this circuit.
        """
        has_reg = False
        if isinstance(register, QuantumRegister) and register in self.qregs:
            has_reg = True
        elif isinstance(register, ClassicalRegister) and register in self.cregs:
            has_reg = True
        return has_reg

    def reverse_ops(self) -> "QuantumCircuit":
        """Reverse the circuit by reversing the order of instructions.

        This is done by recursively reversing all instructions.
        It does not invert (adjoint) any gate.

        Returns:
            QuantumCircuit: the reversed circuit.

        Examples:

            input:

            .. parsed-literal::

                     ┌───┐
                q_0: ┤ H ├─────■──────
                     └───┘┌────┴─────┐
                q_1: ─────┤ RX(1.57) ├
                          └──────────┘

            output:

            .. parsed-literal::

                                 ┌───┐
                q_0: ─────■──────┤ H ├
                     ┌────┴─────┐└───┘
                q_1: ┤ RX(1.57) ├─────
                     └──────────┘
        """
        reverse_circ = QuantumCircuit(
            self.qubits, self.clbits, *self.qregs, *self.cregs, name=self.name + "_reverse"
        )

        for inst, qargs, cargs in reversed(self.data):
            reverse_circ._append(inst.reverse_ops(), qargs, cargs)

        reverse_circ.duration = self.duration
        reverse_circ.unit = self.unit
        return reverse_circ

    def reverse_bits(self) -> "QuantumCircuit":
        """Return a circuit with the opposite order of wires.

        The circuit is "vertically" flipped. If a circuit is
        defined over multiple registers, the resulting circuit will have
        the same registers but with their order flipped.

        This method is useful for converting a circuit written in little-endian
        convention to the big-endian equivalent, and vice versa.

        Returns:
            QuantumCircuit: the circuit with reversed bit order.

        Examples:

            input:

            .. parsed-literal::

                     ┌───┐
                q_0: ┤ H ├─────■──────
                     └───┘┌────┴─────┐
                q_1: ─────┤ RX(1.57) ├
                          └──────────┘

            output:

            .. parsed-literal::

                          ┌──────────┐
                q_0: ─────┤ RX(1.57) ├
                     ┌───┐└────┬─────┘
                q_1: ┤ H ├─────■──────
                     └───┘
        """
        circ = QuantumCircuit(
            *reversed(self.qregs),
            *reversed(self.cregs),
            name=self.name,
            global_phase=self.global_phase,
        )
        num_qubits = self.num_qubits
        num_clbits = self.num_clbits
        old_qubits = self.qubits
        old_clbits = self.clbits
        new_qubits = circ.qubits
        new_clbits = circ.clbits

        for inst, qargs, cargs in self.data:
            new_qargs = [new_qubits[num_qubits - old_qubits.index(q) - 1] for q in qargs]
            new_cargs = [new_clbits[num_clbits - old_clbits.index(c) - 1] for c in cargs]
            circ._append(inst, new_qargs, new_cargs)
        return circ

    def inverse(self) -> "QuantumCircuit":
        """Invert (take adjoint of) this circuit.

        This is done by recursively inverting all gates.

        Returns:
            QuantumCircuit: the inverted circuit

        Raises:
            CircuitError: if the circuit cannot be inverted.

        Examples:

            input:

            .. parsed-literal::

                     ┌───┐
                q_0: ┤ H ├─────■──────
                     └───┘┌────┴─────┐
                q_1: ─────┤ RX(1.57) ├
                          └──────────┘

            output:

            .. parsed-literal::

                                  ┌───┐
                q_0: ──────■──────┤ H ├
                     ┌─────┴─────┐└───┘
                q_1: ┤ RX(-1.57) ├─────
                     └───────────┘
        """
        inverse_circ = QuantumCircuit(
            self.qubits,
            self.clbits,
            *self.qregs,
            *self.cregs,
            name=self.name + "_dg",
            global_phase=-self.global_phase,
        )

        for node in dict(list(self._node_idx_map.items())[::-1]).values():
            inverse_circ._append(node.op.inverse(), node.qargs, node.cargs)
        return inverse_circ

    def repeat(self, reps: int) -> "QuantumCircuit":
        """Repeat this circuit ``reps`` times.

        Args:
            reps (int): How often this circuit should be repeated.

        Returns:
            QuantumCircuit: A circuit containing ``reps`` repetitions of this circuit.
        """
        repeated_circ = QuantumCircuit(
            self.qubits, self.clbits, *self.qregs, *self.cregs, name=self.name + f"**{reps}"
        )

        # benefit of appending instructions: decomposing shows the subparts, i.e. the power
        # is actually `reps` times this circuit, and it is currently much faster than `compose`.
        if reps > 0:
            try:  # try to append as gate if possible to not disallow to_gate
                inst: Instruction = self.to_gate()
            except QiskitError:
                inst = self.to_instruction()
            for _ in range(reps):
                repeated_circ._append(inst, self.qubits, self.clbits)

        return repeated_circ

    def power(self, power: float, matrix_power: bool = False) -> "QuantumCircuit":
        """Raise this circuit to the power of ``power``.

        If ``power`` is a positive integer and ``matrix_power`` is ``False``, this implementation
        defaults to calling ``repeat``. Otherwise, if the circuit is unitary, the matrix is
        computed to calculate the matrix power.

        Args:
            power (float): The power to raise this circuit to.
            matrix_power (bool): If True, the circuit is converted to a matrix and then the
                matrix power is computed. If False, and ``power`` is a positive integer,
                the implementation defaults to ``repeat``.

        Raises:
            CircuitError: If the circuit needs to be converted to a gate but it is not unitary.

        Returns:
            QuantumCircuit: A circuit implementing this circuit raised to the power of ``power``.
        """
        if power >= 0 and isinstance(power, (int, np.integer)) and not matrix_power:
            return self.repeat(power)

        # attempt conversion to gate
        if self.num_parameters > 0:
            raise CircuitError(
                "Cannot raise a parameterized circuit to a non-positive power "
                "or matrix-power, please bind the free parameters: "
                "{}".format(self.parameters)
            )

        try:
            gate = self.to_gate()
        except QiskitError as ex:
            raise CircuitError(
                "The circuit contains non-unitary operations and cannot be "
                "controlled. Note that no qiskit.circuit.Instruction objects may "
                "be in the circuit for this operation."
            ) from ex

        power_circuit = QuantumCircuit(self.qubits, self.clbits, *self.qregs, *self.cregs)
        power_circuit.append(gate.power(power), list(range(gate.num_qubits)))
        return power_circuit

    def control(
        self,
        num_ctrl_qubits: int = 1,
        label: Optional[str] = None,
        ctrl_state: Optional[Union[str, int]] = None,
    ) -> "QuantumCircuit":
        """Control this circuit on ``num_ctrl_qubits`` qubits.

        Args:
            num_ctrl_qubits (int): The number of control qubits.
            label (str): An optional label to give the controlled operation for visualization.
            ctrl_state (str or int): The control state in decimal or as a bitstring
                (e.g. '111'). If None, use ``2**num_ctrl_qubits - 1``.

        Returns:
            QuantumCircuit: The controlled version of this circuit.

        Raises:
            CircuitError: If the circuit contains a non-unitary operation and cannot be controlled.
        """
        try:
            gate = self.to_gate()
        except QiskitError as ex:
            raise CircuitError(
                "The circuit contains non-unitary operations and cannot be "
                "controlled. Note that no qiskit.circuit.Instruction objects may "
                "be in the circuit for this operation."
            ) from ex

        controlled_gate = gate.control(num_ctrl_qubits, label, ctrl_state)
        control_qreg = QuantumRegister(num_ctrl_qubits)
        controlled_circ = QuantumCircuit(
            control_qreg, self.qubits, *self.qregs, name=f"c_{self.name}"
        )
        controlled_circ.append(controlled_gate, controlled_circ.qubits)

        return controlled_circ

    @deprecate_function(
        "The QuantumCircuit.combine() method is being deprecated. "
        "Use the compose() method which is more flexible w.r.t "
        "circuit register compatibility."
    )
    def combine(self, rhs: "QuantumCircuit") -> "QuantumCircuit":
        """DEPRECATED - Returns rhs appended to self if self contains compatible registers.

        Two circuits are compatible if they contain the same registers
        or if they contain different registers with unique names. The
        returned circuit will contain all unique registers between both
        circuits.

        Return self + rhs as a new object.

        Args:
            rhs (QuantumCircuit): The quantum circuit to append to the right hand side.

        Returns:
            QuantumCircuit: Returns a new QuantumCircuit object

        Raises:
            QiskitError: if the rhs circuit is not compatible
        """
        # Check registers in LHS are compatible with RHS
        self._check_compatible_regs(rhs)

        # Make new circuit with combined registers
        combined_qregs = copy.deepcopy(self.qregs)
        combined_cregs = copy.deepcopy(self.cregs)

        for element in rhs.qregs:
            if element not in self.qregs:
                combined_qregs.append(element)
        for element in rhs.cregs:
            if element not in self.cregs:
                combined_cregs.append(element)
        circuit = QuantumCircuit(*combined_qregs, *combined_cregs)
        for instruction_context in itertools.chain(self.data, rhs.data):
            circuit._append(*instruction_context)
        circuit.global_phase = self.global_phase + rhs.global_phase

        for gate, cals in rhs.calibrations.items():
            for key, sched in cals.items():
                circuit.add_calibration(gate, qubits=key[0], schedule=sched, params=key[1])

        for gate, cals in self.calibrations.items():
            for key, sched in cals.items():
                circuit.add_calibration(gate, qubits=key[0], schedule=sched, params=key[1])

        return circuit

    @deprecate_function(
        "The QuantumCircuit.extend() method is being deprecated. Use the "
        "compose() (potentially with the inplace=True argument) and tensor() "
        "methods which are more flexible w.r.t circuit register compatibility."
    )
    def extend(self, rhs: "QuantumCircuit") -> "QuantumCircuit":
        """DEPRECATED - Append QuantumCircuit to the RHS if it contains compatible registers.

        Two circuits are compatible if they contain the same registers
        or if they contain different registers with unique names. The
        returned circuit will contain all unique registers between both
        circuits.

        Modify and return self.

        Args:
            rhs (QuantumCircuit): The quantum circuit to append to the right hand side.

        Returns:
            QuantumCircuit: Returns this QuantumCircuit object (which has been modified)

        Raises:
            QiskitError: if the rhs circuit is not compatible
        """
        # Check registers in LHS are compatible with RHS
        self._check_compatible_regs(rhs)

        # Add new registers
        for element in rhs.qregs:
            if element not in self.qregs:
                self.add_register(element)

        for element in rhs.cregs:
            if element not in self.cregs:
                self.add_register(element)

        # Copy the circuit data if rhs and self are the same, otherwise the data of rhs is
        # appended to both self and rhs resulting in an infinite loop
        data = rhs.data.copy() if rhs is self else rhs.data

        # Add new gates
        for instruction_context in data:
            self._append(*instruction_context)
        self.global_phase += rhs.global_phase

        for gate, cals in rhs.calibrations.items():
            for key, sched in cals.items():
                self.add_calibration(gate, qubits=key[0], schedule=sched, params=key[1])

        return self

    def compose(
        self,
        other: Union["QuantumCircuit", Instruction],
        qubits: Optional[Sequence[Union[Qubit, int]]] = None,
        clbits: Optional[Sequence[Union[Clbit, int]]] = None,
        front: bool = False,
        inplace: bool = False,
        wrap: bool = False,
    ) -> Optional["QuantumCircuit"]:
        """Compose circuit with ``other`` circuit or instruction, optionally permuting wires.

        ``other`` can be narrower or of equal width to ``self``.

        Args:
            other (qiskit.circuit.Instruction or QuantumCircuit):
                (sub)circuit or instruction to compose onto self.  If not a :obj:`.QuantumCircuit`,
                this can be anything that :obj:`.append` will accept.
            qubits (list[Qubit|int]): qubits of self to compose onto.
            clbits (list[Clbit|int]): clbits of self to compose onto.
            front (bool): If True, front composition will be performed (not implemented yet).
            inplace (bool): If True, modify the object. Otherwise return composed circuit.
            wrap (bool): If True, wraps the other circuit into a gate (or instruction, depending on
                whether it contains only unitary instructions) before composing it onto self.

        Returns:
            QuantumCircuit: the composed circuit (returns None if inplace==True).

        Raises:
            CircuitError: if composing on the front.
            QiskitError: if ``other`` is wider or there are duplicate edge mappings.

        Examples::

            lhs.compose(rhs, qubits=[3, 2], inplace=True)

            .. parsed-literal::

                            ┌───┐                   ┌─────┐                ┌───┐
                lqr_1_0: ───┤ H ├───    rqr_0: ──■──┤ Tdg ├    lqr_1_0: ───┤ H ├───────────────
                            ├───┤              ┌─┴─┐└─────┘                ├───┤
                lqr_1_1: ───┤ X ├───    rqr_1: ┤ X ├───────    lqr_1_1: ───┤ X ├───────────────
                         ┌──┴───┴──┐           └───┘                    ┌──┴───┴──┐┌───┐
                lqr_1_2: ┤ U1(0.1) ├  +                     =  lqr_1_2: ┤ U1(0.1) ├┤ X ├───────
                         └─────────┘                                    └─────────┘└─┬─┘┌─────┐
                lqr_2_0: ─────■─────                           lqr_2_0: ─────■───────■──┤ Tdg ├
                            ┌─┴─┐                                          ┌─┴─┐        └─────┘
                lqr_2_1: ───┤ X ├───                           lqr_2_1: ───┤ X ├───────────────
                            └───┘                                          └───┘
                lcr_0: 0 ═══════════                           lcr_0: 0 ═══════════════════════

                lcr_1: 0 ═══════════                           lcr_1: 0 ═══════════════════════

        """

        if inplace:
            dest = self
        else:
            dest = self.copy()

        if wrap:
            try:
                other = other.to_gate()
            except QiskitError:
                other = other.to_instruction()

        if not isinstance(other, QuantumCircuit):
            if qubits is None:
                qubits = list(range(other.num_qubits))

            if clbits is None:
                clbits = list(range(other.num_clbits))

            if front:
                dest.data.insert(0, (other, qubits, clbits))
            else:
                dest.append(other, qargs=qubits, cargs=clbits)

            if inplace:
                return None
            return dest

        instrs = other.data

        if other.num_qubits > self.num_qubits or other.num_clbits > self.num_clbits:
            raise CircuitError(
                "Trying to compose with another QuantumCircuit which has more 'in' edges."
            )

        # number of qubits and clbits must match number in circuit or None
        identity_qubit_map = dict(zip(other.qubits, self.qubits))
        identity_clbit_map = dict(zip(other.clbits, self.clbits))

        if qubits is None:
            qubit_map = identity_qubit_map
        elif len(qubits) != len(other.qubits):
            raise CircuitError(
                f"Number of items in qubits parameter ({len(qubits)}) does not"
                f" match number of qubits in the circuit ({len(other.qubits)})."
            )
        else:
            qubit_map = {
                other.qubits[i]: (self.qubits[q] if isinstance(q, int) else q)
                for i, q in enumerate(qubits)
            }
        if clbits is None:
            clbit_map = identity_clbit_map
        elif len(clbits) != len(other.clbits):
            raise CircuitError(
                f"Number of items in clbits parameter ({len(clbits)}) does not"
                f" match number of clbits in the circuit ({len(other.clbits)})."
            )
        else:
            clbit_map = {
                other.clbits[i]: (self.clbits[c] if isinstance(c, int) else c)
                for i, c in enumerate(clbits)
            }

        edge_map = {**qubit_map, **clbit_map} or {**identity_qubit_map, **identity_clbit_map}

        mapped_instrs = []
        for instr, qargs, cargs in instrs:
            n_qargs = [edge_map[qarg] for qarg in qargs]
            n_cargs = [edge_map[carg] for carg in cargs]
            n_instr = instr.copy()

            if instr.condition is not None:
                from qiskit.dagcircuit import DAGCircuit  # pylint: disable=cyclic-import

                n_instr.condition = DAGCircuit._map_condition(edge_map, instr.condition, self.cregs)

            #dest._data.apply_operation_back(n_instr, n_qargs, n_cargs)

        """if front:
            # adjust new instrs before original ones and update all parameters
            dest._data = mapped_instrs + dest._data
        else:
            dest._data += mapped_instrs"""

        dest._data.compose(other._data, qubits=qubits, clbits=clbits, front=front, inplace=True)

        #if front:
        #   dest._parameter_table.clear()

        for node in dest._node_idx_map.values():
            dest._update_parameter_table(node.op)

        for gate, cals in other.calibrations.items():
            dest._calibrations[gate].update(cals)
            dest._data._calibrations = dest._calibrations

        dest.global_phase += other.global_phase
        dest._data.global_phase = dest.global_phase

        if inplace:
            return None

        return dest

    def tensor(self, other: "QuantumCircuit", inplace: bool = False) -> Optional["QuantumCircuit"]:
        """Tensor ``self`` with ``other``.

        Remember that in the little-endian convention the leftmost operation will be at the bottom
        of the circuit. See also
        [the docs](qiskit.org/documentation/tutorials/circuits/3_summary_of_quantum_operations.html)
        for more information.

        .. parsed-literal::

                 ┌────────┐         ┌─────┐          ┌─────┐
            q_0: ┤ bottom ├ ⊗ q_0: ┤ top ├  = q_0: ─┤ top ├──
                 └────────┘         └─────┘         ┌┴─────┴─┐
                                               q_1: ┤ bottom ├
                                                    └────────┘

        Args:
            other (QuantumCircuit): The other circuit to tensor this circuit with.
            inplace (bool): If True, modify the object. Otherwise return composed circuit.

        Examples:

            .. jupyter-execute::

                from qiskit import QuantumCircuit
                top = QuantumCircuit(1)
                top.x(0);
                bottom = QuantumCircuit(2)
                bottom.cry(0.2, 0, 1);
                tensored = bottom.tensor(top)
                print(tensored.draw())

        Returns:
            QuantumCircuit: The tensored circuit (returns None if inplace==True).
        """
        num_qubits = self.num_qubits + other.num_qubits
        num_clbits = self.num_clbits + other.num_clbits

        # If a user defined both circuits with via register sizes and not with named registers
        # (e.g. QuantumCircuit(2, 2)) then we have a naming collision, as the registers are by
        # default called "q" resp. "c". To still allow tensoring we define new registers of the
        # correct sizes.
        if (
            len(self.qregs) == len(other.qregs) == 1
            and self.qregs[0].name == other.qregs[0].name == "q"
        ):
            # check if classical registers are in the circuit
            if num_clbits > 0:
                dest = QuantumCircuit(num_qubits, num_clbits)
            else:
                dest = QuantumCircuit(num_qubits)

        # handle case if ``measure_all`` was called on both circuits, in which case the
        # registers are both named "meas"
        elif (
            len(self.cregs) == len(other.cregs) == 1
            and self.cregs[0].name == other.cregs[0].name == "meas"
        ):
            cr = ClassicalRegister(self.num_clbits + other.num_clbits, "meas")
            dest = QuantumCircuit(*other.qregs, *self.qregs, cr)

        # Now we don't have to handle any more cases arising from special implicit naming
        else:
            dest = QuantumCircuit(
                other.qubits,
                self.qubits,
                other.clbits,
                self.clbits,
                *other.qregs,
                *self.qregs,
                *other.cregs,
                *self.cregs,
            )

        # compose self onto the output, and then other
        dest.compose(other, range(other.num_qubits), range(other.num_clbits), inplace=True)
        dest.compose(
            self,
            range(other.num_qubits, num_qubits),
            range(other.num_clbits, num_clbits),
            inplace=True,
        )

        # Replace information from tensored circuit into self when inplace = True
        if inplace:
            self.__dict__.update(dest.__dict__)
            return None
        return dest

    @property
    def qubits(self) -> List[Qubit]:
        """
        Returns a list of quantum bits in the order that the registers were added.
        """
        return self._qubits

    @property
    def clbits(self) -> List[Clbit]:
        """
        Returns a list of classical bits in the order that the registers were added.
        """
        return self._clbits

    @property
    def ancillas(self) -> List[AncillaQubit]:
        """
        Returns a list of ancilla bits in the order that the registers were added.
        """
        return self._ancillas

    @deprecate_function(
        "The QuantumCircuit.__add__() method is being deprecated."
        "Use the compose() method which is more flexible w.r.t "
        "circuit register compatibility."
    )
    def __add__(self, rhs: "QuantumCircuit") -> "QuantumCircuit":
        """Overload + to implement self.combine."""
        return self.combine(rhs)

    @deprecate_function(
        "The QuantumCircuit.__iadd__() method is being deprecated. Use the "
        "compose() (potentially with the inplace=True argument) and tensor() "
        "methods which are more flexible w.r.t circuit register compatibility."
    )
    def __iadd__(self, rhs: "QuantumCircuit") -> "QuantumCircuit":
        """Overload += to implement self.extend."""
        return self.extend(rhs)

    def __and__(self, rhs: "QuantumCircuit") -> "QuantumCircuit":
        """Overload & to implement self.compose."""
        return self.compose(rhs)

    def __iand__(self, rhs: "QuantumCircuit") -> "QuantumCircuit":
        """Overload &= to implement self.compose in place."""
        self.compose(rhs, inplace=True)
        return self

    def __xor__(self, top: "QuantumCircuit") -> "QuantumCircuit":
        """Overload ^ to implement self.tensor."""
        return self.tensor(top)

    def __ixor__(self, top: "QuantumCircuit") -> "QuantumCircuit":
        """Overload ^= to implement self.tensor in place."""
        self.tensor(top, inplace=True)
        return self

    def __len__(self) -> int:
        """Return number of operations in circuit."""
        return len(self._node_idx_map)

    @typing.overload
    def __getitem__(self, item: int) -> DataElement:
        ...

    @typing.overload
    def __getitem__(self, item: slice) -> List[DataElement]:
        ...

    def __getitem__(self, item):
        """Return indexed operation."""
        return([(node.op, node.qargs, node.cargs) for node in self._node_idx_map.values()])[item]
        """try:
            ret = (self._node_idx_map[item].op, self._node_idx_map[item].qargs, self._node_idx_map[item].cargs)
        except KeyError:
            raise IndexError
        return ret"""

    @staticmethod
    def cast(value: S, type_: Callable[..., T]) -> Union[S, T]:
        """Best effort to cast value to type. Otherwise, returns the value."""
        try:
            return type_(value)
        except (ValueError, TypeError):
            return value

    def qbit_argument_conversion(self, qubit_representation: QubitSpecifier) -> List[Qubit]:
        """
        Converts several qubit representations (such as indexes, range, etc.)
        into a list of qubits.

        Args:
            qubit_representation (Object): representation to expand

        Returns:
            List(Qubit): the resolved instances of the qubits.
        """
        return _bit_argument_conversion(
            qubit_representation, self.qubits, self._qubit_indices, Qubit
        )

    def cbit_argument_conversion(self, clbit_representation: ClbitSpecifier) -> List[Clbit]:
        """
        Converts several classical bit representations (such as indexes, range, etc.)
        into a list of classical bits.

        Args:
            clbit_representation (Object): representation to expand

        Returns:
            List(tuple): Where each tuple is a classical bit.
        """
        return _bit_argument_conversion(
            clbit_representation, self.clbits, self._clbit_indices, Clbit
        )

    def _resolve_classical_resource(self, specifier):
        """Resolve a single classical resource specifier into a concrete resource, raising an error
        if the specifier is invalid.

        This is slightly different to :meth:`.cbit_argument_conversion`, because it should not
        unwrap :obj:`.ClassicalRegister` instances into lists, and in general it should not allow
        iterables or broadcasting.  It is expected to be used as a callback for things like
        :meth:`.InstructionSet.c_if` to check the validity of their arguments.

        Args:
            specifier (Union[Clbit, ClassicalRegister, int]): a specifier of a classical resource
                present in this circuit.  An ``int`` will be resolved into a :obj:`.Clbit` using the
                same conventions as measurement operations on this circuit use.

        Returns:
            Union[Clbit, ClassicalRegister]: the resolved resource.

        Raises:
            CircuitError: if the resource is not present in this circuit, or if the integer index
                passed is out-of-bounds.
        """
        if isinstance(specifier, Clbit):
            if specifier not in self._clbit_indices:
                raise CircuitError(f"Clbit {specifier} is not present in this circuit.")
            return specifier
        if isinstance(specifier, ClassicalRegister):
            # This is linear complexity for something that should be constant, but QuantumCircuit
            # does not currently keep a hashmap of registers, and requires non-trivial changes to
            # how it exposes its registers publically before such a map can be safely stored so it
            # doesn't miss updates. (Jake, 2021-11-10).
            if specifier not in self.cregs:
                raise CircuitError(f"Register {specifier} is not present in this circuit.")
            return specifier
        if isinstance(specifier, int):
            try:
                return self._clbits[specifier]
            except IndexError:
                raise CircuitError(f"Classical bit index {specifier} is out-of-range.") from None
        raise CircuitError(f"Unknown classical resource specifier: '{specifier}'.")

    def append(
        self,
        instruction: Instruction,
        qargs: Optional[Sequence[QubitSpecifier]] = None,
        cargs: Optional[Sequence[ClbitSpecifier]] = None,
    ) -> InstructionSet:
        """Append one or more instructions to the end of the circuit, modifying
        the circuit in place. Expands qargs and cargs.

        Args:
            instruction (qiskit.circuit.Instruction): Instruction instance to append
            qargs (list(argument)): qubits to attach instruction to
            cargs (list(argument)): clbits to attach instruction to

        Returns:
            qiskit.circuit.InstructionSet: a handle to the InstructionSet that was just added

        Raises:
            CircuitError: if object passed is a subclass of Instruction
            CircuitError: if object passed is neither subclass nor an instance of Instruction
        """
        # Convert input to instruction
        if not isinstance(instruction, Instruction) and not hasattr(instruction, "to_instruction"):
            if issubclass(instruction, Instruction):
                raise CircuitError(
                    "Object is a subclass of Instruction, please add () to "
                    "pass an instance of this object."
                )

            raise CircuitError(
                "Object to append must be an Instruction or have a to_instruction() method."
            )
        if not isinstance(instruction, Instruction) and hasattr(instruction, "to_instruction"):
            instruction = instruction.to_instruction()
        if not isinstance(instruction, Instruction):
            raise CircuitError("object is not an Instruction.")

        # Make copy of parameterized gate instances
        if hasattr(instruction, "params"):
            is_parameter = any(isinstance(param, Parameter) for param in instruction.params)
            if is_parameter:
                instruction = copy.deepcopy(instruction)

        expanded_qargs = [self.qbit_argument_conversion(qarg) for qarg in qargs or []]
        expanded_cargs = [self.cbit_argument_conversion(carg) for carg in cargs or []]

        if self._control_flow_scopes:
            appender = self._control_flow_scopes[-1].append
            requester = self._control_flow_scopes[-1].request_classical_resource
        else:
            appender = self._append
            requester = self._resolve_classical_resource
        instructions = InstructionSet(resource_requester=requester)
        for qarg, carg in instruction.broadcast_arguments(expanded_qargs, expanded_cargs):
            self._check_dups(qarg)
            instructions.add(appender(instruction, qarg, carg), qarg, carg)
        return instructions

    def _append(
        self,
        instruction: Instruction,
        qargs: Sequence[Qubit],
        cargs: Sequence[Clbit],
    ) -> Instruction:
        """Append an instruction to the end of the circuit, modifying the circuit in place.

        .. warning::

            This is an internal fast-path function, and it is the responsibility of the caller to
            ensure that all the arguments are valid; there is no error checking here.  In
            particular, all the qubits and clbits must already exist in the circuit and there can be
            no duplicates in the list.

        .. note::

            This function may be used by callers other than :obj:`.QuantumCircuit` when the caller
            is sure that all error-checking, broadcasting and scoping has already been performed,
            and the only reference to the circuit the instructions are being appended to is within
            that same function.  In particular, it is not safe to call
            :meth:`QuantumCircuit._append` on a circuit that is received by a function argument.
            This is because :meth:`.QuantumCircuit._append` will not recognise the scoping
            constructs of the control-flow builder interface.

        Args:
            instruction: Instruction instance to append
            qargs: Qubits to attach the instruction to.
            cargs: Clbits to attach the instruction to.

        Returns:
            Instruction: a handle to the instruction that was just added

        :meta public:
        """
<<<<<<< HEAD
        if not isinstance(instruction, Instruction):
            raise CircuitError("object is not an Instruction.")

        # do some compatibility checks
        self._check_dups(qargs)
        self._check_qargs(qargs)
        self._check_cargs(cargs)

        # add the instruction onto the given wires
        instruction_context = instruction, qargs, cargs
        inst = instruction.copy()
        if instruction.condition is not None:
            if (hasattr(instruction.condition[0], "name")
                    and instruction.condition[0].name not in self._data.cregs):
                self._data.add_creg(instruction.condition[0])

        node = self._data.apply_operation_back(inst, qargs, cargs)
        idx = next(self._node_idx_curr)
        self._node_idx_map[idx] = node

        #self._parameter_table.clear()
        self._update_parameter_table(inst)
=======

        self._data.append((instruction, qargs, cargs))
        self._update_parameter_table(instruction)
>>>>>>> c816be80

        # mark as normal circuit if a new instruction is added
        self.duration = None
        self.unit = "dt"

        return inst

    def _update_parameter_table(self, instruction: Instruction) -> Instruction:
<<<<<<< HEAD

        print('\ninst params', instruction.params)
        for param_index, param in enumerate(instruction.params):
            if isinstance(param, ParameterExpression):
                current_parameters = self._parameter_table
                print('\nparam table', self._parameter_table)

                for parameter in param.parameters:
                    if parameter in current_parameters:
                        if not self._check_dup_param_spec(
                            self._parameter_table[parameter], instruction, param_index
                        ):
                            self._parameter_table[parameter].append((instruction, param_index))
                    else:
                        if parameter.name in self._parameter_table.get_names():
                            raise CircuitError(
                                f"Name conflict on adding parameter: {parameter.name}"
                            )
                        self._parameter_table[parameter] = [(instruction, param_index)]

                        # clear cache if new parameter is added
                        self._parameters = None
                print('\nparam table 2222', self._parameter_table)
=======
        for param_index, param in enumerate(instruction.params):
            if isinstance(param, (ParameterExpression, QuantumCircuit)):
                # Scoped constructs like the control-flow ops use QuantumCircuit as a parameter.
                atomic_parameters = set(param.parameters)
            else:
                atomic_parameters = set()

            for parameter in atomic_parameters:
                if parameter in self._parameter_table:
                    if not self._check_dup_param_spec(
                        self._parameter_table[parameter], instruction, param_index
                    ):
                        self._parameter_table[parameter].append((instruction, param_index))
                else:
                    if parameter.name in self._parameter_table.get_names():
                        raise CircuitError(f"Name conflict on adding parameter: {parameter.name}")
                    self._parameter_table[parameter] = [(instruction, param_index)]

                    # clear cache if new parameter is added
                    self._parameters = None
>>>>>>> c816be80

        return instruction

    def _check_dup_param_spec(
        self,
        parameter_spec_list: Sequence[Tuple[Instruction, int]],
        instruction: Instruction,
        param_index: int,
    ) -> bool:
        for spec in parameter_spec_list:
            if spec[0] is instruction and spec[1] == param_index:
                return True
        return False

    def add_register(self, *regs: Union[Register, int, Sequence[Bit]]) -> None:
        """Add registers."""
        if not regs:
            return

        if any(isinstance(reg, int) for reg in regs):
            # QuantumCircuit defined without registers
            if len(regs) == 1 and isinstance(regs[0], int):
                # QuantumCircuit with anonymous quantum wires e.g. QuantumCircuit(2)
                if regs[0] == 0:
                    regs = tuple()
                else:
                    regs = (QuantumRegister(regs[0], "q"),)
            elif len(regs) == 2 and all(isinstance(reg, int) for reg in regs):
                # QuantumCircuit with anonymous wires e.g. QuantumCircuit(2, 3)
                if regs[0] == 0:
                    qregs = tuple()
                else:
                    qregs = (QuantumRegister(regs[0], "q"),)
                if regs[1] == 0:
                    cregs = tuple()
                else:
                    cregs = (ClassicalRegister(regs[1], "c"),)
                regs = qregs + cregs
            else:
                raise CircuitError(
                    "QuantumCircuit parameters can be Registers or Integers."
                    " If Integers, up to 2 arguments. QuantumCircuit was called"
                    " with %s." % (regs,)
                )

        for register in regs:
            if isinstance(register, Register) and any(
                register.name == reg.name for reg in self.qregs + self.cregs
            ):
                raise CircuitError('register name "%s" already exists' % register.name)

            if isinstance(register, AncillaRegister):
                for bit in register:
                    if bit not in self._qubit_indices:
                        self._ancillas.append(bit)

            if isinstance(register, QuantumRegister):
                self.qregs.append(register)
                self._data.qregs[register.name] = register

                for idx, bit in enumerate(register):
                    if bit in self._qubit_indices:
                        self._qubit_indices[bit].registers.append((register, idx))
                    else:
                        self._qubits.append(bit)
                        self._qubit_indices[bit] = BitLocations(
                            len(self._qubits) - 1, [(register, idx)]
                        )
                for bit in self._qubits:
                    if bit not in self._data.qubits:
                        self._data.add_qubits([bit])

            elif isinstance(register, ClassicalRegister):
                self.cregs.append(register)
                self._data.cregs[register.name] = register

                for idx, bit in enumerate(register):
                    if bit in self._clbit_indices:
                        self._clbit_indices[bit].registers.append((register, idx))
                    else:
                        self._clbits.append(bit)
                        self._clbit_indices[bit] = BitLocations(
                            len(self._clbits) - 1, [(register, idx)]
                        )
                for bit in self._clbits:
                    if bit not in self._data.clbits:
                        self._data.add_clbits([bit])

            elif isinstance(register, list):
                self.add_bits(register)
            else:
                raise CircuitError("expected a register")

    def add_bits(self, bits: Iterable[Bit]) -> None:
        """Add Bits to the circuit."""
        duplicate_bits = set(self._qubit_indices).union(self._clbit_indices).intersection(bits)
        if duplicate_bits:
            raise CircuitError(f"Attempted to add bits found already in circuit: {duplicate_bits}")

        for bit in bits:
            if isinstance(bit, AncillaQubit):
                self._ancillas.append(bit)
            if isinstance(bit, Qubit):
                self._qubits.append(bit)
                self._qubit_indices[bit] = BitLocations(len(self._qubits) - 1, [])
                self._data.add_qubits([bit])
            elif isinstance(bit, Clbit):
                self._clbits.append(bit)
                self._clbit_indices[bit] = BitLocations(len(self._clbits) - 1, [])
                self._data.add_clbits([bit])
            else:
                raise CircuitError(
                    "Expected an instance of Qubit, Clbit, or "
                    "AncillaQubit, but was passed {}".format(bit)
                )

    def find_bit(self, bit: Bit) -> BitLocations:
        """Find locations in the circuit which can be used to reference a given :obj:`~Bit`.

        Args:
            bit (Bit): The bit to locate.

        Returns:
            namedtuple(int, List[Tuple(Register, int)]): A 2-tuple. The first element (``index``)
                contains the index at which the ``Bit`` can be found (in either
                :obj:`~QuantumCircuit.qubits`, :obj:`~QuantumCircuit.clbits`, depending on its
                type). The second element (``registers``) is a list of ``(register, index)``
                pairs with an entry for each :obj:`~Register` in the circuit which contains the
                :obj:`~Bit` (and the index in the :obj:`~Register` at which it can be found).

        Notes:
            The circuit index of an :obj:`~AncillaQubit` will be its index in
            :obj:`~QuantumCircuit.qubits`, not :obj:`~QuantumCircuit.ancillas`.

        Raises:
            CircuitError: If the supplied :obj:`~Bit` was of an unknown type.
            CircuitError: If the supplied :obj:`~Bit` could not be found on the circuit.
        """

        try:
            if isinstance(bit, Qubit):
                return self._qubit_indices[bit]
            elif isinstance(bit, Clbit):
                return self._clbit_indices[bit]
            else:
                raise CircuitError(f"Could not locate bit of unknown type: {type(bit)}")
        except KeyError as err:
            raise CircuitError(
                f"Could not locate provided bit: {bit}. Has it been added to the QuantumCircuit?"
            ) from err

    def _check_dups(self, qubits: Sequence[Qubit]) -> None:
        """Raise exception if list of qubits contains duplicates."""
        squbits = set(qubits)
        if len(squbits) != len(qubits):
            raise CircuitError("duplicate qubit arguments")

    def to_instruction(
        self,
        parameter_map: Optional[Dict[Parameter, ParameterValueType]] = None,
        label: Optional[str] = None,
    ) -> Instruction:
        """Create an Instruction out of this circuit.

        Args:
            parameter_map(dict): For parameterized circuits, a mapping from
               parameters in the circuit to parameters to be used in the
               instruction. If None, existing circuit parameters will also
               parameterize the instruction.
            label (str): Optional gate label.

        Returns:
            qiskit.circuit.Instruction: a composite instruction encapsulating this circuit
            (can be decomposed back)
        """
        from qiskit.converters.circuit_to_instruction import circuit_to_instruction

        return circuit_to_instruction(self, parameter_map, label=label)

    def to_gate(
        self,
        parameter_map: Optional[Dict[Parameter, ParameterValueType]] = None,
        label: Optional[str] = None,
    ) -> Gate:
        """Create a Gate out of this circuit.

        Args:
            parameter_map(dict): For parameterized circuits, a mapping from
               parameters in the circuit to parameters to be used in the
               gate. If None, existing circuit parameters will also
               parameterize the gate.
            label (str): Optional gate label.

        Returns:
            Gate: a composite gate encapsulating this circuit
            (can be decomposed back)
        """
        from qiskit.converters.circuit_to_gate import circuit_to_gate

        return circuit_to_gate(self, parameter_map, label=label)

    def decompose(
        self,
        gates_to_decompose: Optional[
            Union[Type[Gate], Sequence[Type[Gate]], Sequence[str], str]
        ] = None,
    ) -> "QuantumCircuit":
        """Call a decomposition pass on this circuit,
        to decompose one level (shallow decompose).

        Args:
            gates_to_decompose (str or list(str)): optional subset of gates to decompose.
                Defaults to all gates in circuit.

        Returns:
            QuantumCircuit: a circuit one level decomposed
        """
        # pylint: disable=cyclic-import
        from qiskit.transpiler.passes.basis.decompose import Decompose
        from qiskit.converters.circuit_to_dag import circuit_to_dag
        from qiskit.converters.dag_to_circuit import dag_to_circuit

        pass_ = Decompose(gates_to_decompose=gates_to_decompose)
        decomposed_dag = pass_.run(circuit_to_dag(self))
        return dag_to_circuit(decomposed_dag)

    def _check_compatible_regs(self, rhs: "QuantumCircuit") -> None:
        """Raise exception if the circuits are defined on incompatible registers"""
        list1 = self.qregs + self.cregs
        list2 = rhs.qregs + rhs.cregs
        for element1 in list1:
            for element2 in list2:
                if element2.name == element1.name:
                    if element1 != element2:
                        raise CircuitError(
                            "circuits are not compatible:"
                            f" registers {element1} and {element2} not compatible"
                        )

    def _unique_register_name(self, prefix: str = "") -> str:
        """Generate a register name with the given prefix, which is unique within this circuit."""
        used = {
            reg.name[len(prefix) :]
            for reg in itertools.chain(self.qregs, self.cregs)
            if reg.name.startswith(prefix)
        }
        characters = (string.digits + string.ascii_letters) if prefix else string.ascii_letters
        for parts in itertools.chain.from_iterable(
            itertools.product(characters, repeat=n) for n in itertools.count(1)
        ):
            name = "".join(parts)
            if name not in used:
                return prefix + name
        # This isn't actually reachable because the above loop is infinite.
        return prefix

    def qasm(
        self,
        formatted: bool = False,
        filename: Optional[str] = None,
        encoding: Optional[str] = None,
    ) -> Optional[str]:
        """Return OpenQASM string.

        Args:
            formatted (bool): Return formatted Qasm string.
            filename (str): Save Qasm to file with name 'filename'.
            encoding (str): Optionally specify the encoding to use for the
                output file if ``filename`` is specified. By default this is
                set to the system's default encoding (ie whatever
                ``locale.getpreferredencoding()`` returns) and can be set to
                any valid codec or alias from stdlib's
                `codec module <https://docs.python.org/3/library/codecs.html#standard-encodings>`__

        Returns:
            str: If formatted=False.

        Raises:
            MissingOptionalLibraryError: If pygments is not installed and ``formatted`` is
                ``True``.
            QasmError: If circuit has free parameters.
        """

        if self.num_parameters > 0:
            raise QasmError("Cannot represent circuits with unbound parameters in OpenQASM 2.")

        existing_gate_names = [
            "barrier",
            "measure",
            "reset",
            "u3",
            "u2",
            "u1",
            "cx",
            "id",
            "u0",
            "u",
            "p",
            "x",
            "y",
            "z",
            "h",
            "s",
            "sdg",
            "t",
            "tdg",
            "rx",
            "ry",
            "rz",
            "sx",
            "sxdg",
            "cz",
            "cy",
            "swap",
            "ch",
            "ccx",
            "cswap",
            "crx",
            "cry",
            "crz",
            "cu1",
            "cp",
            "cu3",
            "csx",
            "cu",
            "rxx",
            "rzz",
            "rccx",
            "rc3x",
            "c3x",
            "c3sx",
            "c4x",
        ]

        existing_composite_circuits = []

        string_temp = self.header + "\n"
        string_temp += self.extension_lib + "\n"
        for register in self.qregs:
            string_temp += register.qasm() + "\n"
        for register in self.cregs:
            string_temp += register.qasm() + "\n"

        bit_labels = {
            bit: "%s[%d]" % (reg.name, idx)
            for reg in self.qregs + self.cregs
            for (idx, bit) in enumerate(reg)
        }

        regless_qubits = set(self.qubits) - {bit for reg in self.qregs for bit in reg}
        regless_clbits = set(self.clbits) - {bit for reg in self.cregs for bit in reg}

        if regless_qubits:
            register_name = self._unique_register_name("qregless_")
            string_temp += f"qreg {register_name}[{len(regless_qubits)}];\n"
            bit_labels.update(
                {bit: f"{register_name}[{idx}]" for idx, bit in enumerate(regless_qubits)}
            )
        if regless_clbits:
            register_name = self._unique_register_name("cregless_")
            string_temp += f"creg {register_name}[{len(regless_clbits)}];\n"
            bit_labels.update(
                {bit: f"{register_name}[{idx}]" for idx, bit in enumerate(regless_clbits)}
            )

        for node in self._node_idx_map.values():
            instruction = node.op
            qargs = node.qargs
            cargs = node.cargs
            if instruction.name == "measure":
                qubit = qargs[0]
                clbit = cargs[0]
                string_temp += "{} {} -> {};\n".format(
                    instruction.qasm(),
                    bit_labels[qubit],
                    bit_labels[clbit],
                )
            else:
                # Check instructions names or label are valid
                if not VALID_QASM2_IDENTIFIER.fullmatch(instruction.name):
                    instruction = instruction.copy(name=_qasm_escape_gate_name(instruction.name))

                # decompose gate using definitions if they are not defined in OpenQASM2
                if (
                    instruction.name not in existing_gate_names
                    and instruction not in existing_composite_circuits
                ):
                    if instruction.name in [
                        instruction.name for instruction in existing_composite_circuits
                    ]:
                        # append instruction id to name of instruction copy to make it unique
                        instruction = instruction.copy(name=f"{instruction.name}_{id(instruction)}")

                    existing_composite_circuits.append(instruction)
                    _add_sub_instruction_to_existing_composite_circuits(
                        instruction, existing_gate_names, existing_composite_circuits
                    )

                # Insert qasm representation of the original instruction
                string_temp += "{} {};\n".format(
                    instruction.qasm(),
                    ",".join([bit_labels[j] for j in qargs + cargs]),
                )

        # insert gate definitions
        string_temp = _insert_composite_gate_definition_qasm(
            string_temp, existing_composite_circuits, self.extension_lib
        )

        if filename:
            with open(filename, "w+", encoding=encoding) as file:
                file.write(string_temp)
            file.close()

        if formatted:
            if not HAS_PYGMENTS:
                raise MissingOptionalLibraryError(
                    libname="pygments>2.4",
                    name="formatted QASM output",
                    pip_install="pip install pygments",
                )
            code = pygments.highlight(
                string_temp, OpenQASMLexer(), Terminal256Formatter(style=QasmTerminalStyle)
            )
            print(code)
            return None
        else:
            return string_temp

    def draw(
        self,
        output: Optional[str] = None,
        scale: Optional[float] = None,
        filename: Optional[str] = None,
        style: Optional[Union[dict, str]] = None,
        interactive: bool = False,
        plot_barriers: bool = True,
        reverse_bits: bool = False,
        justify: Optional[str] = None,
        vertical_compression: Optional[str] = "medium",
        idle_wires: bool = True,
        with_layout: bool = True,
        fold: Optional[int] = None,
        # The type of ax is matplotlib.axes.Axes, but this is not a fixed dependency, so cannot be
        # safely forward-referenced.
        ax: Optional[typing.Any] = None,
        initial_state: bool = False,
        cregbundle: bool = True,
    ):
        """Draw the quantum circuit. Use the output parameter to choose the drawing format:

        **text**: ASCII art TextDrawing that can be printed in the console.

        **matplotlib**: images with color rendered purely in Python.

        **latex**: high-quality images compiled via latex.

        **latex_source**: raw uncompiled latex output.

        Args:
            output (str): select the output method to use for drawing the circuit.
                Valid choices are ``text``, ``mpl``, ``latex``, ``latex_source``.
                By default the `text` drawer is used unless the user config file
                (usually ``~/.qiskit/settings.conf``) has an alternative backend set
                as the default. For example, ``circuit_drawer = latex``. If the output
                kwarg is set, that backend will always be used over the default in
                the user config file.
            scale (float): scale of image to draw (shrink if < 1.0). Only used by
                the `mpl`, `latex` and `latex_source` outputs. Defaults to 1.0.
            filename (str): file path to save image to. Defaults to None.
            style (dict or str): dictionary of style or file name of style json file.
                This option is only used by the `mpl` or `latex` output type.
                If `style` is a str, it is used as the path to a json file
                which contains a style dict. The file will be opened, parsed, and
                then any style elements in the dict will replace the default values
                in the input dict. A file to be loaded must end in ``.json``, but
                the name entered here can omit ``.json``. For example,
                ``style='iqx.json'`` or ``style='iqx'``.
                If `style` is a dict and the ``'name'`` key is set, that name
                will be used to load a json file, followed by loading the other
                items in the style dict. For example, ``style={'name': 'iqx'}``.
                If `style` is not a str and `name` is not a key in the style dict,
                then the default value from the user config file (usually
                ``~/.qiskit/settings.conf``) will be used, for example,
                ``circuit_mpl_style = iqx``.
                If none of these are set, the `default` style will be used.
                The search path for style json files can be specified in the user
                config, for example,
                ``circuit_mpl_style_path = /home/user/styles:/home/user``.
                See: :class:`~qiskit.visualization.qcstyle.DefaultStyle` for more
                information on the contents.
            interactive (bool): when set to true, show the circuit in a new window
                (for `mpl` this depends on the matplotlib backend being used
                supporting this). Note when used with either the `text` or the
                `latex_source` output type this has no effect and will be silently
                ignored. Defaults to False.
            reverse_bits (bool): when set to True, reverse the bit order inside
                registers for the output visualization. Defaults to False.
            plot_barriers (bool): enable/disable drawing barriers in the output
                circuit. Defaults to True.
            justify (string): options are ``left``, ``right`` or ``none``. If
                anything else is supplied, it defaults to left justified. It refers
                to where gates should be placed in the output circuit if there is
                an option. ``none`` results in each gate being placed in its own
                column.
            vertical_compression (string): ``high``, ``medium`` or ``low``. It
                merges the lines generated by the `text` output so the drawing
                will take less vertical room.  Default is ``medium``. Only used by
                the `text` output, will be silently ignored otherwise.
            idle_wires (bool): include idle wires (wires with no circuit elements)
                in output visualization. Default is True.
            with_layout (bool): include layout information, with labels on the
                physical layout. Default is True.
            fold (int): sets pagination. It can be disabled using -1. In `text`,
                sets the length of the lines. This is useful when the drawing does
                not fit in the console. If None (default), it will try to guess the
                console width using ``shutil.get_terminal_size()``. However, if
                running in jupyter, the default line length is set to 80 characters.
                In `mpl`, it is the number of (visual) layers before folding.
                Default is 25.
            ax (matplotlib.axes.Axes): Only used by the `mpl` backend. An optional
                Axes object to be used for the visualization output. If none is
                specified, a new matplotlib Figure will be created and used.
                Additionally, if specified there will be no returned Figure since
                it is redundant.
            initial_state (bool): optional. Adds ``|0>`` in the beginning of the wire.
                Default is False.
            cregbundle (bool): optional. If set True, bundle classical registers.
                Default is True.

        Returns:
            :class:`TextDrawing` or :class:`matplotlib.figure` or :class:`PIL.Image` or
            :class:`str`:

            * `TextDrawing` (output='text')
                A drawing that can be printed as ascii art.
            * `matplotlib.figure.Figure` (output='mpl')
                A matplotlib figure object for the circuit diagram.
            * `PIL.Image` (output='latex')
                An in-memory representation of the image of the circuit diagram.
            * `str` (output='latex_source')
                The LaTeX source code for visualizing the circuit diagram.

        Raises:
            VisualizationError: when an invalid output method is selected
            ImportError: when the output methods requires non-installed libraries.

        Example:
            .. jupyter-execute::

                from qiskit import QuantumRegister, ClassicalRegister, QuantumCircuit
                from qiskit.tools.visualization import circuit_drawer
                q = QuantumRegister(1)
                c = ClassicalRegister(1)
                qc = QuantumCircuit(q, c)
                qc.h(q)
                qc.measure(q, c)
                qc.draw(output='mpl', style={'backgroundcolor': '#EEEEEE'})
        """

        # pylint: disable=cyclic-import
        from qiskit.visualization import circuit_drawer

        return circuit_drawer(
            self,
            scale=scale,
            filename=filename,
            style=style,
            output=output,
            interactive=interactive,
            plot_barriers=plot_barriers,
            reverse_bits=reverse_bits,
            justify=justify,
            vertical_compression=vertical_compression,
            idle_wires=idle_wires,
            with_layout=with_layout,
            fold=fold,
            ax=ax,
            initial_state=initial_state,
            cregbundle=cregbundle,
        )

    def size(self, filter_function: Optional[callable] = lambda x: not x[0]._directive) -> int:
        """Returns total number of instructions in circuit.

        Args:
            filter_function (callable): a function to filter out some instructions.
                Should take as input a tuple of (Instruction, list(Qubit), list(Clbit)).
                By default filters out "directives", such as barrier or snapshot.

        Returns:
            int: Total number of gate operations.
        """
        data_list = [(node.op, node.qargs, node.cargs) for node in self._node_idx_map.values()]
        return sum(map(filter_function, data_list))

    def depth(self, filter_function: Optional[callable] = lambda x: not x[0]._directive) -> int:
        """Return circuit depth (i.e., length of critical path).

        Args:
            filter_function (callable): a function to filter out some instructions.
                Should take as input a tuple of (Instruction, list(Qubit), list(Clbit)).
                By default filters out "directives", such as barrier or snapshot.

        Returns:
            int: Depth of circuit.

        Notes:
            The circuit depth and the DAG depth need not be the
            same.
        """
        # Assign each bit in the circuit a unique integer
        # to index into op_stack.
        bit_indices = {bit: idx for idx, bit in enumerate(self.qubits + self.clbits)}

        # If no bits, return 0
        if not bit_indices:
            return 0

        # A list that holds the height of each qubit
        # and classical bit.
        op_stack = [0] * len(bit_indices)

        # Here we are playing a modified version of
        # Tetris where we stack gates, but multi-qubit
        # gates, or measurements have a block for each
        # qubit or cbit that are connected by a virtual
        # line so that they all stacked at the same depth.
        # Conditional gates act on all cbits in the register
        # they are conditioned on.
        # The max stack height is the circuit depth.
        for node in self._node_idx_map.values():
            levels = []
            reg_ints = []
            for ind, reg in enumerate(node.qargs + node.cargs):
                # Add to the stacks of the qubits and
                # cbits used in the gate.
                reg_ints.append(bit_indices[reg])
                if filter_function((node.op, node.qargs, node.cargs)):
                    levels.append(op_stack[reg_ints[ind]] + 1)
                else:
                    levels.append(op_stack[reg_ints[ind]])
            # Assuming here that there is no conditional
            # snapshots or barriers ever.
            if node.op.condition:
                # Controls operate over all bits of a classical register
                # or over a single bit
                if isinstance(node.op.condition[0], Clbit):
                    condition_bits = [node.op.condition[0]]
                else:
                    condition_bits = node.op.condition[0]
                for cbit in condition_bits:
                    idx = bit_indices[cbit]
                    if idx not in reg_ints:
                        reg_ints.append(idx)
                        levels.append(op_stack[idx] + 1)

            max_level = max(levels)
            for ind in reg_ints:
                op_stack[ind] = max_level

        return max(op_stack)

    def width(self) -> int:
        """Return number of qubits plus clbits in circuit.

        Returns:
            int: Width of circuit.

        """
        return len(self.qubits) + len(self.clbits)

    @property
    def num_qubits(self) -> int:
        """Return number of qubits."""
        return len(self.qubits)

    @property
    def num_ancillas(self) -> int:
        """Return the number of ancilla qubits."""
        return len(self.ancillas)

    @property
    def num_clbits(self) -> int:
        """Return number of classical bits."""
        return len(self.clbits)

    # The stringified return type is because OrderedDict can't be subscripted before Python 3.9, and
    # typing.OrderedDict wasn't added until 3.7.2.  It can be turned into a proper type once 3.6
    # support is dropped.
    def count_ops(self) -> "OrderedDict[Instruction, int]":
        """Count each operation kind in the circuit.

        Returns:
            OrderedDict: a breakdown of how many operations of each kind, sorted by amount.
        """
        count_ops: Dict[Instruction, int] = {}
        for node in self._node_idx_map.values():
            count_ops[node.op.name] = count_ops.get(node.op.name, 0) + 1
        return OrderedDict(sorted(count_ops.items(), key=lambda kv: kv[1], reverse=True))

    def num_nonlocal_gates(self) -> int:
        """Return number of non-local gates (i.e. involving 2+ qubits).

        Conditional nonlocal gates are also included.
        """
        multi_qubit_gates = 0
        for node in self._node_idx_map.values():
            if node.op.num_qubits > 1 and not node.op._directive:
                multi_qubit_gates += 1
        return multi_qubit_gates

    def get_instructions(self, name: str) -> List[DataElement]:
        """Get instructions matching name.

        Args:
            name (str): The name of instruction to.

        Returns:
            list(tuple): list of (instruction, qargs, cargs).
        """
        return [(node.op, node.qargs, node.cargs) for node in self._node_idx_map.values() if node.op.name == name]

    def num_connected_components(self, unitary_only: bool = False) -> int:
        """How many non-entangled subcircuits can the circuit be factored to.

        Args:
            unitary_only (bool): Compute only unitary part of graph.

        Returns:
            int: Number of connected components in circuit.
        """
        # Convert registers to ints (as done in depth).
        bits = self.qubits if unitary_only else (self.qubits + self.clbits)
        bit_indices = {bit: idx for idx, bit in enumerate(bits)}

        # Start with each qubit or cbit being its own subgraph.
        sub_graphs = [[bit] for bit in range(len(bit_indices))]

        num_sub_graphs = len(sub_graphs)

        # Here we are traversing the gates and looking to see
        # which of the sub_graphs the gate joins together.
        for node in self._node_idx_map.values():
            instr = node.op
            qargs = node.qargs
            cargs = node.cargs
            if unitary_only:
                args = qargs
                num_qargs = len(args)
            else:
                args = qargs + cargs
                num_qargs = len(args) + (1 if instr.condition else 0)

            if num_qargs >= 2 and not instr._directive:
                graphs_touched = []
                num_touched = 0
                # Controls necessarily join all the cbits in the
                # register that they use.
                if not unitary_only:
                    for bit in instr.condition_bits:
                        idx = bit_indices[bit]
                        for k in range(num_sub_graphs):
                            if idx in sub_graphs[k]:
                                graphs_touched.append(k)
                                break

                for item in args:
                    reg_int = bit_indices[item]
                    for k in range(num_sub_graphs):
                        if reg_int in sub_graphs[k]:
                            if k not in graphs_touched:
                                graphs_touched.append(k)
                                break

                graphs_touched = list(set(graphs_touched))
                num_touched = len(graphs_touched)

                # If the gate touches more than one subgraph
                # join those graphs together and return
                # reduced number of subgraphs
                if num_touched > 1:
                    connections = []
                    for idx in graphs_touched:
                        connections.extend(sub_graphs[idx])
                    _sub_graphs = []
                    for idx in range(num_sub_graphs):
                        if idx not in graphs_touched:
                            _sub_graphs.append(sub_graphs[idx])
                    _sub_graphs.append(connections)
                    sub_graphs = _sub_graphs
                    num_sub_graphs -= num_touched - 1
            # Cannot go lower than one so break
            if num_sub_graphs == 1:
                break
        return num_sub_graphs

    def num_unitary_factors(self) -> int:
        """Computes the number of tensor factors in the unitary
        (quantum) part of the circuit only.
        """
        return self.num_connected_components(unitary_only=True)

    def num_tensor_factors(self) -> int:
        """Computes the number of tensor factors in the unitary
        (quantum) part of the circuit only.

        Notes:
            This is here for backwards compatibility, and will be
            removed in a future release of Qiskit. You should call
            `num_unitary_factors` instead.
        """
        return self.num_unitary_factors()

    def copy(self, name: Optional[str] = None) -> "QuantumCircuit":
        """Copy the circuit.

        Args:
          name (str): name to be given to the copied circuit. If None, then the name stays the same

        Returns:
          QuantumCircuit: a deepcopy of the current circuit, with the specified name
        """
        cpy = copy.copy(self)
        # copy registers correctly, in copy.copy they are only copied via reference
        cpy.qregs = self.qregs.copy()
        cpy.cregs = self.cregs.copy()
        cpy._qubits = self._qubits.copy()
        cpy._ancillas = self._ancillas.copy()
        cpy._clbits = self._clbits.copy()
        cpy._qubit_indices = self._qubit_indices.copy()
        cpy._clbit_indices = self._clbit_indices.copy()

        # copy the _data dag and update _node_idx_map and _paramter_table
        cpy._node_idx_map = {}
        cpy._node_idx_curr = itertools.count()
        cpy._data = self._copy_data()
        for node in cpy._data.topological_op_nodes():
            cpy._update_parameter_table(node.op)
            idx = next(cpy._node_idx_curr)
            cpy._node_idx_map[idx] = node

        cpy._calibrations = copy.deepcopy(self._calibrations)
        cpy._metadata = copy.deepcopy(self._metadata)

        if name:
            cpy.name = name
        return cpy

    def _copy_data(self):
        data = copy.copy(self._data)
        for node in self._data.topological_op_nodes():
            data.substitute_node(node, node.op.copy())
        return data

    def _create_creg(self, length: int, name: str) -> ClassicalRegister:
        """Creates a creg, checking if ClassicalRegister with same name exists"""
        if name in [creg.name for creg in self.cregs]:
            save_prefix = ClassicalRegister.prefix
            ClassicalRegister.prefix = name
            new_creg = ClassicalRegister(length)
            ClassicalRegister.prefix = save_prefix
        else:
            new_creg = ClassicalRegister(length, name)
        return new_creg

    def _create_qreg(self, length: int, name: str) -> QuantumRegister:
        """Creates a qreg, checking if QuantumRegister with same name exists"""
        if name in [qreg.name for qreg in self.qregs]:
            save_prefix = QuantumRegister.prefix
            QuantumRegister.prefix = name
            new_qreg = QuantumRegister(length)
            QuantumRegister.prefix = save_prefix
        else:
            new_qreg = QuantumRegister(length, name)
        return new_qreg

    def reset(self, qubit: QubitSpecifier) -> InstructionSet:
        """Reset the quantum bit(s) to their default state.

        Args:
            qubit: qubit(s) to reset.

        Returns:
            qiskit.circuit.InstructionSet: handle to the added instruction.
        """
        return self.append(Reset(), [qubit], [])

    def measure(self, qubit: QubitSpecifier, cbit: ClbitSpecifier) -> InstructionSet:
        """Measure quantum bit into classical bit (tuples).

        Args:
            qubit: qubit to measure.
            cbit: classical bit to place the measurement in.

        Returns:
            qiskit.circuit.InstructionSet: handle to the added instructions.

        Raises:
            CircuitError: if arguments have bad format.
        """
        return self.append(Measure(), [qubit], [cbit])

    def measure_active(self, inplace: bool = True) -> Optional["QuantumCircuit"]:
        """Adds measurement to all non-idle qubits. Creates a new ClassicalRegister with
        a size equal to the number of non-idle qubits being measured.

        Returns a new circuit with measurements if `inplace=False`.

        Args:
            inplace (bool): All measurements inplace or return new circuit.

        Returns:
            QuantumCircuit: Returns circuit with measurements when `inplace = False`.
        """
        from qiskit.converters.circuit_to_dag import circuit_to_dag

        if inplace:
            circ = self
        else:
            circ = self.copy()
        dag = circuit_to_dag(circ)
        qubits_to_measure = [qubit for qubit in circ.qubits if qubit not in dag.idle_wires()]
        new_creg = circ._create_creg(len(qubits_to_measure), "measure")
        circ.add_register(new_creg)
        circ.barrier()
        circ.measure(qubits_to_measure, new_creg)

        if not inplace:
            return circ
        else:
            return None

    def measure_all(
        self, inplace: bool = True, add_bits: bool = True
    ) -> Optional["QuantumCircuit"]:
        """Adds measurement to all qubits.

        By default, adds new classical bits in a :obj:`.ClassicalRegister` to store these
        measurements.  If ``add_bits=False``, the results of the measurements will instead be stored
        in the already existing classical bits, with qubit ``n`` being measured into classical bit
        ``n``.

        Returns a new circuit with measurements if ``inplace=False``.

        Args:
            inplace (bool): All measurements inplace or return new circuit.
            add_bits (bool): Whether to add new bits to store the results.

        Returns:
            QuantumCircuit: Returns circuit with measurements when ``inplace=False``.

        Raises:
            CircuitError: if ``add_bits=False`` but there are not enough classical bits.
        """
        if inplace:
            circ = self
        else:
            circ = self.copy()
        if add_bits:
            new_creg = circ._create_creg(len(circ.qubits), "meas")
            circ.add_register(new_creg)
            circ.barrier()
            circ.measure(circ.qubits, new_creg)
        else:
            if len(circ.clbits) < len(circ.qubits):
                raise CircuitError(
                    "The number of classical bits must be equal or greater than "
                    "the number of qubits."
                )
            circ.barrier()
            circ.measure(circ.qubits, circ.clbits[0 : len(circ.qubits)])

        if not inplace:
            return circ
        else:
            return None

    def remove_final_measurements(self, inplace: bool = True) -> Optional["QuantumCircuit"]:
        """Removes final measurements and barriers on all qubits if they are present.
        Deletes the classical registers that were used to store the values from these measurements
        that become idle as a result of this operation, and deletes classical bits that are
        referenced only by removed registers, or that aren't referenced at all but have
        become idle as a result of this operation.

        Measurements and barriers are considered final if they are
        followed by no other operations (aside from other measurements or barriers.)

        Args:
            inplace (bool): All measurements removed inplace or return new circuit.

        Returns:
            QuantumCircuit: Returns the resulting circuit when ``inplace=False``, else None.
        """
        # pylint: disable=cyclic-import
        from qiskit.transpiler.passes import RemoveFinalMeasurements
        from qiskit.converters import circuit_to_dag

        if inplace:
            circ = self
        else:
            circ = self.copy()

        dag = circuit_to_dag(circ)
        remove_final_meas = RemoveFinalMeasurements()
        new_dag = remove_final_meas.run(dag)
        kept_cregs = set(new_dag.cregs.values())
        kept_clbits = set(new_dag.clbits)

        # Filter only cregs/clbits still in new DAG, preserving original circuit order
        cregs_to_add = [creg for creg in circ.cregs if creg in kept_cregs]
        clbits_to_add = [clbit for clbit in circ._clbits if clbit in kept_clbits]

        # Clear cregs and clbits
        circ.cregs = []
        circ._clbits = []
        circ._clbit_indices = {}

        # We must add the clbits first to preserve the original circuit
        # order. This way, add_register never adds clbits and just
        # creates registers that point to them.
        circ.add_bits(clbits_to_add)
        for creg in cregs_to_add:
            circ.add_register(creg)

        # Clear instruction info
        circ.data.clear()
        circ._parameter_table.clear()

        # Set circ instructions to match the new DAG
        for node in new_dag.topological_op_nodes():
            # Get arguments for classical condition (if any)
            inst = node.op.copy()
            circ.append(inst, node.qargs, node.cargs)

        if not inplace:
            return circ
        else:
            return None

    @staticmethod
    def from_qasm_file(path: str) -> "QuantumCircuit":
        """Take in a QASM file and generate a QuantumCircuit object.

        Args:
          path (str): Path to the file for a QASM program
        Return:
          QuantumCircuit: The QuantumCircuit object for the input QASM
        """
        qasm = Qasm(filename=path)
        return _circuit_from_qasm(qasm)

    @staticmethod
    def from_qasm_str(qasm_str: str) -> "QuantumCircuit":
        """Take in a QASM string and generate a QuantumCircuit object.

        Args:
          qasm_str (str): A QASM program string
        Return:
          QuantumCircuit: The QuantumCircuit object for the input QASM
        """
        qasm = Qasm(data=qasm_str)
        return _circuit_from_qasm(qasm)

    @property
    def global_phase(self) -> ParameterValueType:
        """Return the global phase of the circuit in radians."""
        return self._global_phase

    @global_phase.setter
    def global_phase(self, angle: ParameterValueType):
        """Set the phase of the circuit.

        Args:
            angle (float, ParameterExpression): radians
        """
        if isinstance(angle, ParameterExpression) and angle.parameters:
            self._global_phase = angle
        else:
            # Set the phase to the [0, 2π) interval
            angle = float(angle)
            if not angle:
                self._global_phase = 0
            else:
                self._global_phase = angle % (2 * np.pi)

    @property
    def parameters(self) -> ParameterView:
        """Convenience function to get the parameters defined in the parameter table."""
        # parameters from gates
        if self._parameters is None:
            unsorted = self._unsorted_parameters()
            self._parameters = sorted(unsorted, key=functools.cmp_to_key(_compare_parameters))

        # return as parameter view, which implements the set and list interface
        return ParameterView(self._parameters)

    @property
    def num_parameters(self) -> int:
        """Convenience function to get the number of parameter objects in the circuit."""
        return len(self._unsorted_parameters())

    def _unsorted_parameters(self) -> Set[Parameter]:
        """Efficiently get all parameters in the circuit, without any sorting overhead."""
        parameters = set(self._parameter_table)
        if isinstance(self.global_phase, ParameterExpression):
            parameters.update(self.global_phase.parameters)
        return parameters

    def assign_parameters(
        self,
        parameters: Union[Mapping[Parameter, ParameterValueType], Sequence[ParameterValueType]],
        inplace: bool = False,
    ) -> Optional["QuantumCircuit"]:
        """Assign parameters to new parameters or values.

        The keys of the parameter dictionary must be Parameter instances in the current circuit. The
        values of the dictionary can either be numeric values or new parameter objects.
        The values can be assigned to the current circuit object or to a copy of it.

        Args:
            parameters (dict or iterable): Either a dictionary or iterable specifying the new
                parameter values. If a dict, it specifies the mapping from ``current_parameter`` to
                ``new_parameter``, where ``new_parameter`` can be a new parameter object or a
                numeric value. If an iterable, the elements are assigned to the existing parameters
                in the order of ``QuantumCircuit.parameters``.
            inplace (bool): If False, a copy of the circuit with the bound parameters is
                returned. If True the circuit instance itself is modified.

        Raises:
            CircuitError: If parameters is a dict and contains parameters not present in the
                circuit.
            ValueError: If parameters is a list/array and the length mismatches the number of free
                parameters in the circuit.

        Returns:
            Optional(QuantumCircuit): A copy of the circuit with bound parameters, if
            ``inplace`` is False, otherwise None.

        Examples:

            Create a parameterized circuit and assign the parameters in-place.

            .. jupyter-execute::

                from qiskit.circuit import QuantumCircuit, Parameter

                circuit = QuantumCircuit(2)
                params = [Parameter('A'), Parameter('B'), Parameter('C')]
                circuit.ry(params[0], 0)
                circuit.crx(params[1], 0, 1)

                print('Original circuit:')
                print(circuit.draw())

                circuit.assign_parameters({params[0]: params[2]}, inplace=True)

                print('Assigned in-place:')
                print(circuit.draw())

            Bind the values out-of-place and get a copy of the original circuit.

            .. jupyter-execute::

                from qiskit.circuit import QuantumCircuit, ParameterVector

                circuit = QuantumCircuit(2)
                params = ParameterVector('P', 2)
                circuit.ry(params[0], 0)
                circuit.crx(params[1], 0, 1)

                bound_circuit = circuit.assign_parameters({params[0]: 1, params[1]: 2})
                print('Bound circuit:')
                print(bound_circuit.draw())

                print('The original circuit is unchanged:')
                print(circuit.draw())

        """
        # replace in self or in a copy depending on the value of in_place
        if inplace:
            bound_circuit = self
        else:
            bound_circuit = self.copy()
            self._increment_instances()
            bound_circuit._name_update()
        if isinstance(parameters, dict):
            # unroll the parameter dictionary (needed if e.g. it contains a ParameterVector)
            unrolled_param_dict = self._unroll_param_dict(parameters)
            unsorted_parameters = self._unsorted_parameters()

            # check that all param_dict items are in the _parameter_table for this circuit
            params_not_in_circuit = [
                param_key
                for param_key in unrolled_param_dict
                if param_key not in unsorted_parameters
            ]
            if len(params_not_in_circuit) > 0:
                raise CircuitError(
                    "Cannot bind parameters ({}) not present in the circuit.".format(
                        ", ".join(map(str, params_not_in_circuit))
                    )
                )

            # replace the parameters with a new Parameter ("substitute") or numeric value ("bind")
            for parameter, value in unrolled_param_dict.items():
                bound_circuit._assign_parameter(parameter, value)
        else:
            if len(parameters) != self.num_parameters:
                raise ValueError(
                    "Mismatching number of values and parameters. For partial binding "
                    "please pass a dictionary of {parameter: value} pairs."
                )
            # use a copy of the parameters, to ensure we don't change the contents of
            # self.parameters while iterating over them
            fixed_parameters_copy = self.parameters.copy()
            for i, value in enumerate(parameters):
                bound_circuit._assign_parameter(fixed_parameters_copy[i], value)
        return None if inplace else bound_circuit

    def bind_parameters(
        self, values: Union[Mapping[Parameter, float], Sequence[float]]
    ) -> "QuantumCircuit":
        """Assign numeric parameters to values yielding a new circuit.

        To assign new Parameter objects or bind the values in-place, without yielding a new
        circuit, use the :meth:`assign_parameters` method.

        Args:
            values (dict or iterable): {parameter: value, ...} or [value1, value2, ...]

        Raises:
            CircuitError: If values is a dict and contains parameters not present in the circuit.
            TypeError: If values contains a ParameterExpression.

        Returns:
            QuantumCircuit: copy of self with assignment substitution.
        """
        if isinstance(values, dict):
            if any(isinstance(value, ParameterExpression) for value in values.values()):
                raise TypeError(
                    "Found ParameterExpression in values; use assign_parameters() instead."
                )
            return self.assign_parameters(values)
        else:
            if any(isinstance(value, ParameterExpression) for value in values):
                raise TypeError(
                    "Found ParameterExpression in values; use assign_parameters() instead."
                )
            return self.assign_parameters(values)

    def _unroll_param_dict(
        self, value_dict: Mapping[Parameter, ParameterValueType]
    ) -> Dict[Parameter, ParameterValueType]:
        unrolled_value_dict: Dict[Parameter, ParameterValueType] = {}
        for (param, value) in value_dict.items():
            if isinstance(param, ParameterVector):
                if not len(param) == len(value):
                    raise CircuitError(
                        "ParameterVector {} has length {}, which "
                        "differs from value list {} of "
                        "len {}".format(param, len(param), value, len(value))
                    )
                unrolled_value_dict.update(zip(param, value))
            # pass anything else except number through. error checking is done in assign_parameter
            elif isinstance(param, (ParameterExpression, str)) or param is None:
                unrolled_value_dict[param] = value
        return unrolled_value_dict

    def _assign_parameter(self, parameter: Parameter, value: ParameterValueType) -> None:
        """Update this circuit where instances of ``parameter`` are replaced by ``value``, which
        can be either a numeric value or a new parameter expression.

        Args:
            parameter (ParameterExpression): Parameter to be bound
            value (Union(ParameterExpression, float, int)): A numeric or parametric expression to
                replace instances of ``parameter``.

        Raises:
            RuntimeError: if some internal logic error has caused the circuit instruction sequence
                and the parameter table to become out of sync, and the table now contains a
                reference to a value that cannot be assigned.
        """
        # parameter might be in global phase only
        if parameter in self._parameter_table.keys():
            for instr, param_index in self._parameter_table[parameter]:
                assignee = instr.params[param_index]
                # Normal ParameterExpression.
                if isinstance(assignee, ParameterExpression):
                    new_param = assignee.assign(parameter, value)
                    # if fully bound, validate
                    if len(new_param.parameters) == 0:
                        instr.params[param_index] = instr.validate_parameter(new_param)
                    else:
                        instr.params[param_index] = new_param

                    self._rebind_definition(instr, parameter, value)
                # Scoped block of a larger instruction.
                elif isinstance(assignee, QuantumCircuit):
                    # It's possible that someone may re-use a loop body, so we need to mutate the
                    # parameter vector with a new circuit, rather than mutating the body.
                    instr.params[param_index] = assignee.assign_parameters({parameter: value})
                else:
                    raise RuntimeError(  # pragma: no cover
                        "The ParameterTable or data of this QuantumCircuit have become out-of-sync."
                        f"\nParameterTable: {self._parameter_table}"
                        f"\nData: {self.data}"
                    )

            if isinstance(value, ParameterExpression):
                entry = self._parameter_table.pop(parameter)
                for new_parameter in value.parameters:
                    if new_parameter in self._parameter_table:
                        self._parameter_table[new_parameter].extend(entry)
                    else:
                        self._parameter_table[new_parameter] = entry
            else:
                del self._parameter_table[parameter]  # clear evaluated expressions


        if (
            isinstance(self.global_phase, ParameterExpression)
            and parameter in self.global_phase.parameters
        ):
            self.global_phase = self.global_phase.assign(parameter, value)

        # clear parameter cache
        self._parameters = None
        self._assign_calibration_parameters(parameter, value)

    def _assign_calibration_parameters(
        self, parameter: Parameter, value: ParameterValueType
    ) -> None:
        """Update parameterized pulse gate calibrations, if there are any which contain
        ``parameter``. This updates the calibration mapping as well as the gate definition
        ``Schedule``s, which also may contain ``parameter``.
        """
        new_param: ParameterValueType
        for cals in self.calibrations.values():
            for (qubit, cal_params), schedule in copy.copy(cals).items():
                if any(
                    isinstance(p, ParameterExpression) and parameter in p.parameters
                    for p in cal_params
                ):
                    del cals[(qubit, cal_params)]
                    new_cal_params = []
                    for p in cal_params:
                        if isinstance(p, ParameterExpression) and parameter in p.parameters:
                            new_param = p.assign(parameter, value)
                            if not new_param.parameters:
                                new_param = float(new_param)
                            new_cal_params.append(new_param)
                        else:
                            new_cal_params.append(p)
                    schedule.assign_parameters({parameter: value})
                    cals[(qubit, tuple(new_cal_params))] = schedule

    def _rebind_definition(
        self, instruction: Instruction, parameter: Parameter, value: ParameterValueType
    ) -> None:
        if instruction._definition:
            for instr, _, _ in instruction._definition:
                for idx, param in enumerate(instr.params):
                    if isinstance(param, ParameterExpression) and parameter in param.parameters:
                        if isinstance(value, ParameterExpression):
                            instr.params[idx] = param.subs({parameter: value})
                        else:
                            instr.params[idx] = param.bind({parameter: value})
                        self._rebind_definition(instr, parameter, value)

    def barrier(self, *qargs: QubitSpecifier) -> InstructionSet:
        """Apply :class:`~qiskit.circuit.Barrier`. If qargs is empty, applies to all qubits in the
        circuit.

        Returns:
            qiskit.circuit.InstructionSet: handle to the added instructions.
        """
        from .barrier import Barrier

        qubits: List[QubitSpecifier] = []

        if not qargs:  # None
            qubits.extend(self.qubits)

        for qarg in qargs:
            if isinstance(qarg, QuantumRegister):
                qubits.extend([qarg[j] for j in range(qarg.size)])
            elif isinstance(qarg, list):
                qubits.extend(qarg)
            elif isinstance(qarg, range):
                qubits.extend(list(qarg))
            elif isinstance(qarg, slice):
                qubits.extend(self.qubits[qarg])
            else:
                qubits.append(qarg)

        return self.append(Barrier(len(qubits)), qubits, [])

    def delay(
        self,
        duration: ParameterValueType,
        qarg: Optional[QubitSpecifier] = None,
        unit: str = "dt",
    ) -> InstructionSet:
        """Apply :class:`~qiskit.circuit.Delay`. If qarg is None, applies to all qubits.
        When applying to multiple qubits, delays with the same duration will be created.

        Args:
            duration (int or float or ParameterExpression): duration of the delay.
            qarg (Object): qubit argument to apply this delay.
            unit (str): unit of the duration. Supported units: 's', 'ms', 'us', 'ns', 'ps', 'dt'.
                Default is ``dt``, i.e. integer time unit depending on the target backend.

        Returns:
            qiskit.circuit.InstructionSet: handle to the added instructions.

        Raises:
            CircuitError: if arguments have bad format.
        """
        qubits: List[QubitSpecifier] = []
        if qarg is None:  # -> apply delays to all qubits
            for q in self.qubits:
                qubits.append(q)
        else:
            if isinstance(qarg, QuantumRegister):
                qubits.extend([qarg[j] for j in range(qarg.size)])
            elif isinstance(qarg, list):
                qubits.extend(qarg)
            elif isinstance(qarg, (range, tuple)):
                qubits.extend(list(qarg))
            elif isinstance(qarg, slice):
                qubits.extend(self.qubits[qarg])
            else:
                qubits.append(qarg)

        instructions = InstructionSet(resource_requester=self._resolve_classical_resource)
        for q in qubits:
            inst = (Delay(duration, unit), [q], [])
            self.append(*inst)
            instructions.add(*inst)
        return instructions

    def h(self, qubit: QubitSpecifier) -> InstructionSet:
        """Apply :class:`~qiskit.circuit.library.HGate`.

        For the full matrix form of this gate, see the underlying gate documentation.

        Args:
            qubit: The qubit(s) to apply the gate to.

        Returns:
            A handle to the instructions created.
        """
        from .library.standard_gates.h import HGate

        return self.append(HGate(), [qubit], [])

    def ch(
        self,
        control_qubit: QubitSpecifier,
        target_qubit: QubitSpecifier,
        label: Optional[str] = None,
        ctrl_state: Optional[Union[str, int]] = None,
    ) -> InstructionSet:
        """Apply :class:`~qiskit.circuit.library.CHGate`.

        For the full matrix form of this gate, see the underlying gate documentation.

        Args:
            control_qubit: The qubit(s) used as the control.
            target_qubit: The qubit(s) targeted by the gate.
            label: The string label of the gate in the circuit.
            ctrl_state:
                The control state in decimal, or as a bitstring (e.g. '1').  Defaults to controlling
                on the '1' state.

        Returns:
            A handle to the instructions created.
        """
        from .library.standard_gates.h import CHGate

        return self.append(
            CHGate(label=label, ctrl_state=ctrl_state), [control_qubit, target_qubit], []
        )

    def i(self, qubit: QubitSpecifier) -> InstructionSet:
        """Apply :class:`~qiskit.circuit.library.IGate`.

        For the full matrix form of this gate, see the underlying gate documentation.

        Args:
            qubit: The qubit(s) to apply the gate to.

        Returns:
            A handle to the instructions created.
        """
        from .library.standard_gates.i import IGate

        return self.append(IGate(), [qubit], [])

    def id(self, qubit: QubitSpecifier) -> InstructionSet:  # pylint: disable=invalid-name
        """Apply :class:`~qiskit.circuit.library.IGate`.

        For the full matrix form of this gate, see the underlying gate documentation.

        Args:
            qubit: The qubit(s) to apply the gate to.

        Returns:
            A handle to the instructions created.

        See also:
            QuantumCircuit.i: the same function.
        """
        return self.i(qubit)

    def ms(self, theta: ParameterValueType, qubits: Sequence[QubitSpecifier]) -> InstructionSet:
        """Apply :class:`~qiskit.circuit.library.generalized_gates.gms.MSGate`.

        For the full matrix form of this gate, see the underlying gate documentation.

        Args:
            theta: The angle of the rotation.
            qubits: The qubits to apply the gate to.

        Returns:
            A handle to the instructions created.
        """
        # pylint: disable=cyclic-import
        from .library.generalized_gates.gms import MSGate

        return self.append(MSGate(len(qubits), theta), qubits)

    def p(self, theta: ParameterValueType, qubit: QubitSpecifier) -> InstructionSet:
        """Apply :class:`~qiskit.circuit.library.PhaseGate`.

        For the full matrix form of this gate, see the underlying gate documentation.

        Args:
            theta: THe angle of the rotation.
            qubit: The qubit(s) to apply the gate to.

        Returns:
            A handle to the instructions created.
        """
        from .library.standard_gates.p import PhaseGate

        return self.append(PhaseGate(theta), [qubit], [])

    def cp(
        self,
        theta: ParameterValueType,
        control_qubit: QubitSpecifier,
        target_qubit: QubitSpecifier,
        label: Optional[str] = None,
        ctrl_state: Optional[Union[str, int]] = None,
    ) -> InstructionSet:
        """Apply :class:`~qiskit.circuit.library.CPhaseGate`.

        For the full matrix form of this gate, see the underlying gate documentation.

        Args:
            theta: The angle of the rotation.
            control_qubit: The qubit(s) used as the control.
            target_qubit: The qubit(s) targeted by the gate.
            label: The string label of the gate in the circuit.
            ctrl_state:
                The control state in decimal, or as a bitstring (e.g. '1').  Defaults to controlling
                on the '1' state.

        Returns:
            A handle to the instructions created.
        """
        from .library.standard_gates.p import CPhaseGate

        return self.append(
            CPhaseGate(theta, label=label, ctrl_state=ctrl_state), [control_qubit, target_qubit], []
        )

    def mcp(
        self,
        lam: ParameterValueType,
        control_qubits: Sequence[QubitSpecifier],
        target_qubit: QubitSpecifier,
    ) -> InstructionSet:
        """Apply :class:`~qiskit.circuit.library.MCPhaseGate`.

        For the full matrix form of this gate, see the underlying gate documentation.

        Args:
            lam: The angle of the rotation.
            control_qubits: The qubits used as the controls.
            target_qubit: The qubit(s) targeted by the gate.

        Returns:
            A handle to the instructions created.
        """
        from .library.standard_gates.p import MCPhaseGate

        num_ctrl_qubits = len(control_qubits)
        return self.append(
            MCPhaseGate(lam, num_ctrl_qubits), control_qubits[:] + [target_qubit], []
        )

    def r(
        self, theta: ParameterValueType, phi: ParameterValueType, qubit: QubitSpecifier
    ) -> InstructionSet:
        """Apply :class:`~qiskit.circuit.library.RGate`.

        For the full matrix form of this gate, see the underlying gate documentation.

        Args:
            theta: The angle of the rotation.
            phi: The angle of the axis of rotation in the x-y plane.
            qubit: The qubit(s) to apply the gate to.

        Returns:
            A handle to the instructions created.
        """
        from .library.standard_gates.r import RGate

        return self.append(RGate(theta, phi), [qubit], [])

    def rv(
        self,
        vx: ParameterValueType,
        vy: ParameterValueType,
        vz: ParameterValueType,
        qubit: QubitSpecifier,
    ) -> InstructionSet:
        """Apply :class:`~qiskit.circuit.library.RVGate`.

        For the full matrix form of this gate, see the underlying gate documentation.

        Rotation around an arbitrary rotation axis :math:`v`, where :math:`|v|` is the angle of
        rotation in radians.

        Args:
            vx: x-compenent of the rotation axis.
            vy: y-compenent of the rotation axis.
            vz: z-compenent of the rotation axis.
            qubit: The qubit(s) to apply the gate to.

        Returns:
            A handle to the instructions created.
        """
        from .library.generalized_gates.rv import RVGate

        return self.append(RVGate(vx, vy, vz), [qubit], [])

    def rccx(
        self,
        control_qubit1: QubitSpecifier,
        control_qubit2: QubitSpecifier,
        target_qubit: QubitSpecifier,
    ) -> InstructionSet:
        """Apply :class:`~qiskit.circuit.library.RCCXGate`.

        For the full matrix form of this gate, see the underlying gate documentation.

        Args:
            control_qubit1: The qubit(s) used as the first control.
            control_qubit2: The qubit(s) used as the second control.
            target_qubit: The qubit(s) targeted by the gate.

        Returns:
            A handle to the instructions created.
        """
        from .library.standard_gates.x import RCCXGate

        return self.append(RCCXGate(), [control_qubit1, control_qubit2, target_qubit], [])

    def rcccx(
        self,
        control_qubit1: QubitSpecifier,
        control_qubit2: QubitSpecifier,
        control_qubit3: QubitSpecifier,
        target_qubit: QubitSpecifier,
    ) -> InstructionSet:
        """Apply :class:`~qiskit.circuit.library.RC3XGate`.

        For the full matrix form of this gate, see the underlying gate documentation.

        Args:
            control_qubit1: The qubit(s) used as the first control.
            control_qubit2: The qubit(s) used as the second control.
            control_qubit3: The qubit(s) used as the third control.
            target_qubit: The qubit(s) targeted by the gate.

        Returns:
            A handle to the instructions created.
        """
        from .library.standard_gates.x import RC3XGate

        return self.append(
            RC3XGate(), [control_qubit1, control_qubit2, control_qubit3, target_qubit], []
        )

    def rx(
        self, theta: ParameterValueType, qubit: QubitSpecifier, label: Optional[str] = None
    ) -> InstructionSet:
        """Apply :class:`~qiskit.circuit.library.RXGate`.

        For the full matrix form of this gate, see the underlying gate documentation.

        Args:
            theta: The rotation angle of the gate.
            qubit: The qubit(s) to apply the gate to.
            label: The string label of the gate in the circuit.

        Returns:
            A handle to the instructions created.
        """
        from .library.standard_gates.rx import RXGate

        return self.append(RXGate(theta, label=label), [qubit], [])

    def crx(
        self,
        theta: ParameterValueType,
        control_qubit: QubitSpecifier,
        target_qubit: QubitSpecifier,
        label: Optional[str] = None,
        ctrl_state: Optional[Union[str, int]] = None,
    ) -> InstructionSet:
        """Apply :class:`~qiskit.circuit.library.CRXGate`.

        For the full matrix form of this gate, see the underlying gate documentation.

        Args:
            theta: The angle of the rotation.
            control_qubit: The qubit(s) used as the control.
            target_qubit: The qubit(s) targeted by the gate.
            label: The string label of the gate in the circuit.
            ctrl_state:
                The control state in decimal, or as a bitstring (e.g. '1').  Defaults to controlling
                on the '1' state.

        Returns:
            A handle to the instructions created.
        """
        from .library.standard_gates.rx import CRXGate

        return self.append(
            CRXGate(theta, label=label, ctrl_state=ctrl_state), [control_qubit, target_qubit], []
        )

    def rxx(
        self, theta: ParameterValueType, qubit1: QubitSpecifier, qubit2: QubitSpecifier
    ) -> InstructionSet:
        """Apply :class:`~qiskit.circuit.library.RXXGate`.

        For the full matrix form of this gate, see the underlying gate documentation.

        Args:
            theta: The angle of the rotation.
            qubit1: The qubit(s) to apply the gate to.
            qubit2: The qubit(s) to apply the gate to.

        Returns:
            A handle to the instructions created.
        """
        from .library.standard_gates.rxx import RXXGate

        return self.append(RXXGate(theta), [qubit1, qubit2], [])

    def ry(
        self, theta: ParameterValueType, qubit: QubitSpecifier, label: Optional[str] = None
    ) -> InstructionSet:
        """Apply :class:`~qiskit.circuit.library.RYGate`.

        For the full matrix form of this gate, see the underlying gate documentation.

        Args:
            theta: The rotation angle of the gate.
            qubit: The qubit(s) to apply the gate to.
            label: The string label of the gate in the circuit.

        Returns:
            A handle to the instructions created.
        """
        from .library.standard_gates.ry import RYGate

        return self.append(RYGate(theta, label=label), [qubit], [])

    def cry(
        self,
        theta: ParameterValueType,
        control_qubit: QubitSpecifier,
        target_qubit: QubitSpecifier,
        label: Optional[str] = None,
        ctrl_state: Optional[Union[str, int]] = None,
    ) -> InstructionSet:
        """Apply :class:`~qiskit.circuit.library.CRYGate`.

        For the full matrix form of this gate, see the underlying gate documentation.

        Args:
            theta: The angle of the rotation.
            control_qubit: The qubit(s) used as the control.
            target_qubit: The qubit(s) targeted by the gate.
            label: The string label of the gate in the circuit.
            ctrl_state:
                The control state in decimal, or as a bitstring (e.g. '1').  Defaults to controlling
                on the '1' state.

        Returns:
            A handle to the instructions created.
        """
        from .library.standard_gates.ry import CRYGate

        return self.append(
            CRYGate(theta, label=label, ctrl_state=ctrl_state), [control_qubit, target_qubit], []
        )

    def ryy(
        self, theta: ParameterValueType, qubit1: QubitSpecifier, qubit2: QubitSpecifier
    ) -> InstructionSet:
        """Apply :class:`~qiskit.circuit.library.RYYGate`.

        For the full matrix form of this gate, see the underlying gate documentation.

        Args:
            theta: The rotation angle of the gate.
            qubit1: The qubit(s) to apply the gate to.
            qubit2: The qubit(s) to apply the gate to.

        Returns:
            A handle to the instructions created.
        """
        from .library.standard_gates.ryy import RYYGate

        return self.append(RYYGate(theta), [qubit1, qubit2], [])

    def rz(self, phi: ParameterValueType, qubit: QubitSpecifier) -> InstructionSet:
        """Apply :class:`~qiskit.circuit.library.RZGate`.

        For the full matrix form of this gate, see the underlying gate documentation.

        Args:
            phi: The rotation angle of the gate.
            qubit: The qubit(s) to apply the gate to.

        Returns:
            A handle to the instructions created.
        """
        from .library.standard_gates.rz import RZGate

        return self.append(RZGate(phi), [qubit], [])

    def crz(
        self,
        theta: ParameterValueType,
        control_qubit: QubitSpecifier,
        target_qubit: QubitSpecifier,
        label: Optional[str] = None,
        ctrl_state: Optional[Union[str, int]] = None,
    ) -> InstructionSet:
        """Apply :class:`~qiskit.circuit.library.CRZGate`.

        For the full matrix form of this gate, see the underlying gate documentation.

        Args:
            theta: The angle of the rotation.
            control_qubit: The qubit(s) used as the control.
            target_qubit: The qubit(s) targeted by the gate.
            label: The string label of the gate in the circuit.
            ctrl_state:
                The control state in decimal, or as a bitstring (e.g. '1').  Defaults to controlling
                on the '1' state.

        Returns:
            A handle to the instructions created.
        """
        from .library.standard_gates.rz import CRZGate

        return self.append(
            CRZGate(theta, label=label, ctrl_state=ctrl_state), [control_qubit, target_qubit], []
        )

    def rzx(
        self, theta: ParameterValueType, qubit1: QubitSpecifier, qubit2: QubitSpecifier
    ) -> InstructionSet:
        """Apply :class:`~qiskit.circuit.library.RZXGate`.

        For the full matrix form of this gate, see the underlying gate documentation.

        Args:
            theta: The rotation angle of the gate.
            qubit1: The qubit(s) to apply the gate to.
            qubit2: The qubit(s) to apply the gate to.

        Returns:
            A handle to the instructions created.
        """
        from .library.standard_gates.rzx import RZXGate

        return self.append(RZXGate(theta), [qubit1, qubit2], [])

    def rzz(
        self, theta: ParameterValueType, qubit1: QubitSpecifier, qubit2: QubitSpecifier
    ) -> InstructionSet:
        """Apply :class:`~qiskit.circuit.library.RZZGate`.

        For the full matrix form of this gate, see the underlying gate documentation.

        Args:
            theta: The rotation angle of the gate.
            qubit1: The qubit(s) to apply the gate to.
            qubit2: The qubit(s) to apply the gate to.

        Returns:
            A handle to the instructions created.
        """
        from .library.standard_gates.rzz import RZZGate

        return self.append(RZZGate(theta), [qubit1, qubit2], [])

    def xy(
        self,
        theta: ParameterValueType,
        qubit1: QubitSpecifier,
        qubit2: QubitSpecifier,
        beta: Optional[ParameterValueType] = 0,
    ) -> InstructionSet:
        """Apply :class:`~qiskit.circuit.library.XYGate`.

        For the full matrix form of this gate, see the underlying gate documentation.

        Args:
            theta: The rotation angle of the gate.
            beta: The phase angle of the gate.
            qubit1: The qubit(s) to apply the gate to.
            qubit2: The qubit(s) to apply the gate to.

        Returns:
            A handle to the instructions created.
        """
        from .library.standard_gates.xy import XYGate

        return self.append(XYGate(theta, beta), [qubit1, qubit2], [])

    def ecr(self, qubit1: QubitSpecifier, qubit2: QubitSpecifier) -> InstructionSet:
        """Apply :class:`~qiskit.circuit.library.ECRGate`.

        For the full matrix form of this gate, see the underlying gate documentation.

        Args:
            qubit1, qubit2: The qubits to apply the gate to.

        Returns:
            A handle to the instructions created.
        """
        from .library.standard_gates.ecr import ECRGate

        return self.append(ECRGate(), [qubit1, qubit2], [])

    def s(self, qubit: QubitSpecifier) -> InstructionSet:
        """Apply :class:`~qiskit.circuit.library.SGate`.

        For the full matrix form of this gate, see the underlying gate documentation.

        Args:
            qubit: The qubit(s) to apply the gate to.

        Returns:
            A handle to the instructions created.
        """
        from .library.standard_gates.s import SGate

        return self.append(SGate(), [qubit], [])

    def sdg(self, qubit: QubitSpecifier) -> InstructionSet:
        """Apply :class:`~qiskit.circuit.library.SdgGate`.

        For the full matrix form of this gate, see the underlying gate documentation.

        Args:
            qubit: The qubit(s) to apply the gate to.

        Returns:
            A handle to the instructions created.
        """
        from .library.standard_gates.s import SdgGate

        return self.append(SdgGate(), [qubit], [])

    def swap(self, qubit1: QubitSpecifier, qubit2: QubitSpecifier) -> InstructionSet:
        """Apply :class:`~qiskit.circuit.library.SwapGate`.

        For the full matrix form of this gate, see the underlying gate documentation.

        Args:
            qubit1, qubit2: The qubits to apply the gate to.

        Returns:
            A handle to the instructions created.
        """
        from .library.standard_gates.swap import SwapGate

        return self.append(SwapGate(), [qubit1, qubit2], [])

    def iswap(self, qubit1: QubitSpecifier, qubit2: QubitSpecifier) -> InstructionSet:
        """Apply :class:`~qiskit.circuit.library.iSwapGate`.

        For the full matrix form of this gate, see the underlying gate documentation.

        Args:
            qubit1, qubit2: The qubits to apply the gate to.

        Returns:
            A handle to the instructions created.
        """
        from .library.standard_gates.iswap import iSwapGate

        return self.append(iSwapGate(), [qubit1, qubit2], [])

    def cswap(
        self,
        control_qubit: QubitSpecifier,
        target_qubit1: QubitSpecifier,
        target_qubit2: QubitSpecifier,
        label: Optional[str] = None,
        ctrl_state: Optional[Union[str, int]] = None,
    ) -> InstructionSet:
        """Apply :class:`~qiskit.circuit.library.CSwapGate`.

        For the full matrix form of this gate, see the underlying gate documentation.

        Args:
            control_qubit: The qubit(s) used as the control.
            target_qubit1: The qubit(s) targeted by the gate.
            target_qubit2: The qubit(s) targeted by the gate.
            label: The string label of the gate in the circuit.
            ctrl_state:
                The control state in decimal, or as a bitstring (e.g. '1').  Defaults to controlling
                on the '1' state.

        Returns:
            A handle to the instructions created.
        """
        from .library.standard_gates.swap import CSwapGate

        return self.append(
            CSwapGate(label=label, ctrl_state=ctrl_state),
            [control_qubit, target_qubit1, target_qubit2],
            [],
        )

    def fredkin(
        self,
        control_qubit: QubitSpecifier,
        target_qubit1: QubitSpecifier,
        target_qubit2: QubitSpecifier,
    ) -> InstructionSet:
        """Apply :class:`~qiskit.circuit.library.CSwapGate`.

        For the full matrix form of this gate, see the underlying gate documentation.

        Args:
            control_qubit: The qubit(s) used as the control.
            target_qubit1: The qubit(s) targeted by the gate.
            target_qubit2: The qubit(s) targeted by the gate.

        Returns:
            A handle to the instructions created.

        See Also:
            QuantumCircuit.cswap: the same function with a different name.
        """
        return self.cswap(control_qubit, target_qubit1, target_qubit2)

    def sx(self, qubit: QubitSpecifier) -> InstructionSet:
        """Apply :class:`~qiskit.circuit.library.SXGate`.

        For the full matrix form of this gate, see the underlying gate documentation.

        Args:
            qubit: The qubit(s) to apply the gate to.

        Returns:
            A handle to the instructions created.
        """
        from .library.standard_gates.sx import SXGate

        return self.append(SXGate(), [qubit], [])

    def sxdg(self, qubit: QubitSpecifier) -> InstructionSet:
        """Apply :class:`~qiskit.circuit.library.SXdgGate`.

        For the full matrix form of this gate, see the underlying gate documentation.

        Args:
            qubit: The qubit(s) to apply the gate to.

        Returns:
            A handle to the instructions created.
        """
        from .library.standard_gates.sx import SXdgGate

        return self.append(SXdgGate(), [qubit], [])

    def csx(
        self,
        control_qubit: QubitSpecifier,
        target_qubit: QubitSpecifier,
        label: Optional[str] = None,
        ctrl_state: Optional[Union[str, int]] = None,
    ) -> InstructionSet:
        """Apply :class:`~qiskit.circuit.library.CSXGate`.

        For the full matrix form of this gate, see the underlying gate documentation.

        Args:
            control_qubit: The qubit(s) used as the control.
            target_qubit: The qubit(s) targeted by the gate.
            label: The string label of the gate in the circuit.
            ctrl_state:
                The control state in decimal, or as a bitstring (e.g. '1').  Defaults to controlling
                on the '1' state.

        Returns:
            A handle to the instructions created.
        """
        from .library.standard_gates.sx import CSXGate

        return self.append(
            CSXGate(label=label, ctrl_state=ctrl_state),
            [control_qubit, target_qubit],
            [],
        )

    def t(self, qubit: QubitSpecifier) -> InstructionSet:
        """Apply :class:`~qiskit.circuit.library.TGate`.

        For the full matrix form of this gate, see the underlying gate documentation.

        Args:
            qubit: The qubit(s) to apply the gate to.

        Returns:
            A handle to the instructions created.
        """
        from .library.standard_gates.t import TGate

        return self.append(TGate(), [qubit], [])

    def tdg(self, qubit: QubitSpecifier) -> InstructionSet:
        """Apply :class:`~qiskit.circuit.library.TdgGate`.

        For the full matrix form of this gate, see the underlying gate documentation.

        Args:
            qubit: The qubit(s) to apply the gate to.

        Returns:
            A handle to the instructions created.
        """
        from .library.standard_gates.t import TdgGate

        return self.append(TdgGate(), [qubit], [])

    def u(
        self,
        theta: ParameterValueType,
        phi: ParameterValueType,
        lam: ParameterValueType,
        qubit: QubitSpecifier,
    ) -> InstructionSet:
        r"""Apply :class:`~qiskit.circuit.library.UGate`.

        For the full matrix form of this gate, see the underlying gate documentation.

        Args:
            theta: The :math:`\theta` rotation angle of the gate.
            phi: The :math:`\phi` rotation angle of the gate.
            lam: The :math:`\lambda` rotation angle of the gate.
            qubit: The qubit(s) to apply the gate to.

        Returns:
            A handle to the instructions created.
        """
        from .library.standard_gates.u import UGate

        return self.append(UGate(theta, phi, lam), [qubit], [])

    def cu(
        self,
        theta: ParameterValueType,
        phi: ParameterValueType,
        lam: ParameterValueType,
        gamma: ParameterValueType,
        control_qubit: QubitSpecifier,
        target_qubit: QubitSpecifier,
        label: Optional[str] = None,
        ctrl_state: Optional[Union[str, int]] = None,
    ) -> InstructionSet:
        r"""Apply :class:`~qiskit.circuit.library.CUGate`.

        For the full matrix form of this gate, see the underlying gate documentation.

        Args:
            theta: The :math:`\theta` rotation angle of the gate.
            phi: The :math:`\phi` rotation angle of the gate.
            lam: The :math:`\lambda` rotation angle of the gate.
            gamma: The global phase applied of the U gate, if applied.
            control_qubit: The qubit(s) used as the control.
            target_qubit: The qubit(s) targeted by the gate.
            label: The string label of the gate in the circuit.
            ctrl_state:
                The control state in decimal, or as a bitstring (e.g. '1').  Defaults to controlling
                on the '1' state.

        Returns:
            A handle to the instructions created.
        """
        from .library.standard_gates.u import CUGate

        return self.append(
            CUGate(theta, phi, lam, gamma, label=label, ctrl_state=ctrl_state),
            [control_qubit, target_qubit],
            [],
        )

    @deprecate_function(
        "The QuantumCircuit.u1 method is deprecated as of "
        "0.16.0. It will be removed no earlier than 3 months "
        "after the release date. You should use the "
        "QuantumCircuit.p method instead, which acts "
        "identically."
    )
    def u1(self, theta: ParameterValueType, qubit: QubitSpecifier) -> InstructionSet:
        r"""Apply :class:`~qiskit.circuit.library.U1Gate`.

        For the full matrix form of this gate, see the underlying gate documentation.

        Args:
            theta: The :math:`\theta` rotation angle of the gate.
            qubit: The qubit(s) to apply the gate to.

        Returns:
            A handle to the instructions created.
        """
        from .library.standard_gates.u1 import U1Gate

        return self.append(U1Gate(theta), [qubit], [])

    @deprecate_function(
        "The QuantumCircuit.cu1 method is deprecated as of "
        "0.16.0. It will be removed no earlier than 3 months "
        "after the release date. You should use the "
        "QuantumCircuit.cp method instead, which acts "
        "identically."
    )
    def cu1(
        self,
        theta: ParameterValueType,
        control_qubit: QubitSpecifier,
        target_qubit: QubitSpecifier,
        label: Optional[str] = None,
        ctrl_state: Optional[Union[str, int]] = None,
    ) -> InstructionSet:
        r"""Apply :class:`~qiskit.circuit.library.CU1Gate`.

        For the full matrix form of this gate, see the underlying gate documentation.

        Args:
            theta: The :math:`\theta` rotation angle of the gate.
            control_qubit: The qubit(s) used as the control.
            target_qubit: The qubit(s) targeted by the gate.
            label: The string label of the gate in the circuit.
            ctrl_state:
                The control state in decimal, or as a bitstring (e.g. '1').  Defaults to controlling
                on the '1' state.

        Returns:
            A handle to the instructions created.
        """
        from .library.standard_gates.u1 import CU1Gate

        return self.append(
            CU1Gate(theta, label=label, ctrl_state=ctrl_state), [control_qubit, target_qubit], []
        )

    @deprecate_function(
        "The QuantumCircuit.mcu1 method is deprecated as of "
        "0.16.0. It will be removed no earlier than 3 months "
        "after the release date. You should use the "
        "QuantumCircuit.mcp method instead, which acts "
        "identically."
    )
    def mcu1(
        self,
        lam: ParameterValueType,
        control_qubits: Sequence[QubitSpecifier],
        target_qubit: QubitSpecifier,
    ) -> InstructionSet:
        r"""Apply :class:`~qiskit.circuit.library.MCU1Gate`.

        For the full matrix form of this gate, see the underlying gate documentation.

        Args:
            lam: The :math:`\lambda` rotation angle of the gate.
            control_qubits: The qubits used as the controls.
            target_qubit: The qubit(s) targeted by the gate.

        Returns:
            A handle to the instructions created.
        """
        from .library.standard_gates.u1 import MCU1Gate

        num_ctrl_qubits = len(control_qubits)
        return self.append(MCU1Gate(lam, num_ctrl_qubits), control_qubits[:] + [target_qubit], [])

    @deprecate_function(
        "The QuantumCircuit.u2 method is deprecated as of "
        "0.16.0. It will be removed no earlier than 3 months "
        "after the release date. You can use the general 1-"
        "qubit gate QuantumCircuit.u instead: u2(φ,λ) = "
        "u(π/2, φ, λ). Alternatively, you can decompose it in"
        "terms of QuantumCircuit.p and QuantumCircuit.sx: "
        "u2(φ,λ) = p(π/2+φ) sx p(λ-π/2) (1 pulse on hardware)."
    )
    def u2(
        self, phi: ParameterValueType, lam: ParameterValueType, qubit: QubitSpecifier
    ) -> InstructionSet:
        r"""Apply :class:`~qiskit.circuit.library.U2Gate`.

        For the full matrix form of this gate, see the underlying gate documentation.

        Args:
            phi: The :math:`\phi` rotation angle of the gate.
            lam: The :math:`\lambda` rotation angle of the gate.
            qubit: The qubit(s) to apply the gate to.

        Returns:
            A handle to the instructions created.
        """
        from .library.standard_gates.u2 import U2Gate

        return self.append(U2Gate(phi, lam), [qubit], [])

    @deprecate_function(
        "The QuantumCircuit.u3 method is deprecated as of 0.16.0. It will be "
        "removed no earlier than 3 months after the release date. You should use "
        "QuantumCircuit.u instead, which acts identically. Alternatively, you can "
        "decompose u3 in terms of QuantumCircuit.p and QuantumCircuit.sx: "
        "u3(ϴ,φ,λ) = p(φ+π) sx p(ϴ+π) sx p(λ) (2 pulses on hardware)."
    )
    def u3(
        self,
        theta: ParameterValueType,
        phi: ParameterValueType,
        lam: ParameterValueType,
        qubit: QubitSpecifier,
    ) -> InstructionSet:
        r"""Apply :class:`~qiskit.circuit.library.U3Gate`.

        For the full matrix form of this gate, see the underlying gate documentation.

        Args:
            theta: The :math:`\theta` rotation angle of the gate.
            phi: The :math:`\phi` rotation angle of the gate.
            lam: The :math:`\lambda` rotation angle of the gate.
            qubit: The qubit(s) to apply the gate to.

        Returns:
            A handle to the instructions created.
        """
        from .library.standard_gates.u3 import U3Gate

        return self.append(U3Gate(theta, phi, lam), [qubit], [])

    @deprecate_function(
        "The QuantumCircuit.cu3 method is deprecated as of 0.16.0. It will be "
        "removed no earlier than 3 months after the release date. You should "
        "use the QuantumCircuit.cu method instead, where "
        "cu3(ϴ,φ,λ) = cu(ϴ,φ,λ,0)."
    )
    def cu3(
        self,
        theta: ParameterValueType,
        phi: ParameterValueType,
        lam: ParameterValueType,
        control_qubit: QubitSpecifier,
        target_qubit: QubitSpecifier,
        label: Optional[str] = None,
        ctrl_state: Optional[Union[str, int]] = None,
    ) -> InstructionSet:
        r"""Apply :class:`~qiskit.circuit.library.CU3Gate`.

        For the full matrix form of this gate, see the underlying gate documentation.

        Args:
            theta: The :math:`\theta` rotation angle of the gate.
            phi: The :math:`\phi` rotation angle of the gate.
            lam: The :math:`\lambda` rotation angle of the gate.
            control_qubit: The qubit(s) used as the control.
            target_qubit: The qubit(s) targeted by the gate.
            label: The string label of the gate in the circuit.
            ctrl_state:
                The control state in decimal, or as a bitstring (e.g. '1').  Defaults to controlling
                on the '1' state.

        Returns:
            A handle to the instructions created.
        """
        from .library.standard_gates.u3 import CU3Gate

        return self.append(
            CU3Gate(theta, phi, lam, label=label, ctrl_state=ctrl_state),
            [control_qubit, target_qubit],
            [],
        )

    def x(self, qubit: QubitSpecifier, label: Optional[str] = None) -> InstructionSet:
        r"""Apply :class:`~qiskit.circuit.library.XGate`.

        For the full matrix form of this gate, see the underlying gate documentation.

        Args:
            qubit: The qubit(s) to apply the gate to.
            label: The string label of the gate in the circuit.

        Returns:
            A handle to the instructions created.
        """
        from .library.standard_gates.x import XGate

        return self.append(XGate(label=label), [qubit], [])

    def cx(
        self,
        control_qubit: QubitSpecifier,
        target_qubit: QubitSpecifier,
        label: Optional[str] = None,
        ctrl_state: Optional[Union[str, int]] = None,
    ) -> InstructionSet:
        r"""Apply :class:`~qiskit.circuit.library.CXGate`.

        For the full matrix form of this gate, see the underlying gate documentation.

        Args:
            control_qubit: The qubit(s) used as the control.
            target_qubit: The qubit(s) targeted by the gate.
            label: The string label of the gate in the circuit.
            ctrl_state:
                The control state in decimal, or as a bitstring (e.g. '1').  Defaults to controlling
                on the '1' state.

        Returns:
            A handle to the instructions created.
        """

        from .library.standard_gates.x import CXGate

        return self.append(
            CXGate(label=label, ctrl_state=ctrl_state), [control_qubit, target_qubit], []
        )

    def cnot(
        self,
        control_qubit: QubitSpecifier,
        target_qubit: QubitSpecifier,
        label: Optional[str] = None,
        ctrl_state: Optional[Union[str, int]] = None,
    ) -> InstructionSet:
        r"""Apply :class:`~qiskit.circuit.library.CXGate`.

        For the full matrix form of this gate, see the underlying gate documentation.

        Args:
            control_qubit: The qubit(s) used as the control.
            target_qubit: The qubit(s) targeted by the gate.
            label: The string label of the gate in the circuit.
            ctrl_state:
                The control state in decimal, or as a bitstring (e.g. '1').  Defaults to controlling
                on the '1' state.

        Returns:
            A handle to the instructions created.

        See Also:
            QuantumCircuit.cx: the same function with a different name.
        """
        return self.cx(control_qubit, target_qubit, label, ctrl_state)

    def dcx(self, qubit1: QubitSpecifier, qubit2: QubitSpecifier) -> InstructionSet:
        r"""Apply :class:`~qiskit.circuit.library.DCXGate`.

        For the full matrix form of this gate, see the underlying gate documentation.

        Args:
            qubit1: The qubit(s) to apply the gate to.
            qubit2: The qubit(s) to apply the gate to.

        Returns:
            A handle to the instructions created.
        """
        from .library.standard_gates.dcx import DCXGate

        return self.append(DCXGate(), [qubit1, qubit2], [])

    def ccx(
        self,
        control_qubit1: QubitSpecifier,
        control_qubit2: QubitSpecifier,
        target_qubit: QubitSpecifier,
        ctrl_state: Optional[Union[str, int]] = None,
    ) -> InstructionSet:
        r"""Apply :class:`~qiskit.circuit.library.CCXGate`.

        For the full matrix form of this gate, see the underlying gate documentation.

        Args:
            control_qubit1: The qubit(s) used as the first control.
            control_qubit2: The qubit(s) used as the second control.
            target_qubit: The qubit(s) targeted by the gate.
            ctrl_state:
                The control state in decimal, or as a bitstring (e.g. '1').  Defaults to controlling
                on the '1' state.

        Returns:
            A handle to the instructions created.
        """
        from .library.standard_gates.x import CCXGate

        return self.append(
            CCXGate(ctrl_state=ctrl_state),
            [control_qubit1, control_qubit2, target_qubit],
            [],
        )

    def toffoli(
        self,
        control_qubit1: QubitSpecifier,
        control_qubit2: QubitSpecifier,
        target_qubit: QubitSpecifier,
    ) -> InstructionSet:
        r"""Apply :class:`~qiskit.circuit.library.CCXGate`.

        For the full matrix form of this gate, see the underlying gate documentation.

        Args:
            control_qubit1: The qubit(s) used as the first control.
            control_qubit2: The qubit(s) used as the second control.
            target_qubit: The qubit(s) targeted by the gate.

        Returns:
            A handle to the instructions created.

        See Also:
            QuantumCircuit.ccx: the same gate with a different name.
        """
        return self.ccx(control_qubit1, control_qubit2, target_qubit)

    def mcx(
        self,
        control_qubits: Sequence[QubitSpecifier],
        target_qubit: QubitSpecifier,
        ancilla_qubits: Optional[Union[QubitSpecifier, Sequence[QubitSpecifier]]] = None,
        mode: str = "noancilla",
    ) -> InstructionSet:
        """Apply :class:`~qiskit.circuit.library.MCXGate`.

        The multi-cX gate can be implemented using different techniques, which use different numbers
        of ancilla qubits and have varying circuit depth. These modes are:

        - 'noancilla': Requires 0 ancilla qubits.
        - 'recursion': Requires 1 ancilla qubit if more than 4 controls are used, otherwise 0.
        - 'v-chain': Requires 2 less ancillas than the number of control qubits.
        - 'v-chain-dirty': Same as for the clean ancillas (but the circuit will be longer).

        For the full matrix form of this gate, see the underlying gate documentation.

        Args:
            control_qubits: The qubits used as the controls.
            target_qubit: The qubit(s) targeted by the gate.
            ancilla_qubits: The qubits used as the ancillae, if the mode requires them.
            mode: The choice of mode, explained further above.

        Returns:
            A handle to the instructions created.

        Raises:
            ValueError: if the given mode is not known, or if too few ancilla qubits are passed.
            AttributeError: if no ancilla qubits are passed, but some are needed.
        """
        from .library.standard_gates.x import MCXGrayCode, MCXRecursive, MCXVChain

        num_ctrl_qubits = len(control_qubits)

        available_implementations = {
            "noancilla": MCXGrayCode(num_ctrl_qubits),
            "recursion": MCXRecursive(num_ctrl_qubits),
            "v-chain": MCXVChain(num_ctrl_qubits, False),
            "v-chain-dirty": MCXVChain(num_ctrl_qubits, dirty_ancillas=True),
            # outdated, previous names
            "advanced": MCXRecursive(num_ctrl_qubits),
            "basic": MCXVChain(num_ctrl_qubits, dirty_ancillas=False),
            "basic-dirty-ancilla": MCXVChain(num_ctrl_qubits, dirty_ancillas=True),
        }

        # check ancilla input
        if ancilla_qubits:
            _ = self.qbit_argument_conversion(ancilla_qubits)

        try:
            gate = available_implementations[mode]
        except KeyError as ex:
            all_modes = list(available_implementations.keys())
            raise ValueError(
                f"Unsupported mode ({mode}) selected, choose one of {all_modes}"
            ) from ex

        if hasattr(gate, "num_ancilla_qubits") and gate.num_ancilla_qubits > 0:
            required = gate.num_ancilla_qubits
            if ancilla_qubits is None:
                raise AttributeError(f"No ancillas provided, but {required} are needed!")

            # convert ancilla qubits to a list if they were passed as int or qubit
            if not hasattr(ancilla_qubits, "__len__"):
                ancilla_qubits = [ancilla_qubits]

            if len(ancilla_qubits) < required:
                actually = len(ancilla_qubits)
                raise ValueError(f"At least {required} ancillas required, but {actually} given.")
            # size down if too many ancillas were provided
            ancilla_qubits = ancilla_qubits[:required]
        else:
            ancilla_qubits = []

        return self.append(gate, control_qubits[:] + [target_qubit] + ancilla_qubits[:], [])

    def mct(
        self,
        control_qubits: Sequence[QubitSpecifier],
        target_qubit: QubitSpecifier,
        ancilla_qubits: Optional[Union[QubitSpecifier, Sequence[QubitSpecifier]]] = None,
        mode: str = "noancilla",
    ) -> InstructionSet:
        """Apply :class:`~qiskit.circuit.library.MCXGate`.

        The multi-cX gate can be implemented using different techniques, which use different numbers
        of ancilla qubits and have varying circuit depth. These modes are:

        - 'noancilla': Requires 0 ancilla qubits.
        - 'recursion': Requires 1 ancilla qubit if more than 4 controls are used, otherwise 0.
        - 'v-chain': Requires 2 less ancillas than the number of control qubits.
        - 'v-chain-dirty': Same as for the clean ancillas (but the circuit will be longer).

        For the full matrix form of this gate, see the underlying gate documentation.

        Args:
            control_qubits: The qubits used as the controls.
            target_qubit: The qubit(s) targeted by the gate.
            ancilla_qubits: The qubits used as the ancillae, if the mode requires them.
            mode: The choice of mode, explained further above.

        Returns:
            A handle to the instructions created.

        Raises:
            ValueError: if the given mode is not known, or if too few ancilla qubits are passed.
            AttributeError: if no ancilla qubits are passed, but some are needed.

        See Also:
            QuantumCircuit.mcx: the same gate with a different name.
        """
        return self.mcx(control_qubits, target_qubit, ancilla_qubits, mode)

    def y(self, qubit: QubitSpecifier) -> InstructionSet:
        r"""Apply :class:`~qiskit.circuit.library.YGate`.

        For the full matrix form of this gate, see the underlying gate documentation.

        Args:
            qubit: The qubit(s) to apply the gate to.

        Returns:
            A handle to the instructions created.
        """
        from .library.standard_gates.y import YGate

        return self.append(YGate(), [qubit], [])

    def cy(
        self,
        control_qubit: QubitSpecifier,
        target_qubit: QubitSpecifier,
        label: Optional[str] = None,
        ctrl_state: Optional[Union[str, int]] = None,
    ) -> InstructionSet:
        r"""Apply :class:`~qiskit.circuit.library.CYGate`.

        For the full matrix form of this gate, see the underlying gate documentation.

        Args:
            control_qubit: The qubit(s) used as the controls.
            target_qubit: The qubit(s) targeted by the gate.
            label: The string label of the gate in the circuit.
            ctrl_state:
                The control state in decimal, or as a bitstring (e.g. '1').  Defaults to controlling
                on the '1' state.

        Returns:
            A handle to the instructions created.
        """
        from .library.standard_gates.y import CYGate

        return self.append(
            CYGate(label=label, ctrl_state=ctrl_state), [control_qubit, target_qubit], []
        )

    def z(self, qubit: QubitSpecifier) -> InstructionSet:
        r"""Apply :class:`~qiskit.circuit.library.ZGate`.

        For the full matrix form of this gate, see the underlying gate documentation.

        Args:
            qubit: The qubit(s) to apply the gate to.

        Returns:
            A handle to the instructions created.
        """
        from .library.standard_gates.z import ZGate

        return self.append(ZGate(), [qubit], [])

    def cz(
        self,
        control_qubit: QubitSpecifier,
        target_qubit: QubitSpecifier,
        label: Optional[str] = None,
        ctrl_state: Optional[Union[str, int]] = None,
    ) -> InstructionSet:
        r"""Apply :class:`~qiskit.circuit.library.CZGate`.

        For the full matrix form of this gate, see the underlying gate documentation.

        Args:
            control_qubit: The qubit(s) used as the controls.
            target_qubit: The qubit(s) targeted by the gate.
            label: The string label of the gate in the circuit.
            ctrl_state:
                The control state in decimal, or as a bitstring (e.g. '1').  Defaults to controlling
                on the '1' state.

        Returns:
            A handle to the instructions created.
        """
        from .library.standard_gates.z import CZGate

        return self.append(
            CZGate(label=label, ctrl_state=ctrl_state), [control_qubit, target_qubit], []
        )

    def pauli(
        self,
        pauli_string: str,
        qubits: Sequence[QubitSpecifier],
    ) -> InstructionSet:
        """Apply :class:`~qiskit.circuit.library.PauliGate`.

        Args:
            pauli_string: A string representing the Pauli operator to apply, e.g. 'XX'.
            qubits: The qubits to apply this gate to.

        Returns:
            A handle to the instructions created.
        """
        from qiskit.circuit.library.generalized_gates.pauli import PauliGate

        return self.append(PauliGate(pauli_string), qubits, [])

    def _push_scope(
        self,
        qubits: Iterable[Qubit] = (),
        clbits: Iterable[Clbit] = (),
        registers: Iterable[Register] = (),
        allow_jumps: bool = True,
    ):
        """Add a scope for collecting instructions into this circuit.

        This should only be done by the control-flow context managers, which will handle cleaning up
        after themselves at the end as well.

        Args:
            qubits: Any qubits that this scope should automatically use.
            clbits: Any clbits that this scope should automatically use.
            allow_jumps: Whether this scope allows jumps to be used within it.
        """
        # pylint: disable=cyclic-import
        from qiskit.circuit.controlflow.builder import ControlFlowBuilderBlock

        # Chain resource requests so things like registers added to inner scopes via conditions are
        # requested in the outer scope as well.
        if self._control_flow_scopes:
            resource_requester = self._control_flow_scopes[-1].request_classical_resource
        else:
            resource_requester = self._resolve_classical_resource

        self._control_flow_scopes.append(
            ControlFlowBuilderBlock(
                qubits,
                clbits,
                resource_requester=resource_requester,
                registers=registers,
                allow_jumps=allow_jumps,
            )
        )

    def _pop_scope(self) -> "qiskit.circuit.controlflow.builder.ControlFlowBuilderBlock":
        """Finish a scope used in the control-flow builder interface, and return it to the caller.

        This should only be done by the control-flow context managers, since they naturally
        synchronise the creation and deletion of stack elements."""
        return self._control_flow_scopes.pop()

    def _peek_previous_instruction_in_scope(
        self,
    ) -> Tuple[Instruction, Sequence[Qubit], Sequence[Clbit]]:
        """Return the instruction 3-tuple of the most recent instruction in the current scope, even
        if that scope is currently under construction.

        This function is only intended for use by the control-flow ``if``-statement builders, which
        may need to modify a previous instruction."""
        if self._control_flow_scopes:
            return self._control_flow_scopes[-1].peek()
        if not self._data:
            raise CircuitError("This circuit contains no instructions.")
        return self._data[-1]

    def _pop_previous_instruction_in_scope(
        self,
    ) -> Tuple[Instruction, Sequence[Qubit], Sequence[Clbit]]:
        """Return the instruction 3-tuple of the most recent instruction in the current scope, even
        if that scope is currently under construction, and remove it from that scope.

        This function is only intended for use by the control-flow ``if``-statement builders, which
        may need to replace a previous instruction with another.
        """
        if self._control_flow_scopes:
            return self._control_flow_scopes[-1].pop()
        if not self._data:
            raise CircuitError("This circuit contains no instructions.")
        instruction, qubits, clbits = self._data.pop()
        self._update_parameter_table_on_instruction_removal(instruction)
        return instruction, qubits, clbits

    def _update_parameter_table_on_instruction_removal(self, instruction: Instruction) -> None:
        """Update the :obj:`.ParameterTable` of this circuit given that an instance of the given
        ``instruction`` has just been removed from the circuit.

        .. note::

            This does not account for the possibility for the same instruction instance being added
            more than once to the circuit.  At the time of writing (2021-11-17, main commit 271a82f)
            there is a defensive ``deepcopy`` of parameterised instructions inside
            :meth:`.QuantumCircuit.append`, so this should be safe.  Trying to account for it would
            involve adding a potentially quadratic-scaling loop to check each entry in ``data``.
        """
        atomic_parameters = set()
        for parameter in instruction.params:
            if isinstance(parameter, (ParameterExpression, QuantumCircuit)):
                atomic_parameters.update(parameter.parameters)
        for atomic_parameter in atomic_parameters:
            entries = self._parameter_table[atomic_parameter]
            new_entries = [
                (entry_instruction, entry_index)
                for entry_instruction, entry_index in entries
                if entry_instruction is not instruction
            ]
            if not new_entries:
                del self._parameter_table[atomic_parameter]
                # Invalidate cache.
                self._parameters = None
            else:
                self._parameter_table[atomic_parameter] = new_entries

    @typing.overload
    def while_loop(
        self,
        condition: Tuple[Union[ClassicalRegister, Clbit], int],
        body: None,
        qubits: None,
        clbits: None,
        *,
        label: Optional[str],
    ) -> "qiskit.circuit.controlflow.while_loop.WhileLoopContext":
        ...

    @typing.overload
    def while_loop(
        self,
        condition: Tuple[Union[ClassicalRegister, Clbit], int],
        body: "QuantumCircuit",
        qubits: Sequence[QubitSpecifier],
        clbits: Sequence[ClbitSpecifier],
        *,
        label: Optional[str],
    ) -> InstructionSet:
        ...

    def while_loop(self, condition, body=None, qubits=None, clbits=None, *, label=None):
        """Create a ``while`` loop on this circuit.

        There are two forms for calling this function.  If called with all its arguments (with the
        possible exception of ``label``), it will create a
        :obj:`~qiskit.circuit.controlflow.WhileLoopOp` with the given ``body``.  If ``body`` (and
        ``qubits`` and ``clbits``) are *not* passed, then this acts as a context manager, which
        will automatically build a :obj:`~qiskit.circuit.controlflow.WhileLoopOp` when the scope
        finishes.  In this form, you do not need to keep track of the qubits or clbits you are
        using, because the scope will handle it for you.

        Example usage::

            from qiskit.circuit import QuantumCircuit, Clbit, Qubit
            bits = [Qubit(), Qubit(), Clbit()]
            qc = QuantumCircuit(bits)

            with qc.while_loop((bits[2], 0)):
                qc.h(0)
                qc.cx(0, 1)
                qc.measure(0, 0)

        Args:
            condition (Tuple[Union[ClassicalRegister, Clbit], int]): An equality condition to be
                checked prior to executing ``body``. The left-hand side of the condition must be a
                :obj:`~ClassicalRegister` or a :obj:`~Clbit`, and the right-hand side must be an
                integer or boolean.
            body (Optional[QuantumCircuit]): The loop body to be repeatedly executed.  Omit this to
                use the context-manager mode.
            qubits (Optional[Sequence[Qubit]]): The circuit qubits over which the loop body should
                be run.  Omit this to use the context-manager mode.
            clbits (Optional[Sequence[Clbit]]): The circuit clbits over which the loop body should
                be run.  Omit this to use the context-manager mode.
            label (Optional[str]): The string label of the instruction in the circuit.

        Returns:
            InstructionSet or WhileLoopContext: If used in context-manager mode, then this should be
            used as a ``with`` resource, which will infer the block content and operands on exit.
            If the full form is used, then this returns a handle to the instructions created.

        Raises:
            CircuitError: if an incorrect calling convention is used.
        """
        # pylint: disable=cyclic-import
        from qiskit.circuit.controlflow.while_loop import WhileLoopOp, WhileLoopContext

        if body is None:
            if qubits is not None or clbits is not None:
                raise CircuitError(
                    "When using 'while_loop' as a context manager,"
                    " you cannot pass qubits or clbits."
                )
            return WhileLoopContext(self, condition, label=label)
        elif qubits is None or clbits is None:
            raise CircuitError(
                "When using 'while_loop' with a body, you must pass qubits and clbits."
            )

        return self.append(WhileLoopOp(condition, body, label), qubits, clbits)

    @typing.overload
    def for_loop(
        self,
        indexset: Iterable[int],
        loop_parameter: Optional[Parameter],
        body: None,
        qubits: None,
        clbits: None,
        *,
        label: Optional[str],
    ) -> "qiskit.circuit.controlflow.for_loop.ForLoopContext":
        ...

    @typing.overload
    def for_loop(
        self,
        indexset: Iterable[int],
        loop_parameter: Union[Parameter, None],
        body: "QuantumCircuit",
        qubits: Sequence[QubitSpecifier],
        clbits: Sequence[ClbitSpecifier],
        *,
        label: Optional[str],
    ) -> InstructionSet:
        ...

    def for_loop(
        self, indexset, loop_parameter=None, body=None, qubits=None, clbits=None, *, label=None
    ):
        """Create a ``for`` loop on this circuit.

        There are two forms for calling this function.  If called with all its arguments (with the
        possible exception of ``label``), it will create a
        :obj:`~qiskit.circuit.controlflow.ForLoopOp` with the given ``body``.  If ``body`` (and
        ``qubits`` and ``clbits``) are *not* passed, then this acts as a context manager, which,
        when entered, provides a loop variable (unless one is given, in which case it will be
        reused) and will automatically build a :obj:`~qiskit.circuit.controlflow.ForLoopOp` when the
        scope finishes.  In this form, you do not need to keep track of the qubits or clbits you are
        using, because the scope will handle it for you.

        For example::

            from qiskit import QuantumCircuit
            qc = QuantumCircuit(2, 1)

            with qc.for_loop(range(5)) as i:
                qc.h(0)
                qc.cx(0, 1)
                qc.measure(0, 0)
                qc.break_loop().c_if(0, True)

        Args:
            indexset (Iterable[int]): A collection of integers to loop over.  Always necessary.
            loop_parameter (Optional[Parameter]): The parameter used within ``body`` to which
                the values from ``indexset`` will be assigned.  In the context-manager form, if this
                argument is not supplied, then a loop parameter will be allocated for you and
                returned as the value of the ``with`` statement.  This will only be bound into the
                circuit if it is used within the body.

                If this argument is ``None`` in the manual form of this method, ``body`` will be
                repeated once for each of the items in ``indexset`` but their values will be
                ignored.
            body (Optional[QuantumCircuit]): The loop body to be repeatedly executed.  Omit this to
                use the context-manager mode.
            qubits (Optional[Sequence[QubitSpecifier]]): The circuit qubits over which the loop body
                should be run.  Omit this to use the context-manager mode.
            clbits (Optional[Sequence[ClbitSpecifier]]): The circuit clbits over which the loop body
                should be run.  Omit this to use the context-manager mode.
            label (Optional[str]): The string label of the instruction in the circuit.

        Returns:
            InstructionSet or ForLoopContext: depending on the call signature, either a context
            manager for creating the for loop (it will automatically be added to the circuit at the
            end of the block), or an :obj:`~InstructionSet` handle to the appended loop operation.

        Raises:
            CircuitError: if an incorrect calling convention is used.
        """
        # pylint: disable=cyclic-import
        from qiskit.circuit.controlflow.for_loop import ForLoopOp, ForLoopContext

        if body is None:
            if qubits is not None or clbits is not None:
                raise CircuitError(
                    "When using 'for_loop' as a context manager, you cannot pass qubits or clbits."
                )
            return ForLoopContext(self, indexset, loop_parameter, label=label)
        elif qubits is None or clbits is None:
            raise CircuitError(
                "When using 'for_loop' with a body, you must pass qubits and clbits."
            )

        return self.append(ForLoopOp(indexset, loop_parameter, body, label), qubits, clbits)

    @typing.overload
    def if_test(
        self,
        condition: Tuple[Union[ClassicalRegister, Clbit], int],
        true_body: None,
        qubits: None,
        clbits: None,
        *,
        label: Optional[str],
    ) -> "qiskit.circuit.controlflow.if_else.IfContext":
        ...

    @typing.overload
    def if_test(
        self,
        condition: Tuple[Union[ClassicalRegister, Clbit], int],
        true_body: "QuantumCircuit",
        qubits: Sequence[QubitSpecifier],
        clbits: Sequence[ClbitSpecifier],
        *,
        label: Optional[str] = None,
    ) -> InstructionSet:
        ...

    def if_test(
        self,
        condition,
        true_body=None,
        qubits=None,
        clbits=None,
        *,
        label=None,
    ):
        """Create an ``if`` statement on this circuit.

        There are two forms for calling this function.  If called with all its arguments (with the
        possible exception of ``label``), it will create a
        :obj:`~qiskit.circuit.controlflow.IfElseOp` with the given ``true_body``, and there will be
        no branch for the ``false`` condition (see also the :meth:`.if_else` method).  However, if
        ``true_body`` (and ``qubits`` and ``clbits``) are *not* passed, then this acts as a context
        manager, which can be used to build ``if`` statements.  The return value of the ``with``
        statement is a chainable context manager, which can be used to create subsequent ``else``
        blocks.  In this form, you do not need to keep track of the qubits or clbits you are using,
        because the scope will handle it for you.

        For example::

            from qiskit.circuit import QuantumCircuit, Qubit, Clbit
            bits = [Qubit(), Qubit(), Qubit(), Clbit(), Clbit()]
            qc = QuantumCircuit(bits)

            qc.h(0)
            qc.cx(0, 1)
            qc.measure(0, 0)
            qc.h(0)
            qc.cx(0, 1)
            qc.measure(0, 1)

            with qc.if_test((bits[3], 0)) as else_:
                qc.x(2)
            with else_:
                qc.h(2)
                qc.z(2)

        Args:
            condition (Tuple[Union[ClassicalRegister, Clbit], int]): A condition to be evaluated at
                circuit runtime which, if true, will trigger the evaluation of ``true_body``. Can be
                specified as either a tuple of a ``ClassicalRegister`` to be tested for equality
                with a given ``int``, or as a tuple of a ``Clbit`` to be compared to either a
                ``bool`` or an ``int``.
            true_body (Optional[QuantumCircuit]): The circuit body to be run if ``condition`` is
                true.
            qubits (Optional[Sequence[QubitSpecifier]]): The circuit qubits over which the if/else
                should be run.
            clbits (Optional[Sequence[ClbitSpecifier]]): The circuit clbits over which the if/else
                should be run.
            label (Optional[str]): The string label of the instruction in the circuit.

        Returns:
            InstructionSet or IfContext: depending on the call signature, either a context
            manager for creating the ``if`` block (it will automatically be added to the circuit at
            the end of the block), or an :obj:`~InstructionSet` handle to the appended conditional
            operation.

        Raises:
            CircuitError: If the provided condition references Clbits outside the
                enclosing circuit.
            CircuitError: if an incorrect calling convention is used.

        Returns:
            A handle to the instruction created.
        """
        # pylint: disable=cyclic-import
        from qiskit.circuit.controlflow.if_else import IfElseOp, IfContext

        condition = (self._resolve_classical_resource(condition[0]), condition[1])

        if true_body is None:
            if qubits is not None or clbits is not None:
                raise CircuitError(
                    "When using 'if_test' as a context manager, you cannot pass qubits or clbits."
                )
            # We can only allow jumps if we're in a loop block, but the default path (no scopes)
            # also allows adding jumps to support the more verbose internal mode.
            in_loop = bool(self._control_flow_scopes and self._control_flow_scopes[-1].allow_jumps)
            return IfContext(self, condition, in_loop=in_loop, label=label)
        elif qubits is None or clbits is None:
            raise CircuitError("When using 'if_test' with a body, you must pass qubits and clbits.")

        return self.append(IfElseOp(condition, true_body, None, label), qubits, clbits)

    def if_else(
        self,
        condition: Union[
            Tuple[ClassicalRegister, int],
            Tuple[Clbit, int],
            Tuple[Clbit, bool],
        ],
        true_body: "QuantumCircuit",
        false_body: "QuantumCircuit",
        qubits: Sequence[QubitSpecifier],
        clbits: Sequence[ClbitSpecifier],
        label: Optional[str] = None,
    ) -> InstructionSet:
        """Apply :class:`~qiskit.circuit.controlflow.IfElseOp`.

        .. note::

            This method does not have an associated context-manager form, because it is already
            handled by the :meth:`.if_test` method.  You can use the ``else`` part of that with
            something such as::

                from qiskit.circuit import QuantumCircuit, Qubit, Clbit
                bits = [Qubit(), Qubit(), Clbit()]
                qc = QuantumCircuit(bits)
                qc.h(0)
                qc.cx(0, 1)
                qc.measure(0, 0)
                with qc.if_test((bits[2], 0)) as else_:
                    qc.h(0)
                with else_:
                    qc.x(0)

        Args:
            condition: A condition to be evaluated at circuit runtime which,
                if true, will trigger the evaluation of ``true_body``. Can be
                specified as either a tuple of a ``ClassicalRegister`` to be
                tested for equality with a given ``int``, or as a tuple of a
                ``Clbit`` to be compared to either a ``bool`` or an ``int``.
            true_body: The circuit body to be run if ``condition`` is true.
            false_body: The circuit to be run if ``condition`` is false.
            qubits: The circuit qubits over which the if/else should be run.
            clbits: The circuit clbits over which the if/else should be run.
            label: The string label of the instruction in the circuit.

        Raises:
            CircuitError: If the provided condition references Clbits outside the
                enclosing circuit.

        Returns:
            A handle to the instruction created.
        """
        # pylint: disable=cyclic-import
        from qiskit.circuit.controlflow.if_else import IfElseOp

        condition = (self._resolve_classical_resource(condition[0]), condition[1])
        return self.append(IfElseOp(condition, true_body, false_body, label), qubits, clbits)

    def break_loop(self) -> InstructionSet:
        """Apply :class:`~qiskit.circuit.controlflow.BreakLoopOp`.

        .. warning::

            If you are using the context-manager "builder" forms of :meth:`.if_test`,
            :meth:`.for_loop` or :meth:`.while_loop`, you can only call this method if you are
            within a loop context, because otherwise the "resource width" of the operation cannot be
            determined.  This would quickly lead to invalid circuits, and so if you are trying to
            construct a reusable loop body (without the context managers), you must also use the
            non-context-manager form of :meth:`.if_test` and :meth:`.if_else`.  Take care that the
            :obj:`.BreakLoopOp` instruction must span all the resources of its containing loop, not
            just the immediate scope.

        Returns:
            A handle to the instruction created.

        Raises:
            CircuitError: if this method was called within a builder context, but not contained
                within a loop.
        """
        # pylint: disable=cyclic-import
        from qiskit.circuit.controlflow.break_loop import BreakLoopOp, BreakLoopPlaceholder

        if self._control_flow_scopes:
            operation = BreakLoopPlaceholder()
            resources = operation.placeholder_resources()
            return self.append(operation, resources.qubits, resources.clbits)
        return self.append(BreakLoopOp(self.num_qubits, self.num_clbits), self.qubits, self.clbits)

    def continue_loop(self) -> InstructionSet:
        """Apply :class:`~qiskit.circuit.controlflow.ContinueLoopOp`.

        .. warning::

            If you are using the context-manager "builder" forms of :meth:`.if_test`,
            :meth:`.for_loop` or :meth:`.while_loop`, you can only call this method if you are
            within a loop context, because otherwise the "resource width" of the operation cannot be
            determined.  This would quickly lead to invalid circuits, and so if you are trying to
            construct a reusable loop body (without the context managers), you must also use the
            non-context-manager form of :meth:`.if_test` and :meth:`.if_else`.  Take care that the
            :obj:`.ContinueLoopOp` instruction must span all the resources of its containing loop,
            not just the immediate scope.

        Returns:
            A handle to the instruction created.

        Raises:
            CircuitError: if this method was called within a builder context, but not contained
                within a loop.
        """
        # pylint: disable=cyclic-import
        from qiskit.circuit.controlflow.continue_loop import ContinueLoopOp, ContinueLoopPlaceholder

        if self._control_flow_scopes:
            operation = ContinueLoopPlaceholder()
            resources = operation.placeholder_resources()
            return self.append(operation, resources.qubits, resources.clbits)
        return self.append(
            ContinueLoopOp(self.num_qubits, self.num_clbits), self.qubits, self.clbits
        )

    def add_calibration(
        self,
        gate: Union[Gate, str],
        qubits: Sequence[int],
        # Schedule has the type `qiskit.pulse.Schedule`, but `qiskit.pulse` cannot be imported
        # while this module is, and so Sphinx will not accept a forward reference to it.  Sphinx
        # needs the types available at runtime, whereas mypy will accept it, because it handles the
        # type checking by static analysis.
        schedule,
        params: Optional[Sequence[ParameterValueType]] = None,
    ) -> None:
        """Register a low-level, custom pulse definition for the given gate.

        Args:
            gate (Union[Gate, str]): Gate information.
            qubits (Union[int, Tuple[int]]): List of qubits to be measured.
            schedule (Schedule): Schedule information.
            params (Optional[List[Union[float, Parameter]]]): A list of parameters.

        Raises:
            Exception: if the gate is of type string and params is None.
        """
        if isinstance(gate, Gate):
            self._calibrations[gate.name][(tuple(qubits), tuple(gate.params))] = schedule
            self._data._calibrations[gate.name][(tuple(qubits), tuple(gate.params))] = schedule
        else:
            self._calibrations[gate][(tuple(qubits), tuple(params or []))] = schedule
            self._data._calibrations[gate][(tuple(qubits), tuple(params or []))] = schedule

    # Functions only for scheduled circuits
    def qubit_duration(self, *qubits: Union[Qubit, int]) -> float:
        """Return the duration between the start and stop time of the first and last instructions,
        excluding delays, over the supplied qubits. Its time unit is ``self.unit``.

        Args:
            *qubits: Qubits within ``self`` to include.

        Returns:
            Return the duration between the first start and last stop time of non-delay instructions
        """
        return self.qubit_stop_time(*qubits) - self.qubit_start_time(*qubits)

    def qubit_start_time(self, *qubits: Union[Qubit, int]) -> float:
        """Return the start time of the first instruction, excluding delays,
        over the supplied qubits. Its time unit is ``self.unit``.

        Return 0 if there are no instructions over qubits

        Args:
            *qubits: Qubits within ``self`` to include. Integers are allowed for qubits, indicating
            indices of ``self.qubits``.

        Returns:
            Return the start time of the first instruction, excluding delays, over the qubits

        Raises:
            CircuitError: if ``self`` is a not-yet scheduled circuit.
        """
        if self.duration is None:
            # circuit has only delays, this is kind of scheduled
            for inst, _, _ in self.data:
                if not isinstance(inst, Delay):
                    raise CircuitError(
                        "qubit_start_time undefined. Circuit must be scheduled first."
                    )
            return 0

        qubits = [self.qubits[q] if isinstance(q, int) else q for q in qubits]

        starts = {q: 0 for q in qubits}
        dones = {q: False for q in qubits}
        for inst, qargs, _ in self.data:
            for q in qubits:
                if q in qargs:
                    if isinstance(inst, Delay):
                        if not dones[q]:
                            starts[q] += inst.duration
                    else:
                        dones[q] = True
            if len(qubits) == len([done for done in dones.values() if done]):  # all done
                return min(start for start in starts.values())

        return 0  # If there are no instructions over bits

    def qubit_stop_time(self, *qubits: Union[Qubit, int]) -> float:
        """Return the stop time of the last instruction, excluding delays, over the supplied qubits.
        Its time unit is ``self.unit``.

        Return 0 if there are no instructions over qubits

        Args:
            *qubits: Qubits within ``self`` to include. Integers are allowed for qubits, indicating
            indices of ``self.qubits``.

        Returns:
            Return the stop time of the last instruction, excluding delays, over the qubits

        Raises:
            CircuitError: if ``self`` is a not-yet scheduled circuit.
        """
        if self.duration is None:
            # circuit has only delays, this is kind of scheduled
            for inst, _, _ in self.data:
                if not isinstance(inst, Delay):
                    raise CircuitError(
                        "qubit_stop_time undefined. Circuit must be scheduled first."
                    )
            return 0

        qubits = [self.qubits[q] if isinstance(q, int) else q for q in qubits]

        stops = {q: self.duration for q in qubits}
        dones = {q: False for q in qubits}
        for inst, qargs, _ in reversed(self.data):
            for q in qubits:
                if q in qargs:
                    if isinstance(inst, Delay):
                        if not dones[q]:
                            stops[q] -= inst.duration
                    else:
                        dones[q] = True
            if len(qubits) == len([done for done in dones.values() if done]):  # all done
                return max(stop for stop in stops.values())

        return 0  # If there are no instructions over bits


def _circuit_from_qasm(qasm: Qasm) -> "QuantumCircuit":
    # pylint: disable=cyclic-import
    from qiskit.converters import ast_to_dag
    from qiskit.converters import dag_to_circuit

    ast = qasm.parse()
    dag = ast_to_dag(ast)
    return dag_to_circuit(dag)


def _standard_compare(value1, value2):
    if value1 < value2:
        return -1
    if value1 > value2:
        return 1
    return 0


def _compare_parameters(param1: Parameter, param2: Parameter) -> int:
    if isinstance(param1, ParameterVectorElement) and isinstance(param2, ParameterVectorElement):
        # if they belong to a vector with the same name, sort by index
        if param1.vector.name == param2.vector.name:
            return _standard_compare(param1.index, param2.index)

    # else sort by name
    return _standard_compare(param1.name, param2.name)


def _add_sub_instruction_to_existing_composite_circuits(
    instruction: Instruction,
    existing_gate_names: List[str],
    existing_composite_circuits: List[Instruction],
) -> None:
    """Recursively add undefined sub-instructions in the definition of the given
    instruction to existing_composite_circuit list.
    """
    for sub_instruction, _, _ in instruction.definition:
        # Check instructions names are valid
        if not VALID_QASM2_IDENTIFIER.fullmatch(sub_instruction.name):
            sub_instruction = sub_instruction.copy(
                name=_qasm_escape_gate_name(sub_instruction.name)
            )
        if (
            sub_instruction.name not in existing_gate_names
            and sub_instruction not in existing_composite_circuits
        ):
            existing_composite_circuits.insert(0, sub_instruction)
            _add_sub_instruction_to_existing_composite_circuits(
                sub_instruction, existing_gate_names, existing_composite_circuits
            )


def _qasm_escape_gate_name(name: str) -> str:
    """Returns a valid OpenQASM gate identifier"""
    # Replace all non-ASCII-word characters with the underscore.
    escaped_name = re.sub(r"\W", "_", name, flags=re.ASCII)
    if not escaped_name or escaped_name[0] not in string.ascii_lowercase:
        # Add an arbitrary, guaranteed-to-be-valid prefix.
        escaped_name = "gate_" + escaped_name

    return escaped_name


def _get_composite_circuit_qasm_from_instruction(instruction: Instruction) -> str:
    """Returns OpenQASM string composite circuit given an instruction.
    The given instruction should be the result of composite_circuit.to_instruction()."""

    if instruction.definition is None:
        raise ValueError(f'Instruction "{instruction.name}" is not defined.')

    gate_parameters = ",".join(["param%i" % num for num in range(len(instruction.params))])
    qubit_parameters = ",".join(["q%i" % num for num in range(instruction.num_qubits)])
    composite_circuit_gates = ""

    definition = instruction.definition
    definition_bit_labels = {
        bit: idx for bits in (definition.qubits, definition.clbits) for idx, bit in enumerate(bits)
    }
    for sub_instruction, qargs, _ in definition:
        if not VALID_QASM2_IDENTIFIER.fullmatch(sub_instruction.name):
            sub_instruction = sub_instruction.copy(
                name=_qasm_escape_gate_name(sub_instruction.name)
            )

        gate_qargs = ",".join(
            ["q%i" % index for index in [definition_bit_labels[qubit] for qubit in qargs]]
        )
        composite_circuit_gates += f"{sub_instruction.qasm()} {gate_qargs}; "

    if composite_circuit_gates:
        composite_circuit_gates = composite_circuit_gates.rstrip(" ")

    if gate_parameters:
        qasm_string = "gate {}({}) {} {{ {} }}".format(
            instruction.name,
            gate_parameters,
            qubit_parameters,
            composite_circuit_gates,
        )
    else:
        qasm_string = "gate {} {} {{ {} }}".format(
            instruction.name,
            qubit_parameters,
            composite_circuit_gates,
        )

    return qasm_string


def _insert_composite_gate_definition_qasm(
    string_temp: str, existing_composite_circuits: List[Instruction], extension_lib: str
) -> str:
    """Insert composite gate definition QASM code right after extension library in the header"""

    gate_definition_string = ""

    # Generate gate definition string
    for instruction in existing_composite_circuits:
        if hasattr(instruction, "_qasm_definition"):
            qasm_string = instruction._qasm_definition
        else:
            qasm_string = _get_composite_circuit_qasm_from_instruction(instruction)
        gate_definition_string += "\n" + qasm_string

    string_temp = string_temp.replace(extension_lib, f"{extension_lib}{gate_definition_string}")
    return string_temp


def _bit_argument_conversion(specifier, bit_sequence, bit_set, type_):
    """Get the list of bits referred to by the specifier ``specifier``.

    Valid types for ``specifier`` are integers, bits of the correct type (as given in ``type_``), or
    iterables of one of those two scalar types.  Integers are interpreted as indices into the
    sequence ``bit_sequence``.  All allowed bits must be in ``bit_set`` (which should implement
    fast lookup), which is assumed to contain the same bits as ``bit_sequence``.

    Returns:
        List[Bit]: a list of the specified bits from ``bits``.

    Raises:
        CircuitError: if an incorrect type or index is encountered, if the same bit is specified
            more than once, or if the specifier is to a bit not in the ``bit_set``.
    """
    # The duplication between this function and `_bit_argument_conversion_scalar` is so that fast
    # paths return as quickly as possible, and all valid specifiers will resolve without needing to
    # try/catch exceptions (which is too slow for inner-loop code).
    if isinstance(specifier, type_):
        if specifier in bit_set:
            return [specifier]
        raise CircuitError(f"Bit '{specifier}' is not in the circuit.")
    if isinstance(specifier, (int, np.integer)):
        try:
            return [bit_sequence[specifier]]
        except IndexError as ex:
            raise CircuitError(
                f"Index {specifier} out of range for size {len(bit_sequence)}."
            ) from ex
    # Slices can't raise IndexError - they just return an empty list.
    if isinstance(specifier, slice):
        return bit_sequence[specifier]
    try:
        return [
            _bit_argument_conversion_scalar(index, bit_sequence, bit_set, type_)
            for index in specifier
        ]
    except TypeError as ex:
        message = (
            f"Incorrect bit type: expected '{type_.__name__}' but got '{type(specifier).__name__}'"
            if isinstance(specifier, Bit)
            else f"Invalid bit index: '{specifier}' of type '{type(specifier)}'"
        )
        raise CircuitError(message) from ex


def _bit_argument_conversion_scalar(specifier, bit_sequence, bit_set, type_):
    if isinstance(specifier, type_):
        if specifier in bit_set:
            return specifier
        raise CircuitError(f"Bit '{specifier}' is not in the circuit.")
    if isinstance(specifier, (int, np.integer)):
        try:
            return bit_sequence[specifier]
        except IndexError as ex:
            raise CircuitError(
                f"Index {specifier} out of range for size {len(bit_sequence)}."
            ) from ex
    message = (
        f"Incorrect bit type: expected '{type_.__name__}' but got '{type(specifier).__name__}'"
        if isinstance(specifier, Bit)
        else f"Invalid bit index: '{specifier}' of type '{type(specifier)}'"
    )
    raise CircuitError(message)<|MERGE_RESOLUTION|>--- conflicted
+++ resolved
@@ -1274,46 +1274,29 @@
 
         :meta public:
         """
-<<<<<<< HEAD
-        if not isinstance(instruction, Instruction):
-            raise CircuitError("object is not an Instruction.")
-
-        # do some compatibility checks
-        self._check_dups(qargs)
-        self._check_qargs(qargs)
-        self._check_cargs(cargs)
-
-        # add the instruction onto the given wires
-        instruction_context = instruction, qargs, cargs
-        inst = instruction.copy()
         if instruction.condition is not None:
             if (hasattr(instruction.condition[0], "name")
                     and instruction.condition[0].name not in self._data.cregs):
                 self._data.add_creg(instruction.condition[0])
 
-        node = self._data.apply_operation_back(inst, qargs, cargs)
+        node = self._data.apply_operation_back(instruction, qargs, cargs)
         idx = next(self._node_idx_curr)
         self._node_idx_map[idx] = node
 
         #self._parameter_table.clear()
-        self._update_parameter_table(inst)
-=======
-
-        self._data.append((instruction, qargs, cargs))
         self._update_parameter_table(instruction)
->>>>>>> c816be80
 
         # mark as normal circuit if a new instruction is added
         self.duration = None
         self.unit = "dt"
 
-        return inst
+        return instruction
 
     def _update_parameter_table(self, instruction: Instruction) -> Instruction:
-<<<<<<< HEAD
 
         print('\ninst params', instruction.params)
         for param_index, param in enumerate(instruction.params):
+"""<<<<<<< HEAD
             if isinstance(param, ParameterExpression):
                 current_parameters = self._parameter_table
                 print('\nparam table', self._parameter_table)
@@ -1329,13 +1312,8 @@
                             raise CircuitError(
                                 f"Name conflict on adding parameter: {parameter.name}"
                             )
-                        self._parameter_table[parameter] = [(instruction, param_index)]
-
-                        # clear cache if new parameter is added
-                        self._parameters = None
-                print('\nparam table 2222', self._parameter_table)
-=======
-        for param_index, param in enumerate(instruction.params):
+                        self._parameter_table[parameter] = [(instruction, param_index)]"""
+
             if isinstance(param, (ParameterExpression, QuantumCircuit)):
                 # Scoped constructs like the control-flow ops use QuantumCircuit as a parameter.
                 atomic_parameters = set(param.parameters)
@@ -1355,7 +1333,6 @@
 
                     # clear cache if new parameter is added
                     self._parameters = None
->>>>>>> c816be80
 
         return instruction
 
