# This code is part of Qiskit.
#
# (C) Copyright IBM 2017, 2020.
#
# This code is licensed under the Apache License, Version 2.0. You may
# obtain a copy of this license in the LICENSE.txt file in the root directory
# of this source tree or at http://www.apache.org/licenses/LICENSE-2.0.
#
# Any modifications or derivative works of this code must retain this
# copyright notice, and modified files need to carry a notice indicating
# that they have been altered from the originals.

"""Piecewise-polynomially-controlled Pauli rotations."""

from typing import List, Optional
import numpy as np

from qiskit.circuit import QuantumRegister, AncillaRegister, QuantumCircuit
from qiskit.circuit.exceptions import CircuitError

from .functional_pauli_rotations import FunctionalPauliRotations
from .polynomial_pauli_rotations import PolynomialPauliRotations
from .integer_comparator import IntegerComparator


class PiecewisePolynomialPauliRotations(FunctionalPauliRotations):
    r"""Piecewise-polynomially-controlled Pauli rotations.

    This class implements a piecewise polynomial (not necessarily continuous) function,
    :math:`f(x)`, on qubit amplitudes, which is defined through breakpoints and coefficients as
    follows.
    Suppose the breakpoints :math:`(x_0, ..., x_J)` are a subset of :math:`[0, 2^n-1]`, where
    :math:`n` is the number of state qubits. Further on, denote the corresponding coefficients by
    :math:`[a_{j,1},...,a_{j,d}]`, where :math:`d` is the highest degree among all polynomials.

    Then :math:`f(x)` is defined as:

    .. math::

        f(x) = \begin{cases}
            0, x < x_0 \\
            \sum_{i=0}^{i=d}a_{j,i}/2 x^i, x_j \leq x < x_{j+1}
            \end{cases}

    where if given the same number of breakpoints as polynomials, we implicitly assume
    :math:`x_{J+1} = 2^n`.

    .. note::

        Note the :math:`1/2` factor in the coefficients of :math:`f(x)`, this is consistent with
        Qiskit's Pauli rotations.

    Examples:
        >>> from qiskit import QuantumCircuit
        >>> from qiskit.circuit.library.arithmetic.piecewise_polynomial_pauli_rotations import\
        ... PiecewisePolynomialPauliRotations
        >>> qubits, breakpoints, coeffs = (2, [0, 2], [[0, -1.2],[-1, 1, 3]])
        >>> poly_r = PiecewisePolynomialPauliRotations(num_state_qubits=qubits,
        ...breakpoints=breakpoints, coeffs=coeffs)
        >>>
        >>> qc = QuantumCircuit(poly_r.num_qubits)
        >>> qc.h(list(range(qubits)));
        >>> qc.append(poly_r.to_instruction(), list(range(qc.num_qubits)));
        >>> qc.draw()
             ┌───┐┌──────────┐
        q_0: ┤ H ├┤0         ├
             ├───┤│          │
        q_1: ┤ H ├┤1         ├
             └───┘│          │
        q_2: ─────┤2         ├
                  │  pw_poly │
        q_3: ─────┤3         ├
                  │          │
        q_4: ─────┤4         ├
                  │          │
        q_5: ─────┤5         ├
                  └──────────┘

    References:
        [1]: Haener, T., Roetteler, M., & Svore, K. M. (2018).
             Optimizing Quantum Circuits for Arithmetic.
             `arXiv:1805.12445 <http://arxiv.org/abs/1805.12445>`_

        [2]: Carrera Vazquez, A., Hiptmair, R., & Woerner, S. (2020).
             Enhancing the Quantum Linear Systems Algorithm using Richardson Extrapolation.
             `arXiv:2009.04484 <http://arxiv.org/abs/2009.04484>`_
    """

    def __init__(
        self,
        num_state_qubits: Optional[int] = None,
        breakpoints: Optional[List[int]] = None,
        coeffs: Optional[List[List[float]]] = None,
        basis: str = "Y",
        name: str = "pw_poly",
    ) -> None:
        """
        Args:
            num_state_qubits: The number of qubits representing the state.
            breakpoints: The breakpoints to define the piecewise-linear function.
                Defaults to ``[0]``.
            coeffs: The coefficients of the polynomials for different segments of the
            piecewise-linear function. ``coeffs[j][i]`` is the coefficient of the i-th power of x
            for the j-th polynomial.
                Defaults to linear: ``[[1]]``.
            basis: The type of Pauli rotation (``'X'``, ``'Y'``, ``'Z'``).
            name: The name of the circuit.
        """
        # store parameters
        self._breakpoints = breakpoints if breakpoints is not None else [0]
        self._coeffs = coeffs if coeffs is not None else [[1]]

        # store a list of coefficients as homogeneous polynomials adding 0's where necessary
        self._hom_coeffs = []
        self._degree = len(max(self._coeffs, key=len)) - 1
        for poly in self._coeffs:
            self._hom_coeffs.append(poly + [0] * (self._degree + 1 - len(poly)))

        super().__init__(num_state_qubits=num_state_qubits, basis=basis, name=name)

    @property
    def breakpoints(self) -> List[int]:
        """The breakpoints of the piecewise polynomial function.

        The function is polynomial in the intervals ``[point_i, point_{i+1}]`` where the last
        point implicitly is ``2**(num_state_qubits + 1)``.

        Returns:
            The list of breakpoints.
        """
        if (
            self.num_state_qubits is not None
            and len(self._breakpoints) == len(self.coeffs)
            and self._breakpoints[-1] < 2 ** self.num_state_qubits
        ):
            return self._breakpoints + [2 ** self.num_state_qubits]

        return self._breakpoints

    @breakpoints.setter
    def breakpoints(self, breakpoints: List[int]) -> None:
        """Set the breakpoints.

        Args:
            breakpoints: The new breakpoints.
        """
        self._invalidate()
        self._breakpoints = breakpoints

        if self.num_state_qubits and breakpoints:
            self._reset_registers(self.num_state_qubits)

    @property
    def coeffs(self) -> List[List[float]]:
        """The coefficients of the polynomials.

        Returns:
            The polynomial coefficients per interval as nested lists.
        """
        return self._coeffs

    @coeffs.setter
    def coeffs(self, coeffs: List[List[float]]) -> None:
        """Set the polynomials.

        Args:
            coeffs: The new polynomials.
        """
        self._invalidate()
        self._coeffs = coeffs

        # update the homogeneous polynomials and degree
        self._hom_coeffs = []
        self._degree = len(max(self._coeffs, key=len)) - 1
        for poly in self._coeffs:
            self._hom_coeffs.append(poly + [0] * (self._degree + 1 - len(poly)))

        if self.num_state_qubits and coeffs:
            self._reset_registers(self.num_state_qubits)

    @property
    def mapped_coeffs(self) -> List[List[float]]:
        """The coefficients mapped to the internal representation, since we only compare
        x>=breakpoint.

        Returns:
            The mapped coefficients.
        """
        mapped_coeffs = []

        # First polynomial
        mapped_coeffs.append(self._hom_coeffs[0])
        for i in range(1, len(self._hom_coeffs)):
            mapped_coeffs.append([])
            for j in range(0, self._degree + 1):
                mapped_coeffs[i].append(self._hom_coeffs[i][j] - self._hom_coeffs[i - 1][j])

        return mapped_coeffs

    @property
    def contains_zero_breakpoint(self) -> bool:
        """Whether 0 is the first breakpoint.

        Returns:
            True, if 0 is the first breakpoint, otherwise False.
        """
        return np.isclose(0, self.breakpoints[0])

    def evaluate(self, x: float) -> float:
        """Classically evaluate the piecewise polynomial rotation.

        Args:
            x: Value to be evaluated at.

        Returns:
            Value of piecewise polynomial function at x.
        """

        y = 0
        for i in range(0, len(self.breakpoints)):
            y = y + (x >= self.breakpoints[i]) * (np.poly1d(self.mapped_coeffs[i][::-1])(x))

        return y

    def _check_configuration(self, raise_on_failure: bool = True) -> bool:
        valid = True

        if self.num_state_qubits is None:
            valid = False
            if raise_on_failure:
                raise AttributeError("The number of qubits has not been set.")

        print('num qubits', self.num_qubits)
        if self.num_qubits < self.num_state_qubits + 1:
            valid = False
            if raise_on_failure:
                raise CircuitError(
                    "Not enough qubits in the circuit, need at least "
                    "{}.".format(self.num_state_qubits + 1)
                )

        if len(self.breakpoints) != len(self.coeffs) + 1:
            valid = False
            if raise_on_failure:
                raise ValueError("Mismatching number of breakpoints and polynomials.")

        return valid

    def _reset_registers(self, num_state_qubits: Optional[int]) -> None:
<<<<<<< HEAD
=======
        self.qregs = []
>>>>>>> 7f5353da

        if num_state_qubits:
            qr_state = QuantumRegister(num_state_qubits)
            qr_target = QuantumRegister(1)
            self.qregs = [qr_state, qr_target]
            if self._data is None:
                self._build()

            # Calculate number of ancilla qubits required
            num_ancillas = num_state_qubits + 1
            if self.contains_zero_breakpoint:
                num_ancillas -= 1
            if num_ancillas > 0:
                qr_ancilla = AncillaRegister(num_ancillas)
                self.add_register(qr_ancilla)

    def _build(self):
        # do not build the circuit if _data is already populated
        if self._data is not None:
            return

        super()._build()
        # check whether the configuration is valid
        self._check_configuration()

        circuit = QuantumCircuit(*self.qregs, name=self.name)
        qr_state = circuit.qubits[: self.num_state_qubits]
        qr_target = [circuit.qubits[self.num_state_qubits]]
        # Ancilla for the comparator circuit
        qr_ancilla = circuit.qubits[self.num_state_qubits + 1 :]

        # apply comparators and controlled linear rotations
        for i, point in enumerate(self.breakpoints[:-1]):
            if i == 0 and self.contains_zero_breakpoint:
                # apply rotation
                poly_r = PolynomialPauliRotations(
                    num_state_qubits=self.num_state_qubits,
                    coeffs=self.mapped_coeffs[i],
                    basis=self.basis,
                )
                circuit.append(poly_r.to_gate(), qr_state[:] + qr_target)

            else:
                # apply Comparator
                comp = IntegerComparator(num_state_qubits=self.num_state_qubits, value=point)
                qr_state_full = qr_state[:] + [qr_ancilla[0]]  # add compare qubit
                qr_remaining_ancilla = qr_ancilla[1:]  # take remaining ancillas

                circuit.append(
                    comp.to_gate(), qr_state_full[:] + qr_remaining_ancilla[: comp.num_ancillas]
                )

                # apply controlled rotation
                poly_r = PolynomialPauliRotations(
                    num_state_qubits=self.num_state_qubits,
                    coeffs=self.mapped_coeffs[i],
                    basis=self.basis,
                )
                circuit.append(
                    poly_r.to_gate().control(), [qr_ancilla[0]] + qr_state[:] + qr_target
                )

                # uncompute comparator
                circuit.append(
                    comp.to_gate().inverse(),
                    qr_state_full[:] + qr_remaining_ancilla[: comp.num_ancillas],
                )

        self.append(circuit.to_gate(), self.qubits)<|MERGE_RESOLUTION|>--- conflicted
+++ resolved
@@ -247,10 +247,7 @@
         return valid
 
     def _reset_registers(self, num_state_qubits: Optional[int]) -> None:
-<<<<<<< HEAD
-=======
         self.qregs = []
->>>>>>> 7f5353da
 
         if num_state_qubits:
             qr_state = QuantumRegister(num_state_qubits)
