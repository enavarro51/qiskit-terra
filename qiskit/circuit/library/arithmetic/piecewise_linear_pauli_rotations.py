--- conflicted
+++ resolved
@@ -228,10 +228,7 @@
         return valid
 
     def _reset_registers(self, num_state_qubits: Optional[int]) -> None:
-<<<<<<< HEAD
-=======
         self.qregs = []
->>>>>>> 7f5353da
 
         if num_state_qubits is not None:
             qr_state = QuantumRegister(num_state_qubits)
