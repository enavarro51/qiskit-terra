# This code is part of Qiskit.
#
# (C) Copyright IBM 2017, 2020.
#
# This code is licensed under the Apache License, Version 2.0. You may
# obtain a copy of this license in the LICENSE.txt file in the root directory
# of this source tree or at http://www.apache.org/licenses/LICENSE-2.0.
#
# Any modifications or derivative works of this code must retain this
# copyright notice, and modified files need to carry a notice indicating
# that they have been altered from the originals.


"""Piecewise-linearly-controlled rotation."""

from typing import List, Optional
import warnings
import numpy as np

from qiskit.circuit import QuantumRegister, AncillaRegister, QuantumCircuit
from qiskit.circuit.exceptions import CircuitError

from .functional_pauli_rotations import FunctionalPauliRotations
from .linear_pauli_rotations import LinearPauliRotations
from .integer_comparator import IntegerComparator


class PiecewiseLinearPauliRotations(FunctionalPauliRotations):
    r"""Piecewise-linearly-controlled Pauli rotations.

    For a piecewise linear (not necessarily continuous) function :math:`f(x)`, which is defined
    through breakpoints, slopes and offsets as follows.
    Suppose the breakpoints :math:`(x_0, ..., x_J)` are a subset of :math:`[0, 2^n-1]`, where
    :math:`n` is the number of state qubits. Further on, denote the corresponding slopes and
    offsets by :math:`a_j` and :math:`b_j` respectively.
    Then f(x) is defined as:

    .. math::

        f(x) = \begin{cases}
            0, x < x_0 \\
            a_j (x - x_j) + b_j, x_j \leq x < x_{j+1}
            \end{cases}

    where we implicitly assume :math:`x_{J+1} = 2^n`.
    """

    def __init__(
        self,
        num_state_qubits: Optional[int] = None,
        breakpoints: Optional[List[int]] = None,
        slopes: Optional[List[float]] = None,
        offsets: Optional[List[float]] = None,
        basis: str = "Y",
        name: str = "pw_lin",
    ) -> None:
        """Construct piecewise-linearly-controlled Pauli rotations.

        Args:
            num_state_qubits: The number of qubits representing the state.
            breakpoints: The breakpoints to define the piecewise-linear function.
                Defaults to ``[0]``.
            slopes: The slopes for different segments of the piecewise-linear function.
                Defaults to ``[1]``.
            offsets: The offsets for different segments of the piecewise-linear function.
                Defaults to ``[0]``.
            basis: The type of Pauli rotation (``'X'``, ``'Y'``, ``'Z'``).
            name: The name of the circuit.
        """
        # store parameters
        self._breakpoints = breakpoints if breakpoints is not None else [0]
        self._slopes = slopes if slopes is not None else [1]
        self._offsets = offsets if offsets is not None else [0]

        super().__init__(num_state_qubits=num_state_qubits, basis=basis, name=name)

    @property
    def num_ancilla_qubits(self):
        """Deprecated. Use num_ancillas instead."""
        warnings.warn(
            "The PiecewiseLinearPauliRotations.num_ancilla_qubits property is deprecated "
            "as of 0.16.0. It will be removed no earlier than 3 months after the release "
            "date. You should use the num_ancillas property instead.",
            DeprecationWarning,
            stacklevel=2,
        )
        return self.num_ancillas

    @property
    def breakpoints(self) -> List[int]:
        """The breakpoints of the piecewise linear function.

        The function is linear in the intervals ``[point_i, point_{i+1}]`` where the last
        point implicitly is ``2**(num_state_qubits + 1)``.
        """
        return self._breakpoints

    @breakpoints.setter
    def breakpoints(self, breakpoints: List[int]) -> None:
        """Set the breakpoints.

        Args:
            breakpoints: The new breakpoints.
        """
        self._invalidate()
        self._breakpoints = breakpoints

        if self.num_state_qubits and breakpoints:
            self._reset_registers(self.num_state_qubits)

    @property
    def slopes(self) -> List[int]:
        """The breakpoints of the piecewise linear function.

        The function is linear in the intervals ``[point_i, point_{i+1}]`` where the last
        point implicitly is ``2**(num_state_qubits + 1)``.
        """
        return self._slopes

    @slopes.setter
    def slopes(self, slopes: List[float]) -> None:
        """Set the slopes.

        Args:
            slopes: The new slopes.
        """
        self._invalidate()
        self._slopes = slopes

    @property
    def offsets(self) -> List[float]:
        """The breakpoints of the piecewise linear function.

        The function is linear in the intervals ``[point_i, point_{i+1}]`` where the last
        point implicitly is ``2**(num_state_qubits + 1)``.
        """
        return self._offsets

    @offsets.setter
    def offsets(self, offsets: List[float]) -> None:
        """Set the offsets.

        Args:
            offsets: The new offsets.
        """
        self._invalidate()
        self._offsets = offsets

    @property
    def mapped_slopes(self) -> List[float]:
        """The slopes mapped to the internal representation.

        Returns:
            The mapped slopes.
        """
        mapped_slopes = np.zeros_like(self.slopes)
        for i, slope in enumerate(self.slopes):
            mapped_slopes[i] = slope - sum(mapped_slopes[:i])

        return mapped_slopes

    @property
    def mapped_offsets(self) -> List[float]:
        """The offsets mapped to the internal representation.

        Returns:
            The mapped offsets.
        """
        mapped_offsets = np.zeros_like(self.offsets)
        for i, (offset, slope, point) in enumerate(
            zip(self.offsets, self.slopes, self.breakpoints)
        ):
            mapped_offsets[i] = offset - slope * point - sum(mapped_offsets[:i])

        return mapped_offsets

    @property
    def contains_zero_breakpoint(self) -> bool:
        """Whether 0 is the first breakpoint.

        Returns:
            True, if 0 is the first breakpoint, otherwise False.
        """
        return np.isclose(0, self.breakpoints[0])

    def evaluate(self, x: float) -> float:
        """Classically evaluate the piecewise linear rotation.

        Args:
            x: Value to be evaluated at.

        Returns:
            Value of piecewise linear function at x.
        """

        y = (x >= self.breakpoints[0]) * (x * self.mapped_slopes[0] + self.mapped_offsets[0])
        for i in range(1, len(self.breakpoints)):
            y = y + (x >= self.breakpoints[i]) * (
                x * self.mapped_slopes[i] + self.mapped_offsets[i]
            )

        return y

    def _check_configuration(self, raise_on_failure: bool = True) -> bool:
        valid = True

        if self.num_state_qubits is None:
            valid = False
            if raise_on_failure:
                raise AttributeError("The number of qubits has not been set.")

        if self.num_qubits < self.num_state_qubits + 1:
            valid = False
            if raise_on_failure:
                raise CircuitError(
                    "Not enough qubits in the circuit, need at least "
                    "{}.".format(self.num_state_qubits + 1)
                )

        if len(self.breakpoints) != len(self.slopes) or len(self.breakpoints) != len(self.offsets):
            valid = False
            if raise_on_failure:
                raise ValueError("Mismatching sizes of breakpoints, slopes and offsets.")

        return valid

    def _reset_registers(self, num_state_qubits: Optional[int]) -> None:
        self.qregs = []

        if num_state_qubits is not None:
            qr_state = QuantumRegister(num_state_qubits)
            qr_target = QuantumRegister(1)
            self.qregs = [qr_state, qr_target]

            # add ancillas if required
            if len(self.breakpoints) > 1:
                num_ancillas = num_state_qubits
                qr_ancilla = AncillaRegister(num_ancillas)
                self.add_register(qr_ancilla)

    def _build(self):
<<<<<<< HEAD
        if self._data is not None:
=======
        if self._valid:
>>>>>>> 5254492f
            return

        super()._build()

        circuit = QuantumCircuit(*self.qregs, name=self.name)

        qr_state = circuit.qubits[: self.num_state_qubits]
        qr_target = [circuit.qubits[self.num_state_qubits]]
        qr_ancilla = circuit.ancillas

        # apply comparators and controlled linear rotations
        for i, point in enumerate(self.breakpoints):
            if i == 0 and self.contains_zero_breakpoint:
                # apply rotation
                lin_r = LinearPauliRotations(
                    num_state_qubits=self.num_state_qubits,
                    slope=self.mapped_slopes[i],
                    offset=self.mapped_offsets[i],
                    basis=self.basis,
                )
                circuit.append(lin_r.to_gate(), qr_state[:] + qr_target)

            else:
                qr_compare = [qr_ancilla[0]]
                qr_helper = qr_ancilla[1:]

                # apply Comparator
                comp = IntegerComparator(num_state_qubits=self.num_state_qubits, value=point)
                qr = qr_state[:] + qr_compare[:]  # add ancilla as compare qubit

                circuit.append(comp.to_gate(), qr[:] + qr_helper[: comp.num_ancillas])

                # apply controlled rotation
                lin_r = LinearPauliRotations(
                    num_state_qubits=self.num_state_qubits,
                    slope=self.mapped_slopes[i],
                    offset=self.mapped_offsets[i],
                    basis=self.basis,
                )
                circuit.append(lin_r.to_gate().control(), qr_compare[:] + qr_state[:] + qr_target)

                # uncompute comparator
                circuit.append(comp.to_gate().inverse(), qr[:] + qr_helper[: comp.num_ancillas])

        self.append(circuit.to_gate(), self.qubits)<|MERGE_RESOLUTION|>--- conflicted
+++ resolved
@@ -239,11 +239,7 @@
                 self.add_register(qr_ancilla)
 
     def _build(self):
-<<<<<<< HEAD
-        if self._data is not None:
-=======
         if self._valid:
->>>>>>> 5254492f
             return
 
         super()._build()
