# This code is part of Qiskit.
#
# (C) Copyright IBM 2017, 2020.
#
# This code is licensed under the Apache License, Version 2.0. You may
# obtain a copy of this license in the LICENSE.txt file in the root directory
# of this source tree or at http://www.apache.org/licenses/LICENSE-2.0.
#
# Any modifications or derivative works of this code must retain this
# copyright notice, and modified files need to carry a notice indicating
# that they have been altered from the originals.

"""Compute the weighted sum of qubit states."""

from typing import List, Optional
import warnings
import numpy as np

from qiskit.circuit import QuantumRegister, AncillaRegister, QuantumCircuit

from ..blueprintcircuit import BlueprintCircuit


class WeightedAdder(BlueprintCircuit):
    r"""A circuit to compute the weighted sum of qubit registers.

    Given :math:`n` qubit basis states :math:`q_0, \ldots, q_{n-1} \in \{0, 1\}` and non-negative
    integer weights :math:`\lambda_0, \ldots, \lambda_{n-1}`, this circuit performs the operation

    .. math::

        |q_0 \ldots q_{n-1}\rangle |0\rangle_s
        \mapsto |q_0 \ldots q_{n-1}\rangle |\sum_{j=0}^{n-1} \lambda_j q_j\rangle_s

    where :math:`s` is the number of sum qubits required.
    This can be computed as

    .. math::

        s = 1 + \left\lfloor \log_2\left( \sum_{j=0}^{n-1} \lambda_j \right) \right\rfloor

    or :math:`s = 1` if the sum of the weights is 0 (then the expression in the logarithm is
    invalid).

    For qubits in a circuit diagram, the first weight applies to the upper-most qubit.
    For an example where the state of 4 qubits is added into a sum register, the circuit can
    be schematically drawn as

    .. parsed-literal::

                   ┌────────┐
          state_0: ┤0       ├ | state_0 * weights[0]
                   │        │ |
          state_1: ┤1       ├ | + state_1 * weights[1]
                   │        │ |
          state_2: ┤2       ├ | + state_2 * weights[2]
                   │        │ |
          state_3: ┤3       ├ | + state_3 * weights[3]
                   │        │
            sum_0: ┤4       ├ |
                   │  Adder │ |
            sum_1: ┤5       ├ | = sum_0 * 2^0 + sum_1 * 2^1 + sum_2 * 2^2
                   │        │ |
            sum_2: ┤6       ├ |
                   │        │
          carry_0: ┤7       ├
                   │        │
          carry_1: ┤8       ├
                   │        │
        control_0: ┤9       ├
                   └────────┘
    """

    def __init__(
        self,
        num_state_qubits: Optional[int] = None,
        weights: Optional[List[int]] = None,
        name: str = "adder",
    ) -> None:
        """Computes the weighted sum controlled by state qubits.

        Args:
            num_state_qubits: The number of state qubits.
            weights: List of weights, one for each state qubit. If none are provided they
                default to 1 for every qubit.
            name: The name of the circuit.
        """
        super().__init__(name=name)

        self._weights = None
        self._num_state_qubits = None

        self.weights = weights
        self.num_state_qubits = num_state_qubits

    @property
    def num_sum_qubits(self) -> int:
        """The number of sum qubits in the circuit.

        Returns:
            The number of qubits needed to represent the weighted sum of the qubits.
        """
        if sum(self.weights) > 0:
            return int(np.floor(np.log2(sum(self.weights))) + 1)
        return 1

    @property
    def weights(self) -> List[int]:
        """The weights for the qubit states.

        Returns:
            The weight for the qubit states.
        """
        if self._weights:
            return self._weights
        if self.num_state_qubits:
            return [1] * self.num_state_qubits
        return None

    @weights.setter
    def weights(self, weights: List[int]) -> None:
        """Set the weights for summing the qubit states.

        Args:
            weights: The new weights.

        Raises:
            ValueError: If not all weights are close to an integer.
        """
        if weights:
            for i, weight in enumerate(weights):
                if not np.isclose(weight, np.round(weight)):
                    raise ValueError("Non-integer weights are not supported!")
                weights[i] = np.round(weight)

        self._invalidate()
        self._weights = weights
        self._reset_registers()

    @property
    def num_state_qubits(self) -> int:
        """The number of qubits to be summed.

        Returns:
            The number of state qubits.
        """
        return self._num_state_qubits

    @num_state_qubits.setter
    def num_state_qubits(self, num_state_qubits: int) -> None:
        """Set the number of state qubits.

        Args:
            num_state_qubits: The new number of state qubits.
        """
        if self._num_state_qubits is None or num_state_qubits != self._num_state_qubits:
            self._invalidate()
            self._num_state_qubits = num_state_qubits
            self._reset_registers()

    def _reset_registers(self):
        self.qregs = []

        if self.num_state_qubits:
            qr_state = QuantumRegister(self.num_state_qubits, name="state")
            qr_sum = QuantumRegister(self.num_sum_qubits, name="sum")
            self.qregs = [qr_state, qr_sum]

            if self.num_carry_qubits > 0:
                qr_carry = AncillaRegister(self.num_carry_qubits, name="carry")
                self.add_register(qr_carry)

            if self.num_control_qubits > 0:
                qr_control = AncillaRegister(self.num_control_qubits, name="control")
                self.add_register(qr_control)

    @property
    def num_carry_qubits(self) -> int:
        """The number of carry qubits required to compute the sum.

        Note that this is not necessarily equal to the number of ancilla qubits, these can
        be queried using ``num_ancilla_qubits``.

        Returns:
            The number of carry qubits required to compute the sum.
        """
        return self.num_sum_qubits - 1

    @property
    def num_control_qubits(self) -> int:
        """The number of additional control qubits required.

        Note that the total number of ancilla qubits can be obtained by calling the
        method ``num_ancilla_qubits``.

        Returns:
            The number of additional control qubits required (0 or 1).
        """
        return int(self.num_sum_qubits > 2)

    @property
    def num_ancilla_qubits(self) -> int:
        """Deprecated. Use num_ancillas instead."""
        warnings.warn(
            "The WeightedAdder.num_ancilla_qubits property is deprecated "
            "as of 0.17.0. It will be removed no earlier than 3 months after the release "
            "date. You should use the num_ancillas property instead.",
            DeprecationWarning,
            stacklevel=2,
        )
        return self.num_control_qubits + self.num_carry_qubits
        # return self.num_ancillas

    def _check_configuration(self, raise_on_failure=True):
        valid = True
        if self._num_state_qubits is None:
            valid = False
            if raise_on_failure:
                raise AttributeError("The number of state qubits has not been set.")

        if self._num_state_qubits != len(self.weights):
            valid = False
            if raise_on_failure:
                raise ValueError("Mismatching number of state qubits and weights.")

        return valid

    def _build(self):
<<<<<<< HEAD
        if self._data is not None:
=======
        if self._valid:
>>>>>>> 5254492f
            return

        super()._build()

        num_result_qubits = self.num_state_qubits + self.num_sum_qubits

        circuit = QuantumCircuit(*self.qregs)
        qr_state = circuit.qubits[: self.num_state_qubits]
        qr_sum = circuit.qubits[self.num_state_qubits : num_result_qubits]
        qr_carry = circuit.qubits[num_result_qubits : num_result_qubits + self.num_carry_qubits]
        qr_control = circuit.qubits[num_result_qubits + self.num_carry_qubits :]

        # loop over state qubits and corresponding weights
        for i, weight in enumerate(self.weights):
            # only act if non-trivial weight
            if np.isclose(weight, 0):
                continue

            # get state control qubit
            q_state = qr_state[i]

            # get bit representation of current weight
            weight_binary = f"{int(weight):b}".rjust(self.num_sum_qubits, "0")[::-1]

            # loop over bits of current weight and add them to sum and carry registers
            for j, bit in enumerate(weight_binary):
                if bit == "1":
                    if self.num_sum_qubits == 1:
                        circuit.cx(q_state, qr_sum[j])
                    elif j == 0:
                        # compute (q_sum[0] + 1) into (q_sum[0], q_carry[0])
                        # - controlled by q_state[i]
                        circuit.ccx(q_state, qr_sum[j], qr_carry[j])
                        circuit.cx(q_state, qr_sum[j])
                    elif j == self.num_sum_qubits - 1:
                        # compute (q_sum[j] + q_carry[j-1] + 1) into (q_sum[j])
                        # - controlled by q_state[i] / last qubit,
                        # no carry needed by construction
                        circuit.cx(q_state, qr_sum[j])
                        circuit.ccx(q_state, qr_carry[j - 1], qr_sum[j])
                    else:
                        # compute (q_sum[j] + q_carry[j-1] + 1) into (q_sum[j], q_carry[j])
                        # - controlled by q_state[i]
                        circuit.x(qr_sum[j])
                        circuit.x(qr_carry[j - 1])
                        circuit.mct(
                            [q_state, qr_sum[j], qr_carry[j - 1]],
                            qr_carry[j],
                            qr_control,
                            mode="v-chain",
                        )
                        circuit.cx(q_state, qr_carry[j])
                        circuit.x(qr_sum[j])
                        circuit.x(qr_carry[j - 1])
                        circuit.cx(q_state, qr_sum[j])
                        circuit.ccx(q_state, qr_carry[j - 1], qr_sum[j])
                else:
                    if self.num_sum_qubits == 1:
                        pass  # nothing to do, since nothing to add
                    elif j == 0:
                        pass  # nothing to do, since nothing to add
                    elif j == self.num_sum_qubits - 1:
                        # compute (q_sum[j] + q_carry[j-1]) into (q_sum[j])
                        # - controlled by q_state[i] / last qubit,
                        # no carry needed by construction
                        circuit.ccx(q_state, qr_carry[j - 1], qr_sum[j])
                    else:
                        # compute (q_sum[j] + q_carry[j-1]) into (q_sum[j], q_carry[j])
                        # - controlled by q_state[i]
                        circuit.mcx(
                            [q_state, qr_sum[j], qr_carry[j - 1]],
                            qr_carry[j],
                            qr_control,
                            mode="v-chain",
                        )
                        circuit.ccx(q_state, qr_carry[j - 1], qr_sum[j])

            # uncompute carry qubits
            for j in reversed(range(len(weight_binary))):
                bit = weight_binary[j]
                if bit == "1":
                    if self.num_sum_qubits == 1:
                        pass
                    elif j == 0:
                        circuit.x(qr_sum[j])
                        circuit.ccx(q_state, qr_sum[j], qr_carry[j])
                        circuit.x(qr_sum[j])
                    elif j == self.num_sum_qubits - 1:
                        pass
                    else:
                        circuit.x(qr_carry[j - 1])
                        circuit.mcx(
                            [q_state, qr_sum[j], qr_carry[j - 1]],
                            qr_carry[j],
                            qr_control,
                            mode="v-chain",
                        )
                        circuit.cx(q_state, qr_carry[j])
                        circuit.x(qr_carry[j - 1])
                else:
                    if self.num_sum_qubits == 1:
                        pass
                    elif j == 0:
                        pass
                    elif j == self.num_sum_qubits - 1:
                        pass
                    else:
                        # compute (q_sum[j] + q_carry[j-1]) into (q_sum[j], q_carry[j])
                        # - controlled by q_state[i]
                        circuit.x(qr_sum[j])
                        circuit.mcx(
                            [q_state, qr_sum[j], qr_carry[j - 1]],
                            qr_carry[j],
                            qr_control,
                            mode="v-chain",
                        )
                        circuit.x(qr_sum[j])

        self.append(circuit.to_gate(), self.qubits)<|MERGE_RESOLUTION|>--- conflicted
+++ resolved
@@ -226,11 +226,7 @@
         return valid
 
     def _build(self):
-<<<<<<< HEAD
-        if self._data is not None:
-=======
         if self._valid:
->>>>>>> 5254492f
             return
 
         super()._build()
