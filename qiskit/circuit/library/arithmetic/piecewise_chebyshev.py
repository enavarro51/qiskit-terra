# This code is part of Qiskit.
#
# (C) Copyright IBM 2017, 2020.
#
# This code is licensed under the Apache License, Version 2.0. You may
# obtain a copy of this license in the LICENSE.txt file in the root directory
# of this source tree or at http://www.apache.org/licenses/LICENSE-2.0.
#
# Any modifications or derivative works of this code must retain this
# copyright notice, and modified files need to carry a notice indicating
# that they have been altered from the originals.

"""Piecewise polynomial Chebyshev approximation to a given f(x)."""
from typing import Callable, List, Optional, Union
import numpy as np
from numpy.polynomial.chebyshev import Chebyshev

from qiskit.circuit import QuantumRegister, AncillaRegister
from qiskit.circuit.library.blueprintcircuit import BlueprintCircuit
from qiskit.circuit.exceptions import CircuitError

from .piecewise_polynomial_pauli_rotations import PiecewisePolynomialPauliRotations


class PiecewiseChebyshev(BlueprintCircuit):
    r"""Piecewise Chebyshev approximation to an input function.

    For a given function :math:`f(x)` and degree :math:`d`, this class implements a piecewise
    polynomial Chebyshev approximation on :math:`n` qubits to :math:`f(x)` on the given intervals.
    All the polynomials in the approximation are of degree :math:`d`.

    The values of the parameters are calculated according to [1].

    Examples:

        .. jupyter-execute::

            import numpy as np
            from qiskit import QuantumCircuit
            from qiskit.circuit.library.arithmetic.piecewise_chebyshev import PiecewiseChebyshev
            f_x, degree, breakpoints, num_state_qubits = lambda x: np.arcsin(1 / x), 2, [2, 4], 2
            pw_approximation = PiecewiseChebyshev(f_x, degree, breakpoints, num_state_qubits)
            pw_approximation._build()
            qc = QuantumCircuit(pw_approximation.num_qubits)
            qc.h(list(range(num_state_qubits)))
            qc.append(pw_approximation.to_instruction(), qc.qubits)
            qc.draw(output='mpl')

    References:

        [1]: Haener, T., Roetteler, M., & Svore, K. M. (2018).
             Optimizing Quantum Circuits for Arithmetic.
             `arXiv:1805.12445 <http://arxiv.org/abs/1805.12445>`_
    """

    def __init__(
        self,
        f_x: Union[float, Callable[[int], float]],
        degree: Optional[int] = None,
        breakpoints: Optional[List[int]] = None,
        num_state_qubits: Optional[int] = None,
        name: str = "pw_cheb",
    ) -> None:
        r"""
        Args:
            f_x: the function to be approximated. Constant functions should be specified
             as f_x = constant.
            degree: the degree of the polynomials.
                Defaults to ``1``.
            breakpoints: the breakpoints to define the piecewise-linear function.
                Defaults to the full interval.
            num_state_qubits: number of qubits representing the state.
            name: The name of the circuit object.
        """
        super().__init__(name=name)

        # define internal parameters
        self._num_state_qubits = None

        # Store parameters
        self._f_x = f_x
        self._degree = degree if degree is not None else 1
        self._breakpoints = breakpoints if breakpoints is not None else [0]

        self._polynomials = None

        self.num_state_qubits = num_state_qubits

    def _check_configuration(self, raise_on_failure: bool = True) -> bool:
        """Check if the current configuration is valid."""
        valid = True

        if self._f_x is None:
            valid = False
            if raise_on_failure:
                raise AttributeError("The function to be approximated has not been set.")

        if self._degree is None:
            valid = False
            if raise_on_failure:
                raise AttributeError("The degree of the polynomials has not been set.")

        if self._breakpoints is None:
            valid = False
            if raise_on_failure:
                raise AttributeError("The breakpoints have not been set.")

        if self.num_state_qubits is None:
            valid = False
            if raise_on_failure:
                raise AttributeError("The number of qubits has not been set.")

        if self.num_qubits < self.num_state_qubits + 1:
            valid = False
            if raise_on_failure:
                raise CircuitError(
                    "Not enough qubits in the circuit, need at least "
                    "{}.".format(self.num_state_qubits + 1)
                )

        return valid

    @property
    def f_x(self) -> Union[float, Callable[[int], float]]:
        """The function to be approximated.

        Returns:
            The function to be approximated.
        """
        return self._f_x

    @f_x.setter
    def f_x(self, f_x: Optional[Union[float, Callable[[int], float]]]) -> None:
        """Set the function to be approximated.

        Note that this may change the underlying quantum register, if the number of state qubits
        changes.

        Args:
            f_x: The new function to be approximated.
        """
        if self._f_x is None or f_x != self._f_x:
            self._invalidate()
            self._f_x = f_x

            self._reset_registers(self.num_state_qubits)

    @property
    def degree(self) -> int:
        """The degree of the polynomials.

        Returns:
            The degree of the polynomials.
        """
        return self._degree

    @degree.setter
    def degree(self, degree: Optional[int]) -> None:
        """Set the error tolerance.

        Note that this may change the underlying quantum register, if the number of state qubits
        changes.

        Args:
            degree: The new degree.
        """
        if self._degree is None or degree != self._degree:
            self._invalidate()
            self._degree = degree

            self._reset_registers(self.num_state_qubits)

    @property
    def breakpoints(self) -> List[int]:
        """The breakpoints for the piecewise approximation.

        Returns:
            The breakpoints for the piecewise approximation.
        """
        breakpoints = self._breakpoints

        # it the state qubits are set ensure that the breakpoints match beginning and end
        if self.num_state_qubits is not None:
            num_states = 2**self.num_state_qubits

            # If the last breakpoint is < num_states, add the identity polynomial
            if breakpoints[-1] < num_states:
                breakpoints = breakpoints + [num_states]

            # If the first breakpoint is > 0, add the identity polynomial
            if breakpoints[0] > 0:
                breakpoints = [0] + breakpoints

        return breakpoints

    @breakpoints.setter
    def breakpoints(self, breakpoints: Optional[List[int]]) -> None:
        """Set the breakpoints for the piecewise approximation.

        Note that this may change the underlying quantum register, if the number of state qubits
        changes.

        Args:
            breakpoints: The new breakpoints for the piecewise approximation.
        """
        if self._breakpoints is None or breakpoints != self._breakpoints:
            self._invalidate()
            self._breakpoints = breakpoints if breakpoints is not None else [0]

            self._reset_registers(self.num_state_qubits)

    @property
    def polynomials(self) -> List[List[float]]:
        """The polynomials for the piecewise approximation.

        Returns:
            The polynomials for the piecewise approximation.

        Raises:
            TypeError: If the input function is not in the correct format.
        """
        if self.num_state_qubits is None:
            return [[]]

        # note this must be the private attribute since we handle missing breakpoints at
        # 0 and 2 ^ num_qubits here (e.g. if the function we approximate is not defined at 0
        # and the user takes that into account we just add an identity)
        breakpoints = self._breakpoints
        # Need to take into account the case in which no breakpoints were provided in first place
        if breakpoints == [0]:
            breakpoints = [0, 2**self.num_state_qubits]

        num_intervals = len(breakpoints)

        # Calculate the polynomials
        polynomials = []
        for i in range(0, num_intervals - 1):
            # Calculate the polynomial approximating the function on the current interval
            try:
                # If the function is constant don't call Chebyshev (not necessary and gives errors)
                if isinstance(self.f_x, (float, int)):
                    # Append directly to list of polynomials
                    polynomials.append([self.f_x])
                else:
                    poly = Chebyshev.interpolate(
                        self.f_x, self.degree, domain=[breakpoints[i], breakpoints[i + 1]]
                    )
                    # Convert polynomial to the standard basis and rescale it for the rotation gates
                    poly = 2 * poly.convert(kind=np.polynomial.Polynomial).coef
                    # Convert to list and append
                    polynomials.append(poly.tolist())
            except ValueError as err:
                raise TypeError(
                    " <lambda>() missing 1 required positional argument: '"
                    + self.f_x.__code__.co_varnames[0]
                    + "'."
                    + " Constant functions should be specified as 'f_x = constant'."
                ) from err

        # If the last breakpoint is < 2 ** num_qubits, add the identity polynomial
        if breakpoints[-1] < 2**self.num_state_qubits:
            polynomials = polynomials + [[2 * np.arcsin(1)]]

        # If the first breakpoint is > 0, add the identity polynomial
        if breakpoints[0] > 0:
            polynomials = [[2 * np.arcsin(1)]] + polynomials

        return polynomials

    @polynomials.setter
    def polynomials(self, polynomials: Optional[List[List[float]]]) -> None:
        """Set the polynomials for the piecewise approximation.

        Note that this may change the underlying quantum register, if the number of state qubits
        changes.

        Args:
            polynomials: The new breakpoints for the piecewise approximation.
        """
        if self._polynomials is None or polynomials != self._polynomials:
            self._invalidate()
            self._polynomials = polynomials

            self._reset_registers(self.num_state_qubits)

    @property
    def num_state_qubits(self) -> int:
        r"""The number of state qubits representing the state :math:`|x\rangle`.

        Returns:
            The number of state qubits.
        """
        return self._num_state_qubits

    @num_state_qubits.setter
    def num_state_qubits(self, num_state_qubits: Optional[int]) -> None:
        """Set the number of state qubits.

        Note that this may change the underlying quantum register, if the number of state qubits
        changes.

        Args:
            num_state_qubits: The new number of qubits.
        """
        if self._num_state_qubits is None or num_state_qubits != self._num_state_qubits:
            self._invalidate()
            self._num_state_qubits = num_state_qubits

            # Set breakpoints if they haven't been set
            if num_state_qubits is not None and self._breakpoints is None:
                self.breakpoints = [0, 2**num_state_qubits]

            self._reset_registers(num_state_qubits)

    def _reset_registers(self, num_state_qubits: Optional[int]) -> None:
        """Reset the registers."""
        self.qregs = []

        if num_state_qubits is not None:
            qr_state = QuantumRegister(num_state_qubits, "state")
            qr_target = QuantumRegister(1, "target")
            self.qregs = [qr_state, qr_target]

            num_ancillas = num_state_qubits
            if num_ancillas > 0:
                qr_ancilla = AncillaRegister(num_ancillas)
                self.add_register(qr_ancilla)

    def _build(self):
        """Build the circuit if not already build. The operation is considered successful
        when q_objective is :math:`|1>`"""
<<<<<<< HEAD
        if self._valid:
=======
        if self._is_built:
>>>>>>> c816be80
            return

        super()._build()

        poly_r = PiecewisePolynomialPauliRotations(
            self.num_state_qubits, self.breakpoints, self.polynomials, name=self.name
        )

        # qr_state = self.qubits[: self.num_state_qubits]
        # qr_target = [self.qubits[self.num_state_qubits]]
        # qr_ancillas = self.qubits[self.num_state_qubits + 1 :]

        # Apply polynomial approximation
        self.append(poly_r.to_gate(), self.qubits)<|MERGE_RESOLUTION|>--- conflicted
+++ resolved
@@ -327,13 +327,9 @@
                 self.add_register(qr_ancilla)
 
     def _build(self):
-        """Build the circuit if not already build. The operation is considered successful
+        """Build the circuit if not already built. The operation is considered successful
         when q_objective is :math:`|1>`"""
-<<<<<<< HEAD
-        if self._valid:
-=======
         if self._is_built:
->>>>>>> c816be80
             return
 
         super()._build()
