--- conflicted
+++ resolved
@@ -159,11 +159,7 @@
 
     def _build(self):
         # check if we have to rebuild and if the configuration is valid
-<<<<<<< HEAD
-        if self._data is not None:
-=======
         if self._valid:
->>>>>>> 5254492f
             return
 
         super()._build()
