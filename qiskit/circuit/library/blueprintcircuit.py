# This code is part of Qiskit.
#
# (C) Copyright IBM 2017, 2020.
#
# This code is licensed under the Apache License, Version 2.0. You may
# obtain a copy of this license in the LICENSE.txt file in the root directory
# of this source tree or at http://www.apache.org/licenses/LICENSE-2.0.
#
# Any modifications or derivative works of this code must retain this
# copyright notice, and modified files need to carry a notice indicating
# that they have been altered from the originals.

"""Blueprint circuit object."""
from collections import OrderedDict

from typing import Optional
from abc import ABC, abstractmethod
from qiskit.circuit import QuantumCircuit
from qiskit.circuit.parametertable import ParameterTable, ParameterView
from qiskit.dagcircuit import DAGCircuit

class BlueprintCircuit(QuantumCircuit, ABC):
    """Blueprint circuit object.

    In many applications it is necessary to pass around the structure a circuit will have without
    explicitly knowing e.g. its number of qubits, or other missing information. This can be solved
    by having a circuit that knows how to construct itself, once all information is available.

    This class provides an interface for such circuits. Before internal data of the circuit is
    accessed, the ``_build`` method is called. There the configuration of the circuit is checked.
    """

    def __init__(self, *regs, name: Optional[str] = None) -> None:
<<<<<<< HEAD
        """Create a new blueprint circuit.

        The ``_valid`` argument is set to ``False`` to indicate that the circuit has not been built yet.
        """
=======
        """Create a new blueprint circuit."""
>>>>>>> c816be80
        super().__init__(*regs, name=name)
        self._qregs = []
        self._cregs = []
        self._qubits = []
<<<<<<< HEAD
        self._qubit_indices = dict()
        self._valid = False
=======
        self._qubit_indices = {}
        self._is_built = False
>>>>>>> c816be80

    @abstractmethod
    def _check_configuration(self, raise_on_failure: bool = True) -> bool:
        """Check if the current configuration allows the circuit to be built.

        Args:
            raise_on_failure: If True, raise if the configuration is invalid. If False, return
                False if the configuration is invalid.

        Returns:
            True, if the configuration is valid. Otherwise, depending on the value of
            ``raise_on_failure`` an error is raised or False is returned.
        """
        raise NotImplementedError

    @abstractmethod
    def _build(self) -> None:
        """Build the circuit."""
<<<<<<< HEAD
        if self._valid:
            return

        """self._data = DAGCircuit()
        self._data._global_phase = 0
        self._data._metadata = None
        qubits = [qbit for qreg in self._qregs for qbit in qreg]
        self._data.qregs = OrderedDict((qreg.name, qreg) for qreg in self._qregs)
        self._data.add_qubits(qubits)"""

        self._check_configuration()
        self._valid = True

    def _invalidate(self) -> None:
        """Invalidate the current circuit build."""
        #self._data = None
        self._data = DAGCircuit()
        self._data._global_phase = 0
        self._data._metadata = None
        qubits = [qbit for qreg in self._qregs for qbit in qreg]
        self._data.qregs = OrderedDict((qreg.name, qreg) for qreg in self._qregs)
        self._data.add_qubits(qubits)

        self._parameter_table = ParameterTable()
        self.global_phase = 0
        self._valid = False
=======
        if self._is_built:
            return

        # check whether the configuration is valid
        self._check_configuration()
        self._is_built = True

    def _invalidate(self) -> None:
        """Invalidate the current circuit build."""
        self._data = []
        self._parameter_table = ParameterTable()
        self.global_phase = 0
        self._is_built = False
>>>>>>> c816be80

    @property
    def qregs(self):
        """A list of the quantum registers associated with the circuit."""
        return self._qregs

    @qregs.setter
    def qregs(self, qregs):
        """Set the quantum registers associated with the circuit."""
        self._data = DAGCircuit()
        self._data._global_phase = 0
        self._data._metadata = None
        self._qregs = []
        self._qubits = []
        self._ancillas = []
        self._qubit_indices = {}

        self.add_register(*qregs)
        self._invalidate()

    @property
    def data(self):
<<<<<<< HEAD
        if not self._valid:
=======
        if not self._is_built:
>>>>>>> c816be80
            self._build()
        return super().data

    def decompose(self, gates_to_decompose=None):
<<<<<<< HEAD
        if not self._valid:
=======
        if not self._is_built:
>>>>>>> c816be80
            self._build()
        return super().decompose(gates_to_decompose)

    def draw(self, *args, **kwargs):
<<<<<<< HEAD
        if not self._valid:
=======
        if not self._is_built:
>>>>>>> c816be80
            self._build()
        return super().draw(*args, **kwargs)

    @property
    def num_parameters(self) -> int:
<<<<<<< HEAD
        if not self._valid:
=======
        if not self._is_built:
>>>>>>> c816be80
            self._build()
        return super().num_parameters

    @property
    def parameters(self) -> ParameterView:
<<<<<<< HEAD
        if not self._valid:
=======
        if not self._is_built:
>>>>>>> c816be80
            self._build()
        return super().parameters

    def qasm(self, formatted=False, filename=None, encoding=None):
<<<<<<< HEAD
        if not self._valid:
=======
        if not self._is_built:
>>>>>>> c816be80
            self._build()
        return super().qasm(formatted, filename, encoding)

    def append(self, instruction, qargs=None, cargs=None):
<<<<<<< HEAD
        if not self._valid:
=======
        if not self._is_built:
>>>>>>> c816be80
            self._build()
        return super().append(instruction, qargs, cargs)

    def compose(self, other, qubits=None, clbits=None, front=False, inplace=False, wrap=False):
<<<<<<< HEAD
        if not self._valid:
=======
        if not self._is_built:
>>>>>>> c816be80
            self._build()
        return super().compose(other, qubits, clbits, front, inplace, wrap)

    def inverse(self):
<<<<<<< HEAD
        if not self._valid:
=======
        if not self._is_built:
>>>>>>> c816be80
            self._build()
        return super().inverse()

    def __len__(self):
        return len(self.data)

    def __getitem__(self, item):
        return self.data[item]

    def size(self, *args, **kwargs):
<<<<<<< HEAD
        if not self._valid:
=======
        if not self._is_built:
>>>>>>> c816be80
            self._build()
        return super().size(*args, **kwargs)

    def to_instruction(self, parameter_map=None, label=None):
<<<<<<< HEAD
        if not self._valid:
=======
        if not self._is_built:
>>>>>>> c816be80
            self._build()
        return super().to_instruction(parameter_map, label=label)

    def to_gate(self, parameter_map=None, label=None):
<<<<<<< HEAD
        if not self._valid:
=======
        if not self._is_built:
>>>>>>> c816be80
            self._build()
        return super().to_gate(parameter_map, label=label)

    def depth(self, *args, **kwargs):
<<<<<<< HEAD
        if not self._valid:
=======
        if not self._is_built:
>>>>>>> c816be80
            self._build()
        return super().depth(*args, **kwargs)

    def count_ops(self):
<<<<<<< HEAD
        if not self._valid:
=======
        if not self._is_built:
>>>>>>> c816be80
            self._build()
        return super().count_ops()

    def num_nonlocal_gates(self):
<<<<<<< HEAD
        if not self._valid:
=======
        if not self._is_built:
>>>>>>> c816be80
            self._build()
        return super().num_nonlocal_gates()

    def num_connected_components(self, unitary_only=False):
<<<<<<< HEAD
        if not self._valid:
=======
        if not self._is_built:
>>>>>>> c816be80
            self._build()
        return super().num_connected_components(unitary_only=unitary_only)

    def copy(self, name=None):
<<<<<<< HEAD
        if not self._valid:
            self._build()
        circuit_copy = super().copy(name=name)
        circuit_copy._valid = self._valid
=======
        if not self._is_built:
            self._build()
        circuit_copy = super().copy(name=name)
        circuit_copy._is_built = self._is_built
>>>>>>> c816be80
        return circuit_copy<|MERGE_RESOLUTION|>--- conflicted
+++ resolved
@@ -31,25 +31,13 @@
     """
 
     def __init__(self, *regs, name: Optional[str] = None) -> None:
-<<<<<<< HEAD
-        """Create a new blueprint circuit.
-
-        The ``_valid`` argument is set to ``False`` to indicate that the circuit has not been built yet.
-        """
-=======
         """Create a new blueprint circuit."""
->>>>>>> c816be80
         super().__init__(*regs, name=name)
         self._qregs = []
         self._cregs = []
         self._qubits = []
-<<<<<<< HEAD
-        self._qubit_indices = dict()
-        self._valid = False
-=======
         self._qubit_indices = {}
         self._is_built = False
->>>>>>> c816be80
 
     @abstractmethod
     def _check_configuration(self, raise_on_failure: bool = True) -> bool:
@@ -68,8 +56,7 @@
     @abstractmethod
     def _build(self) -> None:
         """Build the circuit."""
-<<<<<<< HEAD
-        if self._valid:
+        if self._is_built:
             return
 
         """self._data = DAGCircuit()
@@ -79,8 +66,9 @@
         self._data.qregs = OrderedDict((qreg.name, qreg) for qreg in self._qregs)
         self._data.add_qubits(qubits)"""
 
+       # check whether the configuration is valid
         self._check_configuration()
-        self._valid = True
+        self._is_built = True
 
     def _invalidate(self) -> None:
         """Invalidate the current circuit build."""
@@ -94,22 +82,7 @@
 
         self._parameter_table = ParameterTable()
         self.global_phase = 0
-        self._valid = False
-=======
-        if self._is_built:
-            return
-
-        # check whether the configuration is valid
-        self._check_configuration()
-        self._is_built = True
-
-    def _invalidate(self) -> None:
-        """Invalidate the current circuit build."""
-        self._data = []
-        self._parameter_table = ParameterTable()
-        self.global_phase = 0
         self._is_built = False
->>>>>>> c816be80
 
     @property
     def qregs(self):
@@ -132,85 +105,49 @@
 
     @property
     def data(self):
-<<<<<<< HEAD
-        if not self._valid:
-=======
-        if not self._is_built:
->>>>>>> c816be80
+        if not self._is_built:
             self._build()
         return super().data
 
     def decompose(self, gates_to_decompose=None):
-<<<<<<< HEAD
-        if not self._valid:
-=======
-        if not self._is_built:
->>>>>>> c816be80
+        if not self._is_built:
             self._build()
         return super().decompose(gates_to_decompose)
 
     def draw(self, *args, **kwargs):
-<<<<<<< HEAD
-        if not self._valid:
-=======
-        if not self._is_built:
->>>>>>> c816be80
+        if not self._is_built:
             self._build()
         return super().draw(*args, **kwargs)
 
     @property
     def num_parameters(self) -> int:
-<<<<<<< HEAD
-        if not self._valid:
-=======
-        if not self._is_built:
->>>>>>> c816be80
+        if not self._is_built:
             self._build()
         return super().num_parameters
 
     @property
     def parameters(self) -> ParameterView:
-<<<<<<< HEAD
-        if not self._valid:
-=======
-        if not self._is_built:
->>>>>>> c816be80
+        if not self._is_built:
             self._build()
         return super().parameters
 
     def qasm(self, formatted=False, filename=None, encoding=None):
-<<<<<<< HEAD
-        if not self._valid:
-=======
-        if not self._is_built:
->>>>>>> c816be80
+        if not self._is_built:
             self._build()
         return super().qasm(formatted, filename, encoding)
 
     def append(self, instruction, qargs=None, cargs=None):
-<<<<<<< HEAD
-        if not self._valid:
-=======
-        if not self._is_built:
->>>>>>> c816be80
+        if not self._is_built:
             self._build()
         return super().append(instruction, qargs, cargs)
 
     def compose(self, other, qubits=None, clbits=None, front=False, inplace=False, wrap=False):
-<<<<<<< HEAD
-        if not self._valid:
-=======
-        if not self._is_built:
->>>>>>> c816be80
+        if not self._is_built:
             self._build()
         return super().compose(other, qubits, clbits, front, inplace, wrap)
 
     def inverse(self):
-<<<<<<< HEAD
-        if not self._valid:
-=======
-        if not self._is_built:
->>>>>>> c816be80
+        if not self._is_built:
             self._build()
         return super().inverse()
 
@@ -221,78 +158,43 @@
         return self.data[item]
 
     def size(self, *args, **kwargs):
-<<<<<<< HEAD
-        if not self._valid:
-=======
-        if not self._is_built:
->>>>>>> c816be80
+        if not self._is_built:
             self._build()
         return super().size(*args, **kwargs)
 
     def to_instruction(self, parameter_map=None, label=None):
-<<<<<<< HEAD
-        if not self._valid:
-=======
-        if not self._is_built:
->>>>>>> c816be80
+        if not self._is_built:
             self._build()
         return super().to_instruction(parameter_map, label=label)
 
     def to_gate(self, parameter_map=None, label=None):
-<<<<<<< HEAD
-        if not self._valid:
-=======
-        if not self._is_built:
->>>>>>> c816be80
+        if not self._is_built:
             self._build()
         return super().to_gate(parameter_map, label=label)
 
     def depth(self, *args, **kwargs):
-<<<<<<< HEAD
-        if not self._valid:
-=======
-        if not self._is_built:
->>>>>>> c816be80
+        if not self._is_built:
             self._build()
         return super().depth(*args, **kwargs)
 
     def count_ops(self):
-<<<<<<< HEAD
-        if not self._valid:
-=======
-        if not self._is_built:
->>>>>>> c816be80
+        if not self._is_built:
             self._build()
         return super().count_ops()
 
     def num_nonlocal_gates(self):
-<<<<<<< HEAD
-        if not self._valid:
-=======
-        if not self._is_built:
->>>>>>> c816be80
+        if not self._is_built:
             self._build()
         return super().num_nonlocal_gates()
 
     def num_connected_components(self, unitary_only=False):
-<<<<<<< HEAD
-        if not self._valid:
-=======
-        if not self._is_built:
->>>>>>> c816be80
+        if not self._is_built:
             self._build()
         return super().num_connected_components(unitary_only=unitary_only)
 
     def copy(self, name=None):
-<<<<<<< HEAD
-        if not self._valid:
-            self._build()
-        circuit_copy = super().copy(name=name)
-        circuit_copy._valid = self._valid
-=======
         if not self._is_built:
             self._build()
         circuit_copy = super().copy(name=name)
         circuit_copy._is_built = self._is_built
->>>>>>> c816be80
         return circuit_copy