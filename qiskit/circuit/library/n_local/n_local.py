# This code is part of Qiskit.
#
# (C) Copyright IBM 2017, 2020.
#
# This code is licensed under the Apache License, Version 2.0. You may
# obtain a copy of this license in the LICENSE.txt file in the root directory
# of this source tree or at http://www.apache.org/licenses/LICENSE-2.0.
#
# Any modifications or derivative works of this code must retain this
# copyright notice, and modified files need to carry a notice indicating
# that they have been altered from the originals.

"""The n-local circuit class."""

from typing import Union, Optional, List, Any, Tuple, Sequence, Set, Callable
from itertools import combinations
import warnings

import numpy
from qiskit.circuit.quantumcircuit import QuantumCircuit
from qiskit.circuit.quantumregister import QuantumRegister
from qiskit.circuit import Instruction, Parameter, ParameterVector, ParameterExpression
from qiskit.exceptions import QiskitError

from ..blueprintcircuit import BlueprintCircuit


class NLocal(BlueprintCircuit):
    """The n-local circuit class.

    The structure of the n-local circuit are alternating rotation and entanglement layers.
    In both layers, parameterized circuit-blocks act on the circuit in a defined way.
    In the rotation layer, the blocks are applied stacked on top of each other, while in the
    entanglement layer according to the ``entanglement`` strategy.
    The circuit blocks can have arbitrary sizes (smaller equal to the number of qubits in the
    circuit). Each layer is repeated ``reps`` times, and by default a final rotation layer is
    appended.

    For instance, a rotation block on 2 qubits and an entanglement block on 4 qubits using
    ``'linear'`` entanglement yields the following circuit.

    .. parsed-literal::

        ┌──────┐ ░ ┌──────┐                      ░ ┌──────┐
        ┤0     ├─░─┤0     ├──────────────── ... ─░─┤0     ├
        │  Rot │ ░ │      │┌──────┐              ░ │  Rot │
        ┤1     ├─░─┤1     ├┤0     ├──────── ... ─░─┤1     ├
        ├──────┤ ░ │  Ent ││      │┌──────┐      ░ ├──────┤
        ┤0     ├─░─┤2     ├┤1     ├┤0     ├ ... ─░─┤0     ├
        │  Rot │ ░ │      ││  Ent ││      │      ░ │  Rot │
        ┤1     ├─░─┤3     ├┤2     ├┤1     ├ ... ─░─┤1     ├
        ├──────┤ ░ └──────┘│      ││  Ent │      ░ ├──────┤
        ┤0     ├─░─────────┤3     ├┤2     ├ ... ─░─┤0     ├
        │  Rot │ ░         └──────┘│      │      ░ │  Rot │
        ┤1     ├─░─────────────────┤3     ├ ... ─░─┤1     ├
        └──────┘ ░                 └──────┘      ░ └──────┘

        |                                 |
        +---------------------------------+
               repeated reps times

    If specified, barriers can be inserted in between every block.
    If an initial state object of Qiskit Aqua is provided, it is added in front of the NLocal.
    """

    def __init__(
        self,
        num_qubits: Optional[int] = None,
        rotation_blocks: Optional[
            Union[QuantumCircuit, List[QuantumCircuit], Instruction, List[Instruction]]
        ] = None,
        entanglement_blocks: Optional[
            Union[QuantumCircuit, List[QuantumCircuit], Instruction, List[Instruction]]
        ] = None,
        entanglement: Optional[Union[List[int], List[List[int]]]] = None,
        reps: int = 1,
        insert_barriers: bool = False,
        parameter_prefix: str = "θ",
        overwrite_block_parameters: Union[bool, List[List[Parameter]]] = True,
        skip_final_rotation_layer: bool = False,
        skip_unentangled_qubits: bool = False,
        initial_state: Optional[Any] = None,
        name: Optional[str] = "nlocal",
    ) -> None:
        """Create a new n-local circuit.

        Args:
            num_qubits: The number of qubits of the circuit.
            rotation_blocks: The blocks used in the rotation layers. If multiple are passed,
                these will be applied one after another (like new sub-layers).
            entanglement_blocks: The blocks used in the entanglement layers. If multiple are passed,
                these will be applied one after another. To use different entanglements for
                the sub-layers, see :meth:`get_entangler_map`.
            entanglement: The indices specifying on which qubits the input blocks act. If None, the
                entanglement blocks are applied at the top of the circuit.
            reps: Specifies how often the rotation blocks and entanglement blocks are repeated.
            insert_barriers: If True, barriers are inserted in between each layer. If False,
                no barriers are inserted.
            parameter_prefix: The prefix used if default parameters are generated.
            overwrite_block_parameters: If the parameters in the added blocks should be overwritten.
                If False, the parameters in the blocks are not changed.
            skip_final_rotation_layer: Whether a final rotation layer is added to the circuit.
            skip_unentangled_qubits: If ``True``, the rotation gates act only on qubits that
                are entangled. If ``False``, the rotation gates act on all qubits.
            initial_state: A `QuantumCircuit` object which can be used to describe an initial state
                prepended to the NLocal circuit.
            name: The name of the circuit.

        Examples:
            TODO

        Raises:
            ImportError: If an ``initial_state`` is specified but Qiskit Aqua is not installed.
            ValueError: If reps parameter is less than or equal to 0.
            TypeError: If reps parameter is not an int value.
        """
        super().__init__(name=name)

        self._num_qubits = None
        self._insert_barriers = insert_barriers
        self._reps = reps
        self._entanglement_blocks = []
        self._rotation_blocks = []
        self._prepended_blocks = []
        self._prepended_entanglement = []
        self._appended_blocks = []
        self._appended_entanglement = []
        self._entanglement = None
        self._entangler_maps = None
        self._ordered_parameters = ParameterVector(name=parameter_prefix)
        self._overwrite_block_parameters = overwrite_block_parameters
        self._skip_final_rotation_layer = skip_final_rotation_layer
        self._skip_unentangled_qubits = skip_unentangled_qubits
        self._initial_state, self._initial_state_circuit = None, None
        self._bounds = None

        if int(reps) != reps:
            raise TypeError("The value of reps should be int")

        if reps < 0:
            raise ValueError("The value of reps should be larger than or equal to 0")

        if num_qubits is not None:
            self.num_qubits = num_qubits

        if entanglement_blocks is not None:
            self.entanglement_blocks = entanglement_blocks

        if rotation_blocks is not None:
            self.rotation_blocks = rotation_blocks

        if entanglement is not None:
            self.entanglement = entanglement

        if initial_state is not None:
            self.initial_state = initial_state

    @property
    def num_qubits(self) -> int:
        """Returns the number of qubits in this circuit.

        Returns:
            The number of qubits.
        """
        return self._num_qubits if self._num_qubits is not None else 0

    @num_qubits.setter
    def num_qubits(self, num_qubits: int) -> None:
        """Set the number of qubits for the n-local circuit.

        Args:
            The new number of qubits.
        """
        if self._num_qubits != num_qubits:
            # invalidate the circuit
            self._invalidate()
            self._num_qubits = num_qubits
            self.qregs = [QuantumRegister(num_qubits, name="q")]

    def _convert_to_block(self, layer: Any) -> QuantumCircuit:
        """Try to convert ``layer`` to a QuantumCircuit.

        Args:
            layer: The object to be converted to an NLocal block / Instruction.

        Returns:
            The layer converted to a circuit.

        Raises:
            TypeError: If the input cannot be converted to a circuit.
        """
        if isinstance(layer, QuantumCircuit):
            return layer

        if isinstance(layer, Instruction):
            circuit = QuantumCircuit(layer.num_qubits)
            circuit.append(layer, list(range(layer.num_qubits)))
            return circuit

        try:
            circuit = QuantumCircuit(layer.num_qubits)
            circuit.append(layer.to_instruction(), list(range(layer.num_qubits)))
            return circuit
        except AttributeError:
            pass

        raise TypeError(f"Adding a {type(layer)} to an NLocal is not supported.")

    @property
    def rotation_blocks(self) -> List[Instruction]:
        """The blocks in the rotation layers.

        Returns:
            The blocks in the rotation layers.
        """
        return self._rotation_blocks

    @rotation_blocks.setter
    def rotation_blocks(
        self, blocks: Union[QuantumCircuit, List[QuantumCircuit], Instruction, List[Instruction]]
    ) -> None:
        """Set the blocks in the rotation layers.

        Args:
            blocks: The new blocks for the rotation layers.
        """
        # cannot check for the attribute ``'__len__'`` because a circuit also has this attribute
        if not isinstance(blocks, (list, numpy.ndarray)):
            blocks = [blocks]

        self._invalidate()
        self._rotation_blocks = [self._convert_to_block(block) for block in blocks]

    @property
    def entanglement_blocks(self) -> List[Instruction]:
        """The blocks in the entanglement layers.

        Returns:
            The blocks in the entanglement layers.
        """
        return self._entanglement_blocks

    @entanglement_blocks.setter
    def entanglement_blocks(
        self, blocks: Union[QuantumCircuit, List[QuantumCircuit], Instruction, List[Instruction]]
    ) -> None:
        """Set the blocks in the entanglement layers.

        Args:
            blocks: The new blocks for the entanglement layers.
        """
        # cannot check for the attribute ``'__len__'`` because a circuit also has this attribute
        if not isinstance(blocks, (list, numpy.ndarray)):
            blocks = [blocks]

        self._invalidate()
        self._entanglement_blocks = [self._convert_to_block(block) for block in blocks]

    @property
    def entanglement(
        self,
    ) -> Union[
        str,
        List[str],
        List[List[str]],
        List[int],
        List[List[int]],
        List[List[List[int]]],
        List[List[List[List[int]]]],
        Callable[[int], str],
        Callable[[int], List[List[int]]],
    ]:
        """Get the entanglement strategy.

        Returns:
            The entanglement strategy, see :meth:`get_entangler_map` for more detail on how the
            format is interpreted.
        """
        return self._entanglement

    @entanglement.setter
    def entanglement(
        self,
        entanglement: Optional[
            Union[
                str,
                List[str],
                List[List[str]],
                List[int],
                List[List[int]],
                List[List[List[int]]],
                List[List[List[List[int]]]],
                Callable[[int], str],
                Callable[[int], List[List[int]]],
            ]
        ],
    ) -> None:
        """Set the entanglement strategy.

        Args:
            entanglement: The entanglement strategy. See :meth:`get_entangler_map` for more detail
                on the supported formats.
        """
        self._invalidate()
        self._entanglement = entanglement

    @property
    def num_layers(self) -> int:
        """Return the number of layers in the n-local circuit.

        Returns:
            The number of layers in the circuit.
        """
        return 2 * self._reps + int(not self._skip_final_rotation_layer)

    def _check_configuration(self, raise_on_failure: bool = True) -> bool:
        """Check if the configuration of the NLocal class is valid.

        Args:
            raise_on_failure: Whether to raise on failure.

        Returns:
            True, if the configuration is valid and the circuit can be constructed. Otherwise
            an ValueError is raised.

        Raises:
            ValueError: If the blocks are not set.
            ValueError: If the number of repetitions is not set.
            ValueError: If the qubit indices are not set.
            ValueError: If the number of qubit indices does not match the number of blocks.
            ValueError: If an index in the repetitions list exceeds the number of blocks.
            ValueError: If the number of repetitions does not match the number of block-wise
                parameters.
            ValueError: If a specified qubit index is larger than the (manually set) number of
                qubits.
        """
        valid = True
        if self.num_qubits is None:
            valid = False
            if raise_on_failure:
                raise ValueError("No number of qubits specified.")

        # check no needed parameters are None
        if self.entanglement_blocks is None and self.rotation_blocks is None:
            valid = False
            if raise_on_failure:
                raise ValueError("The blocks are not set.")

        return valid

    @property
    def ordered_parameters(self) -> List[Parameter]:
        """The parameters used in the underlying circuit.

        This includes float values and duplicates.

        Examples:

            >>> # prepare circuit ...
            >>> print(nlocal)
                 ┌───────┐┌──────────┐┌──────────┐┌──────────┐
            q_0: ┤ Ry(1) ├┤ Ry(θ[1]) ├┤ Ry(θ[1]) ├┤ Ry(θ[3]) ├
                 └───────┘└──────────┘└──────────┘└──────────┘
            >>> nlocal.parameters
            {Parameter(θ[1]), Parameter(θ[3])}
            >>> nlocal.ordered_parameters
            [1, Parameter(θ[1]), Parameter(θ[1]), Parameter(θ[3])]

        Returns:
            The parameters objects used in the circuit.
        """
        if isinstance(self._ordered_parameters, ParameterVector):
            self._ordered_parameters.resize(self.num_parameters_settable)
            return list(self._ordered_parameters)

        return self._ordered_parameters

    @ordered_parameters.setter
    def ordered_parameters(self, parameters: Union[ParameterVector, List[Parameter]]) -> None:
        """Set the parameters used in the underlying circuit.

        Args:
            The parameters to be used in the underlying circuit.

        Raises:
            ValueError: If the length of ordered parameters does not match the number of
                parameters in the circuit and they are not a ``ParameterVector`` (which could
                be resized to fit the number of parameters).
        """
        if (
            not isinstance(parameters, ParameterVector)
            and len(parameters) != self.num_parameters_settable
        ):
            raise ValueError(
                "The length of ordered parameters must be equal to the number of "
                "settable parameters in the circuit ({}), but is {}".format(
                    self.num_parameters_settable, len(parameters)
                )
            )
        self._ordered_parameters = parameters
        self._invalidate()

    @property
    def insert_barriers(self) -> bool:
        """If barriers are inserted in between the layers or not.

        Returns:
            True, if barriers are inserted in between the layers, False if not.
        """
        return self._insert_barriers

    @insert_barriers.setter
    def insert_barriers(self, insert_barriers: bool) -> None:
        """Specify whether barriers should be inserted in between the layers or not.

        Args:
            insert_barriers: If True, barriers are inserted, if False not.
        """
        # if insert_barriers changes, we have to invalidate the circuit definition,
        # if it is the same as before we can leave the NLocal instance as it is
        if insert_barriers is not self._insert_barriers:
            self._invalidate()
            self._insert_barriers = insert_barriers

    def get_unentangled_qubits(self) -> Set[int]:
        """Get the indices of unentangled qubits in a set.

        Returns:
            The unentangled qubits.
        """
        entangled_qubits = set()
        for i in range(self._reps):
            for j, block in enumerate(self.entanglement_blocks):
                entangler_map = self.get_entangler_map(i, j, block.num_qubits)
                entangled_qubits.update([idx for indices in entangler_map for idx in indices])
        unentangled_qubits = set(range(self.num_qubits)) - entangled_qubits

        return unentangled_qubits

    @property
    def num_parameters_settable(self) -> int:
        """The number of total parameters that can be set to distinct values.

        This does not change when the parameters are bound or exchanged for same parameters,
        and therefore is different from ``num_parameters`` which counts the number of unique
        :class:`~qiskit.circuit.Parameter` objects currently in the circuit.

        Returns:
            The number of parameters originally available in the circuit.

        Note:
            This quantity does not require the circuit to be built yet.
        """
        num = 0

        for i in range(self._reps):
            for j, block in enumerate(self.entanglement_blocks):
                entangler_map = self.get_entangler_map(i, j, block.num_qubits)
                num += len(entangler_map) * len(get_parameters(block))

        if self._skip_unentangled_qubits:
            unentangled_qubits = self.get_unentangled_qubits()

        num_rot = 0
        for block in self.rotation_blocks:
            block_indices = [
                list(range(j * block.num_qubits, (j + 1) * block.num_qubits))
                for j in range(self.num_qubits // block.num_qubits)
            ]
            if self._skip_unentangled_qubits:
                block_indices = [
                    indices
                    for indices in block_indices
                    if set(indices).isdisjoint(unentangled_qubits)
                ]
            num_rot += len(block_indices) * len(get_parameters(block))

        num += num_rot * (self._reps + int(not self._skip_final_rotation_layer))

        return num

    @property
    def reps(self) -> int:
        """The number of times rotation and entanglement block are repeated.

        Returns:
            The number of repetitions.
        """
        return self._reps

    @reps.setter
    def reps(self, repetitions: int) -> None:
        """Set the repetitions.

        If the repetitions are `0`, only one rotation layer with no entanglement
        layers is applied (unless ``self.skip_final_rotation_layer`` is set to ``True``).

        Args:
            repetitions: The new repetitions.

        Raises:
            ValueError: If reps setter has parameter repetitions < 0.
        """
        if repetitions < 0:
            raise ValueError("The repetitions should be larger than or equal to 0")
        if repetitions != self._reps:
            self._invalidate()
            self._reps = repetitions

    def print_settings(self) -> str:
        """Returns information about the setting.

        Returns:
            The class name and the attributes/parameters of the instance as ``str``.
        """
        ret = f"NLocal: {self.__class__.__name__}\n"
        params = ""
        for key, value in self.__dict__.items():
            if key[0] == "_":
                params += f"-- {key[1:]}: {value}\n"
        ret += f"{params}"
        return ret

    @property
    def preferred_init_points(self) -> Optional[List[float]]:
        """The initial points for the parameters. Can be stored as initial guess in optimization.

        Returns:
            The initial values for the parameters, or None, if none have been set.
        """
        return None

    # pylint: disable=too-many-return-statements
    def get_entangler_map(
        self, rep_num: int, block_num: int, num_block_qubits: int
    ) -> List[List[int]]:
        """Get the entangler map for in the repetition ``rep_num`` and the block ``block_num``.

        The entangler map for the current block is derived from the value of ``self.entanglement``.
        Below the different cases are listed, where ``i`` and ``j`` denote the repetition number
        and the block number, respectively, and ``n`` the number of qubits in the block.

        entanglement type              | entangler map
        -------------------------------+--------------------------------------------------------
        None                           | [[0, ..., n - 1]]
        str (e.g 'full')               | the specified connectivity on ``n`` qubits
        List[int]                      | [``entanglement``]
        List[List[int]]                | ``entanglement``
        List[List[List[int]]]          | ``entanglement[i]``
        List[List[List[List[int]]]]    | ``entanglement[i][j]``
        List[str]                      | the connectivity specified in ``entanglement[i]``
        List[List[str]]                | the connectivity specified in ``entanglement[i][j]``
        Callable[int, str]             | same as List[str]
        Callable[int, List[List[int]]] | same as List[List[List[int]]]

        Note that all indices are to be taken modulo the length of the array they act on, i.e.
        no out-of-bounds index error will be raised but we re-iterate from the beginning of the
        list.

        Args:
            rep_num: The current repetition we are in.
            block_num: The block number within the entanglement layers.
            num_block_qubits: The number of qubits in the block.

        Returns:
            The entangler map for the current block in the current repetition.

        Raises:
            ValueError: If the value of ``entanglement`` could not be cast to a corresponding
                entangler map.
        """
        i, j, n = rep_num, block_num, num_block_qubits
        entanglement = self._entanglement

        # entanglement is None
        if entanglement is None:
            return [list(range(n))]

        # entanglement is callable
        if callable(entanglement):
            entanglement = entanglement(i)

        # entanglement is str
        if isinstance(entanglement, str):
            return get_entangler_map(n, self.num_qubits, entanglement, offset=i)

        # check if entanglement is list of something
        if not isinstance(entanglement, (tuple, list)):
            raise ValueError(f"Invalid value of entanglement: {entanglement}")
        num_i = len(entanglement)

        # entanglement is List[str]
        if all(isinstance(en, str) for en in entanglement):
            return get_entangler_map(n, self.num_qubits, entanglement[i % num_i], offset=i)

        # entanglement is List[int]
        if all(isinstance(en, (int, numpy.integer)) for en in entanglement):
            return [[int(en) for en in entanglement]]

        # check if entanglement is List[List]
        if not all(isinstance(en, (tuple, list)) for en in entanglement):
            raise ValueError(f"Invalid value of entanglement: {entanglement}")
        num_j = len(entanglement[i % num_i])

        # entanglement is List[List[str]]
        if all(isinstance(e2, str) for en in entanglement for e2 in en):
            return get_entangler_map(
                n, self.num_qubits, entanglement[i % num_i][j % num_j], offset=i
            )

        # entanglement is List[List[int]]
        if all(isinstance(e2, (int, numpy.int32, numpy.int64)) for en in entanglement for e2 in en):
            for ind, en in enumerate(entanglement):
                entanglement[ind] = tuple(map(int, en))
            return entanglement

        # check if entanglement is List[List[List]]
        if not all(isinstance(e2, (tuple, list)) for en in entanglement for e2 in en):
            raise ValueError(f"Invalid value of entanglement: {entanglement}")

        # entanglement is List[List[List[int]]]
        if all(
            isinstance(e3, (int, numpy.int32, numpy.int64))
            for en in entanglement
            for e2 in en
            for e3 in e2
        ):
            for en in entanglement:
                for ind, e2 in enumerate(en):
                    en[ind] = tuple(map(int, e2))
            return entanglement[i % num_i]

        # check if entanglement is List[List[List[List]]]
        if not all(isinstance(e3, (tuple, list)) for en in entanglement for e2 in en for e3 in e2):
            raise ValueError(f"Invalid value of entanglement: {entanglement}")

        # entanglement is List[List[List[List[int]]]]
        if all(
            isinstance(e4, (int, numpy.int32, numpy.int64))
            for en in entanglement
            for e2 in en
            for e3 in e2
            for e4 in e3
        ):
            for en in entanglement:
                for e2 in en:
                    for ind, e3 in enumerate(e2):
                        e2[ind] = tuple(map(int, e3))
            return entanglement[i % num_i][j % num_j]

        raise ValueError(f"Invalid value of entanglement: {entanglement}")

    @property
    def initial_state(self) -> Any:
        """Return the initial state that is added in front of the n-local circuit.

        Returns:
            The initial state.
        """
        return self._initial_state

    @initial_state.setter
    def initial_state(self, initial_state: Any) -> None:
        """Set the initial state.

        Args:
            initial_state: The new initial state.

        Raises:
            ValueError: If the number of qubits has been set before and the initial state
                does not match the number of qubits.
        """
        self._initial_state = initial_state

        # If there is an initial state object, check that the number of qubits is compatible
        # construct the circuit immediately. If the InitialState could modify the number of qubits
        # we could also do this later at circuit construction.
        if not isinstance(self._initial_state, QuantumCircuit):
            warnings.warn(
                "The initial_state argument of the NLocal class "
                "should be a QuantumCircuit. Passing any other type is "
                "deprecated as of Qiskit Terra 0.18.0, and "
                "will be removed no earlier than 3 months after that "
                "release date.",
                DeprecationWarning,
                stacklevel=2,
            )
            initial_state_circuit = initial_state.construct_circuit(mode="circuit")

            # the initial state dictates the number of qubits since we do not have information
            # about on which qubits the initial state acts
            if self._num_qubits is not None and initial_state_circuit.num_qubits != self.num_qubits:
                raise ValueError(
                    "Mismatching number of qubits in initial state and n-local circuit."
                )

        self._invalidate()

    @property
    def parameter_bounds(self) -> Optional[List[Tuple[float, float]]]:
        """The parameter bounds for the unbound parameters in the circuit.

        Returns:
            A list of pairs indicating the bounds, as (lower, upper). None indicates an unbounded
            parameter in the corresponding direction. If None is returned, problem is fully
            unbounded.
        """
        if not self._valid:
            self._build()
        return self._bounds

    @parameter_bounds.setter
    def parameter_bounds(self, bounds: List[Tuple[float, float]]) -> None:
        """Set the parameter bounds.

        Args:
            bounds: The new parameter bounds.
        """
        self._bounds = bounds

    def add_layer(
        self,
        other: Union["NLocal", Instruction, QuantumCircuit],
        entanglement: Optional[Union[List[int], str, List[List[int]]]] = None,
        front: bool = False,
    ) -> "NLocal":
        """Append another layer to the NLocal.

        Args:
            other: The layer to compose, can be another NLocal, an Instruction or Gate,
                or a QuantumCircuit.
            entanglement: The entanglement or qubit indices.
            front: If True, ``other`` is appended to the front, else to the back.

        Returns:
            self, such that chained composes are possible.

        Raises:
            TypeError: If `other` is not compatible, i.e. is no Instruction and does not have a
                `to_instruction` method.
        """
        block = self._convert_to_block(other)

        if entanglement is None:
            entanglement = [list(range(block.num_qubits))]
        elif isinstance(entanglement, list) and not isinstance(entanglement[0], list):
            entanglement = [entanglement]

        if front:
            self._prepended_blocks += [block]
            self._prepended_entanglement += [entanglement]
        else:
            self._appended_blocks += [block]
            self._appended_entanglement += [entanglement]

        if isinstance(entanglement, list):
            num_qubits = 1 + max(max(indices) for indices in entanglement)
            if num_qubits > self.num_qubits:
                self._invalidate()  # rebuild circuit
                self.num_qubits = num_qubits

        # modify the circuit accordingly
<<<<<<< HEAD
        if self._data is not None and front is False:
=======
        if front is False and self._valid:
>>>>>>> 5254492f
            if self._insert_barriers and len(self._data) > 0:
                self.barrier()

            if isinstance(entanglement, str):
                entangler_map = get_entangler_map(block.num_qubits, self.num_qubits, entanglement)
            else:
                entangler_map = entanglement

            layer = QuantumCircuit(self.num_qubits)
            for i in entangler_map:
                params = self.ordered_parameters[-len(get_parameters(block)) :]
                parameterized_block = self._parameterize_block(block, params=params)
                layer.compose(parameterized_block, i)

            self.compose(layer, inplace=True)
        else:
            # cannot prepend a block currently, just rebuild
            self._invalidate()

        return self

    def assign_parameters(
        self,
        parameters: Union[dict, List[float], List[Parameter], ParameterVector],
        inplace: bool = False,
    ) -> Optional[QuantumCircuit]:
        """Assign parameters to the n-local circuit.

        This method also supports passing a list instead of a dictionary. If a list
        is passed, the list must have the same length as the number of unbound parameters in
        the circuit. The parameters are assigned in the order of the parameters in
        :meth:`ordered_parameters`.

        Returns:
            A copy of the NLocal circuit with the specified parameters.

        Raises:
            AttributeError: If the parameters are given as list and do not match the number
                of parameters.
        """
        if not self._valid:
            self._build()

        return super().assign_parameters(parameters, inplace=inplace)

    def _parameterize_block(
        self, block, param_iter=None, rep_num=None, block_num=None, indices=None, params=None
    ):
        """Convert ``block`` to a circuit of correct width and parameterized using the iterator."""
        if self._overwrite_block_parameters:
            # check if special parameters should be used
            # pylint: disable=assignment-from-none
            if params is None:
                params = self._parameter_generator(rep_num, block_num, indices)
            if params is None:
                params = [next(param_iter) for _ in range(len(get_parameters(block)))]

            update = dict(zip(block.parameters, params))
            return block.assign_parameters(update)

        return block.copy()

    def _build_rotation_layer(self, circuit, param_iter, i):
        """Build a rotation layer."""
        # if the unentangled qubits are skipped, compute the set of qubits that are not entangled
        if self._skip_unentangled_qubits:
            unentangled_qubits = self.get_unentangled_qubits()

        # iterate over all rotation blocks
        for j, block in enumerate(self.rotation_blocks):
            # create a new layer
            layer = QuantumCircuit(*self.qregs)

            # we apply the rotation gates stacked on top of each other, i.e.
            # if we have 4 qubits and a rotation block of width 2, we apply two instances
            block_indices = [
                list(range(k * block.num_qubits, (k + 1) * block.num_qubits))
                for k in range(self.num_qubits // block.num_qubits)
            ]

            # if unentangled qubits should not be acted on, remove all operations that
            # touch an unentangled qubit
            if self._skip_unentangled_qubits:
                block_indices = [
                    indices
                    for indices in block_indices
                    if set(indices).isdisjoint(unentangled_qubits)
                ]
            # apply the operations in the layer
            for indices in block_indices:
                parameterized_block = self._parameterize_block(block, param_iter, i, j, indices)
                layer.compose(parameterized_block, indices, inplace=True)

            # add the layer to the circuit
            circuit.compose(layer, inplace=True)

    def _build_entanglement_layer(self, circuit, param_iter, i):
        """Build an entanglement layer."""
        # iterate over all entanglement blocks
        for j, block in enumerate(self.entanglement_blocks):
            # create a new layer and get the entangler map for this block
            layer = QuantumCircuit(*self.qregs)
            entangler_map = self.get_entangler_map(i, j, block.num_qubits)

            # apply the operations in the layer
            for indices in entangler_map:
                parameterized_block = self._parameterize_block(block, param_iter, i, j, indices)
                layer.compose(parameterized_block, indices, inplace=True)

            # add the layer to the circuit
            circuit.compose(layer, inplace=True)

    def _build_additional_layers(self, circuit, which):
        if which == "appended":
            blocks = self._appended_blocks
            entanglements = self._appended_entanglement
        elif which == "prepended":
            blocks = reversed(self._prepended_blocks)
            entanglements = reversed(self._prepended_entanglement)
        else:
            raise ValueError("`which` must be either `appended` or `prepended`.")

        for block, ent in zip(blocks, entanglements):
            layer = QuantumCircuit(*self.qregs)
            if isinstance(ent, str):
                ent = get_entangler_map(block.num_qubits, self.num_qubits, ent)
            for indices in ent:
                layer.compose(block, indices, inplace=True)

            circuit.compose(layer, inplace=True)

    def _build(self) -> None:
        """Build the circuit."""
<<<<<<< HEAD
        if self._data is not None:
=======
        if self._valid:
>>>>>>> 5254492f
            return

        super()._build()

        if self.num_qubits == 0:
            return

        circuit = QuantumCircuit(*self.qregs, name=self.name)

        # use the initial state as starting circuit, if it is set
        if self.initial_state:
            if isinstance(self.initial_state, QuantumCircuit):
                initial = self.initial_state.copy()
            else:
                initial = self.initial_state.construct_circuit("circuit", register=self.qregs[0])
            circuit.compose(initial, inplace=True)

        param_iter = iter(self.ordered_parameters)

        # build the prepended layers
        self._build_additional_layers(circuit, "prepended")

        # main loop to build the entanglement and rotation layers
        for i in range(self.reps):
            # insert barrier if specified and there is a preceding layer
            if self._insert_barriers and (i > 0 or len(self._prepended_blocks) > 0):
                circuit.barrier()

            # build the rotation layer
            self._build_rotation_layer(circuit, param_iter, i)

            # barrier in between rotation and entanglement layer
            if self._insert_barriers and len(self._rotation_blocks) > 0:
                circuit.barrier()

            # build the entanglement layer
            self._build_entanglement_layer(circuit, param_iter, i)

        # add the final rotation layer
        if not self._skip_final_rotation_layer:
            if self.insert_barriers and self.reps > 0:
                circuit.barrier()
            self._build_rotation_layer(circuit, param_iter, self.reps)

        # add the appended layers
        self._build_additional_layers(circuit, "appended")

        # cast global phase to float if it has no free parameters
        if isinstance(circuit.global_phase, ParameterExpression):
            try:
                circuit.global_phase = float(circuit.global_phase._symbol_expr)
            # RuntimeError is raised if symengine is used, for SymPy it is a TypeError
            except (RuntimeError, TypeError):
                # expression contains free parameters
                pass

        try:
            block = circuit.to_gate()
        except QiskitError:
            block = circuit.to_instruction()

        self.append(block, self.qubits)

    # pylint: disable=unused-argument
    def _parameter_generator(self, rep: int, block: int, indices: List[int]) -> Optional[Parameter]:
        """If certain blocks should use certain parameters this method can be overriden."""
        return None


def get_parameters(block: Union[QuantumCircuit, Instruction]) -> List[Parameter]:
    """Return the list of Parameters objects inside a circuit or instruction.

    This is required since, in a standard gate the parameters are not necessarily Parameter
    objects (e.g. U3Gate(0.1, 0.2, 0.3).params == [0.1, 0.2, 0.3]) and instructions and
    circuits do not have the same interface for parameters.
    """
    if isinstance(block, QuantumCircuit):
        return list(block.parameters)
    else:
        return [p for p in block.params if isinstance(p, ParameterExpression)]


def get_entangler_map(
    num_block_qubits: int, num_circuit_qubits: int, entanglement: str, offset: int = 0
) -> List[Sequence[int]]:
    """Get an entangler map for an arbitrary number of qubits.

    Args:
        num_block_qubits: The number of qubits of the entangling block.
        num_circuit_qubits: The number of qubits of the circuit.
        entanglement: The entanglement strategy.
        offset: The block offset, can be used if the entanglements differ per block.
            See mode ``sca`` for instance.

    Returns:
        The entangler map using mode ``entanglement`` to scatter a block of ``num_block_qubits``
        qubits on ``num_circuit_qubits`` qubits.

    Raises:
        ValueError: If the entanglement mode ist not supported.
    """
    n, m = num_circuit_qubits, num_block_qubits
    if m > n:
        raise ValueError(
            "The number of block qubits must be smaller or equal to the number of "
            "qubits in the circuit."
        )

    if entanglement == "pairwise" and num_block_qubits != 2:
        raise ValueError("Pairwise entanglement is only defined for blocks of 2 qubits.")

    if entanglement == "full":
        return list(combinations(list(range(n)), m))
    if entanglement in ["linear", "circular", "sca", "pairwise"]:
        linear = [tuple(range(i, i + m)) for i in range(n - m + 1)]
        # if the number of block qubits is 1, we don't have to add the 'circular' part
        if entanglement == "linear" or m == 1:
            return linear

        if entanglement == "pairwise":
            return linear[::2] + linear[1::2]

        # circular equals linear plus top-bottom entanglement (if there's space for it)
        if n > m:
            circular = [tuple(range(n - m + 1, n)) + (0,)] + linear
        else:
            circular = linear
        if entanglement == "circular":
            return circular

        # sca is circular plus shift and reverse
        shifted = circular[-offset:] + circular[:-offset]
        if offset % 2 == 1:  # if odd, reverse the qubit indices
            sca = [ind[::-1] for ind in shifted]
        else:
            sca = shifted

        return sca

    else:
        raise ValueError(f"Unsupported entanglement type: {entanglement}")<|MERGE_RESOLUTION|>--- conflicted
+++ resolved
@@ -760,11 +760,7 @@
                 self.num_qubits = num_qubits
 
         # modify the circuit accordingly
-<<<<<<< HEAD
-        if self._data is not None and front is False:
-=======
         if front is False and self._valid:
->>>>>>> 5254492f
             if self._insert_barriers and len(self._data) > 0:
                 self.barrier()
 
@@ -898,11 +894,7 @@
 
     def _build(self) -> None:
         """Build the circuit."""
-<<<<<<< HEAD
-        if self._data is not None:
-=======
         if self._valid:
->>>>>>> 5254492f
             return
 
         super()._build()
