# This code is part of Qiskit.
#
# (C) Copyright IBM 2021.
#
# This code is licensed under the Apache License, Version 2.0. You may
# obtain a copy of this license in the LICENSE.txt file in the root directory
# of this source tree or at http://www.apache.org/licenses/LICENSE-2.0.
#
# Any modifications or derivative works of this code must retain this
# copyright notice, and modified files need to carry a notice indicating
# that they have been altered from the originals.

"""The evolved operator ansatz."""

from typing import Optional, Union, List

import numpy as np

from qiskit.circuit import Parameter, QuantumRegister, QuantumCircuit

from .n_local.n_local import NLocal


class EvolvedOperatorAnsatz(NLocal):
    """The evolved operator ansatz."""

    def __init__(
        self,
        operators=None,
        reps: int = 1,
        evolution=None,
        insert_barriers: bool = False,
        name: str = "EvolvedOps",
        parameter_prefix: Union[str, List[str]] = "t",
        initial_state: Optional[QuantumCircuit] = None,
    ):
        """
        Args:
            operators (Optional[Union[OperatorBase, QuantumCircuit, list]): The operators to evolve.
                If a circuit is passed, we assume it implements an already evolved operator and thus
                the circuit is not evolved again. Can be a single operator (circuit) or a list of
                operators (and circuits).
            reps: The number of times to repeat the evolved operators.
            evolution (Optional[EvolutionBase]): An opflow converter object to construct the evolution.
                Defaults to Trotterization.
            insert_barriers: Whether to insert barriers in between each evolution.
            name: The name of the circuit.
            parameter_prefix: Set the names of the circuit parameters. If a string, the same prefix
                will be used for each parameters. Can also be a list to specify a prefix per
                operator.
            initial_state: A `QuantumCircuit` object to prepend to the circuit.
        """
        if evolution is None:
            # pylint: disable=cyclic-import
            from qiskit.opflow import PauliTrotterEvolution

            evolution = PauliTrotterEvolution()

        super().__init__(
            initial_state=initial_state,
            parameter_prefix=parameter_prefix,
            reps=reps,
            insert_barriers=insert_barriers,
            name=name,
        )
        self._operators = None
        if operators is not None:
            self.operators = operators

        self._evolution = evolution

        # a list of which operators are parameterized, used for internal settings
        self._ops_are_parameterized = None

    def _check_configuration(self, raise_on_failure: bool = True) -> bool:
        """Check if the current configuration is valid."""
        if not super()._check_configuration(raise_on_failure):
            return False

        if self.operators is None:
            if raise_on_failure:
                raise ValueError("The operators are not set.")
            return False

        return True

    @property
    def num_qubits(self) -> int:
        if self.operators is None:
            return 0

        if isinstance(self.operators, list) and len(self.operators) > 0:
            return self.operators[0].num_qubits

        return self.operators.num_qubits

    @property
    def evolution(self):
        """The evolution converter used to compute the evolution.

        Returns:
            EvolutionBase: The evolution converter used to compute the evolution.
        """
        return self._evolution

    @evolution.setter
    def evolution(self, evol) -> None:
        """Sets the evolution converter used to compute the evolution.

        Args:
            evol (EvolutionBase): An opflow converter object to construct the evolution.
        """
        self._invalidate()
        self._evolution = evol

    @property
    def operators(self):
        """The operators that are evolved in this circuit.

        Returns:
            list: The operators to be evolved (and circuits) contained in this ansatz.
        """
        return self._operators

    @operators.setter
    def operators(self, operators=None) -> None:
        """Set the operators to be evolved.

        operators (Optional[Union[OperatorBase, QuantumCircuit, list]): The operators to evolve.
            If a circuit is passed, we assume it implements an already evolved operator and thus
            the circuit is not evolved again. Can be a single operator (circuit) or a list of
            operators (and circuits).
        """
        operators = _validate_operators(operators)
        self._invalidate()
        self._operators = operators
        self.qregs = [QuantumRegister(self.num_qubits, name="q")]

    # TODO: the `preferred_init_points`-implementation can (and should!) be improved!
    @property
    def preferred_init_points(self):
        """Getter of preferred initial points based on the given initial state."""
        if self._initial_state is None:
            return None
        else:
            # If an initial state was set by the user, then we want to make sure that the VQE does
            # not start from a random point. Thus, we return an all-zero initial point for the
            # optimizer which is used (unless it gets overwritten by a higher-priority setting at
            # runtime of the VQE).
            # However, in order to determine the correct length, we must build the QuantumCircuit
            # first, because otherwise the operators may not be set yet.
            self._build()
            return np.zeros(self.reps * len(self.operators), dtype=float)

    def _build(self):
<<<<<<< HEAD
        if self._valid:
=======
        if self._is_built:
>>>>>>> c816be80
            return

        coeff = Parameter("c")
        circuits = []

        for op in self.operators:
            # if the operator is already the evolved circuit just append it
            if isinstance(op, QuantumCircuit):
                circuits.append(op)
            else:
                # check if the operator is just the identity, if yes, skip it
                if _is_pauli_identity(op):
                    continue

                if op is not None:
                    evolved_op = self.evolution.convert((coeff * op).exp_i()).reduce()
                    circuits.append(evolved_op.to_circuit())

        self.rotation_blocks = []
        self.entanglement_blocks = circuits

        super()._build()


def _validate_operators(operators):
    if not isinstance(operators, list):
        operators = [operators]

    if len(operators) > 1:
        num_qubits = operators[0].num_qubits
        if any(operators[i].num_qubits != num_qubits for i in range(1, len(operators))):
            raise ValueError("All operators must act on the same number of qubits.")

    return operators


def _validate_prefix(parameter_prefix, operators):
    if isinstance(parameter_prefix, str):
        return len(operators) * [parameter_prefix]
    if len(parameter_prefix) != len(operators):
        raise ValueError("The number of parameter prefixes must match the operators.")

    return parameter_prefix


def _is_pauli_identity(operator):
    from qiskit.opflow import PauliOp, PauliSumOp

    if isinstance(operator, PauliSumOp):
        operator = operator.to_pauli_op()
    if isinstance(operator, PauliOp):
        return not np.any(np.logical_or(operator.primitive.x, operator.primitive.z))
    return False<|MERGE_RESOLUTION|>--- conflicted
+++ resolved
@@ -153,11 +153,7 @@
             return np.zeros(self.reps * len(self.operators), dtype=float)
 
     def _build(self):
-<<<<<<< HEAD
-        if self._valid:
-=======
         if self._is_built:
->>>>>>> c816be80
             return
 
         coeff = Parameter("c")
