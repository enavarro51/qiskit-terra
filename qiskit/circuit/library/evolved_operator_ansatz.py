# This code is part of Qiskit.
#
# (C) Copyright IBM 2021.
#
# This code is licensed under the Apache License, Version 2.0. You may
# obtain a copy of this license in the LICENSE.txt file in the root directory
# of this source tree or at http://www.apache.org/licenses/LICENSE-2.0.
#
# Any modifications or derivative works of this code must retain this
# copyright notice, and modified files need to carry a notice indicating
# that they have been altered from the originals.

"""The evolved operator ansatz."""

from typing import Optional, Union, List

import numpy as np

from qiskit.circuit import Parameter, QuantumRegister, QuantumCircuit

from .n_local.n_local import NLocal


class EvolvedOperatorAnsatz(NLocal):
    """The evolved operator ansatz."""

    def __init__(
        self,
        operators=None,
        reps: int = 1,
        evolution=None,
        insert_barriers: bool = False,
        name: str = "EvolvedOps",
        parameter_prefix: Union[str, List[str]] = "t",
        initial_state: Optional[QuantumCircuit] = None,
    ):
        """
        Args:
            operators (Optional[Union[OperatorBase, QuantumCircuit, list]): The operators to evolve.
                If a circuit is passed, we assume it implements an already evolved operator and thus
                the circuit is not evolved again. Can be a single operator (circuit) or a list of
                operators (and circuits).
            reps: The number of times to repeat the evolved operators.
            evolution (Optional[EvolutionBase]): An opflow converter object to construct the evolution.
                Defaults to Trotterization.
            insert_barriers: Whether to insert barriers in between each evolution.
            name: The name of the circuit.
            parameter_prefix: Set the names of the circuit parameters. If a string, the same prefix
                will be used for each parameters. Can also be a list to specify a prefix per
                operator.
            initial_state: A `QuantumCircuit` object to prepend to the circuit.
        """
        if evolution is None:
            # pylint: disable=cyclic-import
            from qiskit.opflow import PauliTrotterEvolution

            evolution = PauliTrotterEvolution()

        super().__init__(
            initial_state=initial_state,
            parameter_prefix=parameter_prefix,
            reps=reps,
            insert_barriers=insert_barriers,
            name=name,
        )
        self._operators = None
        if operators is not None:
            self.operators = operators

        self._evolution = evolution

        # a list of which operators are parameterized, used for internal settings
        self._ops_are_parameterized = None

    def _check_configuration(self, raise_on_failure: bool = True) -> bool:
        if not super()._check_configuration(raise_on_failure):
            return False

        if self.operators is None:
            if raise_on_failure:
                raise ValueError("The operators are not set.")
            return False

        return True

    @property
    def num_qubits(self) -> int:
        if self.operators is None:
            return 0

        if isinstance(self.operators, list) and len(self.operators) > 0:
            return self.operators[0].num_qubits

        return self.operators.num_qubits

    @property
    def evolution(self):
        """The evolution converter used to compute the evolution.

        Returns:
            EvolutionBase: The evolution converter used to compute the evolution.
        """
        return self._evolution

    @evolution.setter
    def evolution(self, evol) -> None:
        """Sets the evolution converter used to compute the evolution.

        Args:
            evol (EvolutionBase): An opflow converter object to construct the evolution.
        """
        self._invalidate()
        self._evolution = evol

    @property
    def operators(self):
        """The operators that are evolved in this circuit.

        Returns:
            list: The operators to be evolved (and circuits) contained in this ansatz.
        """
        return self._operators

    @operators.setter
    def operators(self, operators=None) -> None:
        """Set the operators to be evolved.

        operators (Optional[Union[OperatorBase, QuantumCircuit, list]): The operators to evolve.
            If a circuit is passed, we assume it implements an already evolved operator and thus
            the circuit is not evolved again. Can be a single operator (circuit) or a list of
            operators (and circuits).
        """
        operators = _validate_operators(operators)
        self._invalidate()
        self._operators = operators
        self.qregs = [QuantumRegister(self.num_qubits, name="q")]

    # TODO: the `preferred_init_points`-implementation can (and should!) be improved!
    @property
    def preferred_init_points(self):
        """Getter of preferred initial points based on the given initial state."""
        if self._initial_state is None:
            return None
        else:
            # If an initial state was set by the user, then we want to make sure that the VQE does
            # not start from a random point. Thus, we return an all-zero initial point for the
            # optimizer which is used (unless it gets overwritten by a higher-priority setting at
            # runtime of the VQE).
            # However, in order to determine the correct length, we must build the QuantumCircuit
            # first, because otherwise the operators may not be set yet.
            self._build()
            return np.zeros(self.reps * len(self.operators), dtype=float)

    def _build(self):
        if self._valid:
            return

<<<<<<< HEAD
        super()._build()

=======
>>>>>>> 5254492f
        coeff = Parameter("c")
        circuits = []

        for op in self.operators:
            # if the operator is already the evolved circuit just append it
            if isinstance(op, QuantumCircuit):
                circuits.append(op)
            else:
                # check if the operator is just the identity, if yes, skip it
                if _is_pauli_identity(op):
                    continue

                if op is not None:
                    evolved_op = self.evolution.convert((coeff * op).exp_i()).reduce()
                    circuits.append(evolved_op.to_circuit())

        self.rotation_blocks = []
        self.entanglement_blocks = circuits

        super()._build()


def _validate_operators(operators):
    if not isinstance(operators, list):
        operators = [operators]

    if len(operators) > 1:
        num_qubits = operators[0].num_qubits
        if any(operators[i].num_qubits != num_qubits for i in range(1, len(operators))):
            raise ValueError("All operators must act on the same number of qubits.")

    return operators


def _validate_prefix(parameter_prefix, operators):
    if isinstance(parameter_prefix, str):
        return len(operators) * [parameter_prefix]
    if len(parameter_prefix) != len(operators):
        raise ValueError("The number of parameter prefixes must match the operators.")

    return parameter_prefix


def _is_pauli_identity(operator):
    from qiskit.opflow import PauliOp

    if isinstance(operator, PauliOp):
        return not np.any(np.logical_or(operator.primitive.x, operator.primitive.z))
    return False<|MERGE_RESOLUTION|>--- conflicted
+++ resolved
@@ -155,11 +155,6 @@
         if self._valid:
             return
 
-<<<<<<< HEAD
-        super()._build()
-
-=======
->>>>>>> 5254492f
         coeff = Parameter("c")
         circuits = []
 
