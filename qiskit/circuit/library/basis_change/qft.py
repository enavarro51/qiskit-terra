# This code is part of Qiskit.
#
# (C) Copyright IBM 2017, 2020.
#
# This code is licensed under the Apache License, Version 2.0. You may
# obtain a copy of this license in the LICENSE.txt file in the root directory
# of this source tree or at http://www.apache.org/licenses/LICENSE-2.0.
#
# Any modifications or derivative works of this code must retain this
# copyright notice, and modified files need to carry a notice indicating
# that they have been altered from the originals.

"""Quantum Fourier Transform Circuit."""
from collections import OrderedDict

from typing import Optional
import numpy as np

from qiskit.circuit import QuantumCircuit, QuantumRegister
from qiskit.dagcircuit import DAGCircuit

from ..blueprintcircuit import BlueprintCircuit


class QFT(BlueprintCircuit):
    r"""Quantum Fourier Transform Circuit.

    The Quantum Fourier Transform (QFT) on :math:`n` qubits is the operation

    .. math::

        |j\rangle \mapsto \frac{1}{2^{n/2}} \sum_{k=0}^{2^n - 1} e^{2\pi ijk / 2^n} |k\rangle

    The circuit that implements this transformation can be implemented using Hadamard gates
    on each qubit, a series of controlled-U1 (or Z, depending on the phase) gates and a
    layer of Swap gates. The layer of Swap gates can in principle be dropped if the QFT appears
    at the end of the circuit, since then the re-ordering can be done classically. They
    can be turned off using the ``do_swaps`` attribute.

    For 4 qubits, the circuit that implements this transformation is:

    .. jupyter-execute::
        :hide-code:

        from qiskit.circuit.library import QFT
        import qiskit.tools.jupyter
        circuit = QFT(4)
        %circuit_library_info circuit

    The inverse QFT can be obtained by calling the ``inverse`` method on this class.
    The respective circuit diagram is:

    .. jupyter-execute::
        :hide-code:

        from qiskit.circuit.library import QFT
        import qiskit.tools.jupyter
        circuit = QFT(4).inverse()
        %circuit_library_info circuit

    One method to reduce circuit depth is to implement the QFT approximately by ignoring
    controlled-phase rotations where the angle is beneath a threshold. This is discussed
    in more detail in https://arxiv.org/abs/quant-ph/9601018 or
    https://arxiv.org/abs/quant-ph/0403071.

    Here, this can be adjusted using the ``approximation_degree`` attribute: the smallest
    ``approximation_degree`` rotation angles are dropped from the QFT. For instance, a QFT
    on 5 qubits with approximation degree 2 yields (the barriers are dropped in this example):

    .. jupyter-execute::
        :hide-code:

        from qiskit.circuit.library import QFT
        import qiskit.tools.jupyter
        circuit = QFT(5, approximation_degree=2)
        %circuit_library_info circuit

    """

    def __init__(
        self,
        num_qubits: Optional[int] = None,
        approximation_degree: int = 0,
        do_swaps: bool = True,
        inverse: bool = False,
        insert_barriers: bool = False,
        name: Optional[str] = None,
    ) -> None:
        """Construct a new QFT circuit.

        Args:
            num_qubits: The number of qubits on which the QFT acts.
            approximation_degree: The degree of approximation (0 for no approximation).
            do_swaps: Whether to include the final swaps in the QFT.
            inverse: If True, the inverse Fourier transform is constructed.
            insert_barriers: If True, barriers are inserted as visualization improvement.
            name: The name of the circuit.
        """
        if name is None:
            name = "IQFT" if inverse else "QFT"

        super().__init__(name=name)
        self._approximation_degree = approximation_degree
        self._do_swaps = do_swaps
        self._insert_barriers = insert_barriers
        self._inverse = inverse
        self.num_qubits = num_qubits

    @property
    def num_qubits(self) -> int:
        """The number of qubits in the QFT circuit.

        Returns:
            The number of qubits in the circuit.

        Note:
            This method needs to be overwritten to allow adding the setter for num_qubits while
            still complying to pylint.
        """
        return super().num_qubits

    @num_qubits.setter
    def num_qubits(self, num_qubits: int) -> None:
        """Set the number of qubits.

        Note that this changes the registers of the circuit.

        Args:
            num_qubits: The new number of qubits.
        """
        if num_qubits != self.num_qubits:
            self._invalidate()

            self.qregs = []
            if num_qubits is not None and num_qubits > 0:
                self.qregs = [QuantumRegister(num_qubits, name="q")]

    @property
    def approximation_degree(self) -> int:
        """The approximation degree of the QFT.

        Returns:
            The currently set approximation degree.
        """
        return self._approximation_degree

    @approximation_degree.setter
    def approximation_degree(self, approximation_degree: int) -> None:
        """Set the approximation degree of the QFT.

        Args:
            approximation_degree: The new approximation degree.

        Raises:
            ValueError: If the approximation degree is smaller than 0.
        """
        if approximation_degree < 0:
            raise ValueError("Approximation degree cannot be smaller than 0.")

        if approximation_degree != self._approximation_degree:
            self._invalidate()
            self._approximation_degree = approximation_degree

    @property
    def insert_barriers(self) -> bool:
        """Whether barriers are inserted for better visualization or not.

        Returns:
            True, if barriers are inserted, False if not.
        """
        return self._insert_barriers

    @insert_barriers.setter
    def insert_barriers(self, insert_barriers: bool) -> None:
        """Specify whether barriers are inserted for better visualization or not.

        Args:
            insert_barriers: If True, barriers are inserted, if False not.
        """
        if insert_barriers != self._insert_barriers:
            self._invalidate()
            self._insert_barriers = insert_barriers

    @property
    def do_swaps(self) -> bool:
        """Whether the final swaps of the QFT are applied or not.

        Returns:
            True, if the final swaps are applied, False if not.
        """
        return self._do_swaps

    @do_swaps.setter
    def do_swaps(self, do_swaps: bool) -> None:
        """Specify whether to do the final swaps of the QFT circuit or not.

        Args:
            do_swaps: If True, the final swaps are applied, if False not.
        """
        if do_swaps != self._do_swaps:
            self._invalidate()
            self._do_swaps = do_swaps

    def is_inverse(self) -> bool:
        """Whether the inverse Fourier transform is implemented.

        Returns:
            True, if the inverse Fourier transform is implemented, False otherwise.
        """
        return self._inverse

    def inverse(self) -> "QFT":
        """Invert this circuit.

        Returns:
            The inverted circuit.
        """

        if self.name in ("QFT", "IQFT"):
            name = "QFT" if self._inverse else "IQFT"
        else:
            name = self.name + "_dg"

        inverted = self.copy(name=name)

        # data consists of the QFT gate only
        iqft = next(self._data.topological_op_nodes()).op.inverse()
        iqft.name = name

        inverted._data = DAGCircuit()
        qubits = [qbit for qreg in self.qregs for qbit in qreg]
        inverted._data.qregs = OrderedDict((qreg.name, qreg) for qreg in self.qregs)
        inverted._data.add_qubits(qubits)
        inverted._append(iqft, inverted.qubits, [])

        inverted._inverse = not self._inverse
        return inverted

    def _check_configuration(self, raise_on_failure: bool = True) -> bool:
        valid = True
        if self.num_qubits is None:
            valid = False
            if raise_on_failure:
                raise AttributeError("The number of qubits has not been set.")

        return valid

    def _build(self) -> None:
        """Construct the circuit representing the desired state vector."""
<<<<<<< HEAD

        if self._data is not None:
=======
        if self._valid:
>>>>>>> 5254492f
            return

        super()._build()

        num_qubits = self.num_qubits

        if num_qubits == 0:
            return

        circuit = QuantumCircuit(*self.qregs, name=self.name)
        for j in reversed(range(num_qubits)):
            circuit.h(j)
            num_entanglements = max(0, j - max(0, self.approximation_degree - (num_qubits - j - 1)))
            for k in reversed(range(j - num_entanglements, j)):
                lam = np.pi / (2 ** (j - k))
                circuit.cp(lam, j, k)

            if self.insert_barriers:
                circuit.barrier()

        if self._do_swaps:
            for i in range(num_qubits // 2):
                circuit.swap(i, num_qubits - i - 1)

        if self._inverse:
            circuit = circuit.inverse()

        wrapped = circuit.to_instruction() if self.insert_barriers else circuit.to_gate()
        self.compose(wrapped, qubits=self.qubits, inplace=True)<|MERGE_RESOLUTION|>--- conflicted
+++ resolved
@@ -247,12 +247,7 @@
 
     def _build(self) -> None:
         """Construct the circuit representing the desired state vector."""
-<<<<<<< HEAD
-
-        if self._data is not None:
-=======
         if self._valid:
->>>>>>> 5254492f
             return
 
         super()._build()
