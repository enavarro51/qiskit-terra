# This code is part of Qiskit.
#
# (C) Copyright IBM 2017, 2020.
#
# This code is licensed under the Apache License, Version 2.0. You may
# obtain a copy of this license in the LICENSE.txt file in the root directory
# of this source tree or at http://www.apache.org/licenses/LICENSE-2.0.
#
# Any modifications or derivative works of this code must retain this
# copyright notice, and modified files need to carry a notice indicating
# that they have been altered from the originals.

"""Quantum Fourier Transform Circuit."""
from collections import OrderedDict

from typing import Optional
import numpy as np

from qiskit.circuit import QuantumCircuit, QuantumRegister
from qiskit.dagcircuit import DAGCircuit

from ..blueprintcircuit import BlueprintCircuit


class QFT(BlueprintCircuit):
    r"""Quantum Fourier Transform Circuit.

    The Quantum Fourier Transform (QFT) on :math:`n` qubits is the operation

    .. math::

        |j\rangle \mapsto \frac{1}{2^{n/2}} \sum_{k=0}^{2^n - 1} e^{2\pi ijk / 2^n} |k\rangle

    The circuit that implements this transformation can be implemented using Hadamard gates
    on each qubit, a series of controlled-U1 (or Z, depending on the phase) gates and a
    layer of Swap gates. The layer of Swap gates can in principle be dropped if the QFT appears
    at the end of the circuit, since then the re-ordering can be done classically. They
    can be turned off using the ``do_swaps`` attribute.

    For 4 qubits, the circuit that implements this transformation is:

    .. jupyter-execute::
        :hide-code:

        from qiskit.circuit.library import QFT
        import qiskit.tools.jupyter
        circuit = QFT(4)
        %circuit_library_info circuit

    The inverse QFT can be obtained by calling the ``inverse`` method on this class.
    The respective circuit diagram is:

    .. jupyter-execute::
        :hide-code:

        from qiskit.circuit.library import QFT
        import qiskit.tools.jupyter
        circuit = QFT(4).inverse()
        %circuit_library_info circuit

    One method to reduce circuit depth is to implement the QFT approximately by ignoring
    controlled-phase rotations where the angle is beneath a threshold. This is discussed
    in more detail in https://arxiv.org/abs/quant-ph/9601018 or
    https://arxiv.org/abs/quant-ph/0403071.

    Here, this can be adjusted using the ``approximation_degree`` attribute: the smallest
    ``approximation_degree`` rotation angles are dropped from the QFT. For instance, a QFT
    on 5 qubits with approximation degree 2 yields (the barriers are dropped in this example):

    .. jupyter-execute::
        :hide-code:

        from qiskit.circuit.library import QFT
        import qiskit.tools.jupyter
        circuit = QFT(5, approximation_degree=2)
        %circuit_library_info circuit

    """

    def __init__(
        self,
        num_qubits: Optional[int] = None,
        approximation_degree: int = 0,
        do_swaps: bool = True,
        inverse: bool = False,
        insert_barriers: bool = False,
        name: Optional[str] = None,
    ) -> None:
        """Construct a new QFT circuit.

        Args:
            num_qubits: The number of qubits on which the QFT acts.
            approximation_degree: The degree of approximation (0 for no approximation).
            do_swaps: Whether to include the final swaps in the QFT.
            inverse: If True, the inverse Fourier transform is constructed.
            insert_barriers: If True, barriers are inserted as visualization improvement.
            name: The name of the circuit.
        """
        if name is None:
            name = "IQFT" if inverse else "QFT"

        super().__init__(name=name)
        self._approximation_degree = approximation_degree
        self._do_swaps = do_swaps
        self._insert_barriers = insert_barriers
        self._inverse = inverse
        self.num_qubits = num_qubits

    @property
    def num_qubits(self) -> int:
        """The number of qubits in the QFT circuit.

        Returns:
            The number of qubits in the circuit.

        Note:
            This method needs to be overwritten to allow adding the setter for num_qubits while
            still complying to pylint.
        """
        return super().num_qubits

    @num_qubits.setter
    def num_qubits(self, num_qubits: int) -> None:
        """Set the number of qubits.

        Note that this changes the registers of the circuit.

        Args:
            num_qubits: The new number of qubits.
        """
        if num_qubits != self.num_qubits:
            self._invalidate()

            self.qregs = []
            if num_qubits is not None and num_qubits > 0:
                self.qregs = [QuantumRegister(num_qubits, name="q")]

    @property
    def approximation_degree(self) -> int:
        """The approximation degree of the QFT.

        Returns:
            The currently set approximation degree.
        """
        return self._approximation_degree

    @approximation_degree.setter
    def approximation_degree(self, approximation_degree: int) -> None:
        """Set the approximation degree of the QFT.

        Args:
            approximation_degree: The new approximation degree.

        Raises:
            ValueError: If the approximation degree is smaller than 0.
        """
        if approximation_degree < 0:
            raise ValueError("Approximation degree cannot be smaller than 0.")

        if approximation_degree != self._approximation_degree:
            self._invalidate()
            self._approximation_degree = approximation_degree

    @property
    def insert_barriers(self) -> bool:
        """Whether barriers are inserted for better visualization or not.

        Returns:
            True, if barriers are inserted, False if not.
        """
        return self._insert_barriers

    @insert_barriers.setter
    def insert_barriers(self, insert_barriers: bool) -> None:
        """Specify whether barriers are inserted for better visualization or not.

        Args:
            insert_barriers: If True, barriers are inserted, if False not.
        """
        if insert_barriers != self._insert_barriers:
            self._invalidate()
            self._insert_barriers = insert_barriers

    @property
    def do_swaps(self) -> bool:
        """Whether the final swaps of the QFT are applied or not.

        Returns:
            True, if the final swaps are applied, False if not.
        """
        return self._do_swaps

    @do_swaps.setter
    def do_swaps(self, do_swaps: bool) -> None:
        """Specify whether to do the final swaps of the QFT circuit or not.

        Args:
            do_swaps: If True, the final swaps are applied, if False not.
        """
        if do_swaps != self._do_swaps:
            self._invalidate()
            self._do_swaps = do_swaps

    def is_inverse(self) -> bool:
        """Whether the inverse Fourier transform is implemented.

        Returns:
            True, if the inverse Fourier transform is implemented, False otherwise.
        """
        return self._inverse

    def inverse(self) -> "QFT":
        """Invert this circuit.

        Returns:
            The inverted circuit.
        """

        if self.name in ("QFT", "IQFT"):
            name = "QFT" if self._inverse else "IQFT"
        else:
            name = self.name + "_dg"

        inverted = self.copy(name=name)

        # data consists of the QFT gate only
<<<<<<< HEAD
        iqft = next(self._data.topological_op_nodes()).op.inverse()
=======
        iqft = self.data[0][0].inverse()
>>>>>>> 7213f2be
        iqft.name = name

        inverted._data = DAGCircuit()
        qubits = [qbit for qreg in self.qregs for qbit in qreg]
        inverted._data.qregs = OrderedDict((qreg.name, qreg) for qreg in self.qregs)
        inverted._data.add_qubits(qubits)
        inverted._append(iqft, inverted.qubits, [])

        inverted._inverse = not self._inverse
        return inverted

    def _check_configuration(self, raise_on_failure: bool = True) -> bool:
        """Check if the current configuration is valid."""
        valid = True
        if self.num_qubits is None:
            valid = False
            if raise_on_failure:
                raise AttributeError("The number of qubits has not been set.")

        return valid

    def _build(self) -> None:
        """If not already built, build the circuit."""
        if self._valid:
            return

        super()._build()

        num_qubits = self.num_qubits

        if num_qubits == 0:
            return

        circuit = QuantumCircuit(*self.qregs, name=self.name)
        for j in reversed(range(num_qubits)):
            circuit.h(j)
            num_entanglements = max(0, j - max(0, self.approximation_degree - (num_qubits - j - 1)))
            for k in reversed(range(j - num_entanglements, j)):
                lam = np.pi / (2 ** (j - k))
                circuit.cp(lam, j, k)

            if self.insert_barriers:
                circuit.barrier()

        if self._do_swaps:
            for i in range(num_qubits // 2):
                circuit.swap(i, num_qubits - i - 1)

        if self._inverse:
            circuit = circuit.inverse()

        wrapped = circuit.to_instruction() if self.insert_barriers else circuit.to_gate()
        self.compose(wrapped, qubits=self.qubits, inplace=True)<|MERGE_RESOLUTION|>--- conflicted
+++ resolved
@@ -224,11 +224,7 @@
         inverted = self.copy(name=name)
 
         # data consists of the QFT gate only
-<<<<<<< HEAD
-        iqft = next(self._data.topological_op_nodes()).op.inverse()
-=======
         iqft = self.data[0][0].inverse()
->>>>>>> 7213f2be
         iqft.name = name
 
         inverted._data = DAGCircuit()
