--- conflicted
+++ resolved
@@ -227,14 +227,7 @@
         iqft = self.data[0][0].inverse()
         iqft.name = name
 
-<<<<<<< HEAD
-        inverted._data = DAGCircuit()
-        qubits = [qbit for qreg in self.qregs for qbit in qreg]
-        inverted._data.qregs = OrderedDict((qreg.name, qreg) for qreg in self.qregs)
-        inverted._data.add_qubits(qubits)
-=======
         inverted.data.clear()
->>>>>>> bd388f85
         inverted._append(iqft, inverted.qubits, [])
 
         inverted._inverse = not self._inverse
