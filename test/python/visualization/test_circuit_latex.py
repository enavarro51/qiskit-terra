# This code is part of Qiskit.
#
# (C) Copyright IBM 2017.
#
# This code is licensed under the Apache License, Version 2.0. You may
# obtain a copy of this license in the LICENSE.txt file in the root directory
# of this source tree or at http://www.apache.org/licenses/LICENSE-2.0.
#
# Any modifications or derivative works of this code must retain this
# copyright notice, and modified files need to carry a notice indicating
# that they have been altered from the originals.

# pylint: disable=arguments-differ

"""Tests for visualization of circuit with Latex drawer."""

import os
import unittest
import math
import numpy as np

from qiskit.visualization import circuit_drawer
from qiskit import QuantumCircuit, QuantumRegister, ClassicalRegister, transpile
from qiskit.test.mock import FakeTenerife
from qiskit.circuit.library import XGate, MCXGate, RZZGate, SwapGate, DCXGate
from qiskit.extensions import HamiltonianGate
from qiskit.circuit import Parameter
from qiskit.circuit.library import IQP
from qiskit.quantum_info.random import random_unitary
from .visualization import QiskitVisualizationTestCase

pi = np.pi


class TestLatexSourceGenerator(QiskitVisualizationTestCase):
    """Qiskit latex source generator tests."""

    def _get_resource_path(self, filename):
        reference_dir = os.path.dirname(os.path.abspath(__file__))
        return os.path.join(reference_dir, filename)

    def test_empty_circuit(self):
        """Test draw an empty circuit"""
        filename = self._get_resource_path("test_latex_empty.tex")
        circuit = QuantumCircuit(1)
        circuit_drawer(circuit, filename=filename, output="latex_source")

        self.assertEqualToReference(filename)

    def test_tiny_circuit(self):
        """Test draw tiny circuit."""
        filename = self._get_resource_path("test_latex_tiny.tex")
        circuit = QuantumCircuit(1)
        circuit.h(0)

        circuit_drawer(circuit, filename=filename, output="latex_source")

        self.assertEqualToReference(filename)

    def test_normal_circuit(self):
        """Test draw normal size circuit."""
        filename = self._get_resource_path("test_latex_normal.tex")
        circuit = QuantumCircuit(5)
        for qubit in range(5):
            circuit.h(qubit)

        circuit_drawer(circuit, filename=filename, output="latex_source")

        self.assertEqualToReference(filename)

    def test_4597(self):
        """Test cregbundle and conditional gates.
        See: https://github.com/Qiskit/qiskit-terra/pull/4597"""
        filename = self._get_resource_path("test_latex_4597.tex")
        qr = QuantumRegister(3, "q")
        cr = ClassicalRegister(3, "c")
        circuit = QuantumCircuit(qr, cr)
        circuit.x(qr[2]).c_if(cr, 2)
        circuit.draw(output="latex_source", cregbundle=True)

        circuit_drawer(circuit, filename=filename, output="latex_source")

        self.assertEqualToReference(filename)

    def test_deep_circuit(self):
        """Test draw deep circuit."""
        filename = self._get_resource_path("test_latex_deep.tex")
        circuit = QuantumCircuit(1)
        for _ in range(100):
            circuit.h(0)

        circuit_drawer(circuit, filename=filename, output="latex_source")

        self.assertEqualToReference(filename)

    def test_huge_circuit(self):
        """Test draw huge circuit."""
        filename = self._get_resource_path("test_latex_huge.tex")
        circuit = QuantumCircuit(40)
        for qubit in range(39):
            circuit.h(qubit)
            circuit.cx(qubit, 39)

        circuit_drawer(circuit, filename=filename, output="latex_source")

        self.assertEqualToReference(filename)

    def test_teleport(self):
        """Test draw teleport circuit."""
        filename = self._get_resource_path("test_latex_teleport.tex")
        qr = QuantumRegister(3, "q")
        cr = ClassicalRegister(3, "c")
        circuit = QuantumCircuit(qr, cr)
        # Prepare an initial state
        circuit.u(0.3, 0.2, 0.1, [qr[0]])
        # Prepare a Bell pair
        circuit.h(qr[1])
        circuit.cx(qr[1], qr[2])
        # Barrier following state preparation
        circuit.barrier(qr)
        # Measure in the Bell basis
        circuit.cx(qr[0], qr[1])
        circuit.h(qr[0])
        circuit.measure(qr[0], cr[0])
        circuit.measure(qr[1], cr[1])
        # Apply a correction
        circuit.z(qr[2]).c_if(cr, 1)
        circuit.x(qr[2]).c_if(cr, 2)
        circuit.measure(qr[2], cr[2])

        circuit_drawer(circuit, filename=filename, output="latex_source")

        self.assertEqualToReference(filename)

    def test_global_phase(self):
        """Test circuit with global phase"""
        filename = self._get_resource_path("test_latex_global_phase.tex")
        circuit = QuantumCircuit(3, global_phase=1.57079632679)
        circuit.h(range(3))

        circuit_drawer(circuit, filename=filename, output="latex_source")

        self.assertEqualToReference(filename)

    def test_no_ops(self):
        """Test circuit with no ops.
        See https://github.com/Qiskit/qiskit-terra/issues/5393"""
        filename = self._get_resource_path("test_latex_no_ops.tex")
        circuit = QuantumCircuit(2, 3)
        circuit_drawer(circuit, filename=filename, output="latex_source")

        self.assertEqualToReference(filename)

    def test_long_name(self):
        """Test to see that long register names can be seen completely
        As reported in #2605
        """
        filename = self._get_resource_path("test_latex_long_name.tex")

        # add a register with a very long name
        qr = QuantumRegister(4, "veryLongQuantumRegisterName")
        # add another to make sure adjustments are made based on longest
        qrr = QuantumRegister(1, "q0")
        circuit = QuantumCircuit(qr, qrr)

        # check gates are shifted over accordingly
        circuit.h(qr)
        circuit.h(qr)
        circuit.h(qr)

        circuit_drawer(circuit, filename=filename, output="latex_source")

        self.assertEqualToReference(filename)

    def test_conditional(self):
        """Test that circuits with conditionals draw correctly"""
        filename = self._get_resource_path("test_latex_conditional.tex")
        qr = QuantumRegister(2, "q")
        cr = ClassicalRegister(2, "c")
        circuit = QuantumCircuit(qr, cr)

        # check gates are shifted over accordingly
        circuit.h(qr)
        circuit.measure(qr, cr)
        circuit.h(qr[0]).c_if(cr, 2)

        circuit_drawer(circuit, filename=filename, output="latex_source")

        self.assertEqualToReference(filename)

    def test_plot_partial_barrier(self):
        """Test plotting of partial barriers."""

        filename = self._get_resource_path("test_latex_plot_partial_barriers.tex")
        # generate a circuit with barrier and other barrier like instructions in
        q = QuantumRegister(2, "q")
        c = ClassicalRegister(2, "c")
        circuit = QuantumCircuit(q, c)

        # check for barriers
        circuit.h(q[0])
        circuit.barrier(0)
        circuit.h(q[0])

        circuit_drawer(circuit, filename=filename, output="latex_source")

        self.assertEqualToReference(filename)

    def test_plot_barriers(self):
        """Test to see that plotting barriers works.
        If it is set to False, no blank columns are introduced"""

        filename1 = self._get_resource_path("test_latex_plot_barriers_true.tex")
        filename2 = self._get_resource_path("test_latex_plot_barriers_false.tex")
        # generate a circuit with barriers and other barrier like instructions in
        q = QuantumRegister(2, "q")
        c = ClassicalRegister(2, "c")
        circuit = QuantumCircuit(q, c)

        # check for barriers
        circuit.h(q[0])
        circuit.barrier()

        # check for other barrier like commands
        circuit.h(q[1])

        # this import appears to be unused, but is actually needed to get snapshot instruction
        import qiskit.extensions.simulator  # pylint: disable=unused-import

        circuit.snapshot("1")

        # check the barriers plot properly when plot_barriers= True
        circuit_drawer(circuit, filename=filename1, output="latex_source", plot_barriers=True)

        self.assertEqualToReference(filename1)
        circuit_drawer(circuit, filename=filename2, output="latex_source", plot_barriers=False)

        self.assertEqualToReference(filename2)

    def test_no_barriers_false(self):
        """Generate the same circuit as test_plot_barriers but without the barrier commands
        as this is what the circuit should look like when displayed with plot barriers false"""
        filename = self._get_resource_path("test_latex_no_barriers_false.tex")
        q1 = QuantumRegister(2, "q")
        c1 = ClassicalRegister(2, "c")
        circuit = QuantumCircuit(q1, c1)
        circuit.h(q1[0])
        circuit.h(q1[1])

        circuit_drawer(circuit, filename=filename, output="latex_source")

        self.assertEqualToReference(filename)

    def test_big_gates(self):
        """Test large gates with params"""
        filename = self._get_resource_path("test_latex_big_gates.tex")
        qr = QuantumRegister(6, "q")
        circuit = QuantumCircuit(qr)
        circuit.append(IQP([[6, 5, 3], [5, 4, 5], [3, 5, 1]]), [0, 1, 2])

        desired_vector = [
            1 / math.sqrt(16) * complex(0, 1),
            1 / math.sqrt(8) * complex(1, 0),
            1 / math.sqrt(16) * complex(1, 1),
            0,
            0,
            1 / math.sqrt(8) * complex(1, 2),
            1 / math.sqrt(16) * complex(1, 0),
            0,
        ]

        circuit.initialize(desired_vector, [qr[3], qr[4], qr[5]])
        circuit.unitary([[1, 0], [0, 1]], [qr[0]])
        matrix = np.zeros((4, 4))
        theta = Parameter("theta")
        circuit.append(HamiltonianGate(matrix, theta), [qr[1], qr[2]])
        circuit = circuit.bind_parameters({theta: 1})
        circuit.isometry(np.eye(4, 4), list(range(3, 5)), [])

        circuit_drawer(circuit, filename=filename, output="latex_source")

        self.assertEqualToReference(filename)

    def test_cnot(self):
        """Test different cnot gates (ccnot, mcx, etc)"""
        filename = self._get_resource_path("test_latex_cnot.tex")
        qr = QuantumRegister(5, "q")
        circuit = QuantumCircuit(qr)
        circuit.x(0)
        circuit.cx(0, 1)
        circuit.ccx(0, 1, 2)
        circuit.append(XGate().control(3, ctrl_state="010"), [qr[2], qr[3], qr[0], qr[1]])
        circuit.append(MCXGate(num_ctrl_qubits=3, ctrl_state="101"), [qr[0], qr[1], qr[2], qr[4]])

        circuit_drawer(circuit, filename=filename, output="latex_source")

        self.assertEqualToReference(filename)

    def test_pauli_clifford(self):
        """Test Pauli(green) and Clifford(blue) gates"""
        filename = self._get_resource_path("test_latex_pauli_clifford.tex")
        qr = QuantumRegister(5, "q")
        circuit = QuantumCircuit(qr)
        circuit.x(0)
        circuit.y(0)
        circuit.z(0)
        circuit.id(0)
        circuit.h(1)
        circuit.cx(1, 2)
        circuit.cy(1, 2)
        circuit.cz(1, 2)
        circuit.swap(3, 4)
        circuit.s(3)
        circuit.sdg(3)
        circuit.iswap(3, 4)
        circuit.dcx(3, 4)

        circuit_drawer(circuit, filename=filename, output="latex_source")

        self.assertEqualToReference(filename)

    def test_u_gates(self):
        """Test U 1, 2, & 3 gates"""
        filename = self._get_resource_path("test_latex_u_gates.tex")
        from qiskit.circuit.library import U1Gate, U2Gate, U3Gate, CU1Gate, CU3Gate

        qr = QuantumRegister(4, "q")
        circuit = QuantumCircuit(qr)
        circuit.append(U1Gate(3 * pi / 2), [0])
        circuit.append(U2Gate(3 * pi / 2, 2 * pi / 3), [1])
        circuit.append(U3Gate(3 * pi / 2, 4.5, pi / 4), [2])
        circuit.append(CU1Gate(pi / 4), [0, 1])
        circuit.append(U2Gate(pi / 2, 3 * pi / 2).control(1), [2, 3])
        circuit.append(CU3Gate(3 * pi / 2, -3 * pi / 4, -pi / 2), [0, 1])

        circuit_drawer(circuit, filename=filename, output="latex_source")

        self.assertEqualToReference(filename)

    def test_creg_initial(self):
        """Test cregbundle and initial state options"""
        filename1 = self._get_resource_path("test_latex_creg_initial_true.tex")
        filename2 = self._get_resource_path("test_latex_creg_initial_false.tex")
        qr = QuantumRegister(2, "q")
        cr = ClassicalRegister(2, "c")
        circuit = QuantumCircuit(qr, cr)
        circuit.x(0)
        circuit.h(0)
        circuit.x(1)

        circuit_drawer(
            circuit, filename=filename1, output="latex_source", cregbundle=True, initial_state=True
        )

        self.assertEqualToReference(filename1)
        circuit_drawer(
            circuit,
            filename=filename2,
            output="latex_source",
            cregbundle=False,
            initial_state=False,
        )

        self.assertEqualToReference(filename2)

    def test_r_gates(self):
        """Test all R gates"""
        filename = self._get_resource_path("test_latex_r_gates.tex")
        qr = QuantumRegister(4, "q")
        circuit = QuantumCircuit(qr)
        circuit.r(3 * pi / 4, 3 * pi / 8, 0)
        circuit.rx(pi / 2, 1)
        circuit.ry(-pi / 2, 2)
        circuit.rz(3 * pi / 4, 3)
        circuit.rxx(pi / 2, 0, 1)
        circuit.ryy(3 * pi / 4, 2, 3)
        circuit.rzx(-pi / 2, 0, 1)
        circuit.rzz(pi / 2, 2, 3)

        circuit_drawer(circuit, filename=filename, output="latex_source")

        self.assertEqualToReference(filename)

    def test_cswap_rzz(self):
        """Test controlled swap and rzz gates"""
        filename = self._get_resource_path("test_latex_cswap_rzz.tex")
        qr = QuantumRegister(5, "q")
        circuit = QuantumCircuit(qr)
        circuit.x(0)
        circuit.x(1)
        circuit.cswap(0, 1, 2)
        circuit.append(RZZGate(3 * pi / 4).control(3, ctrl_state="010"), [2, 1, 4, 3, 0])

        circuit_drawer(circuit, filename=filename, output="latex_source")

        self.assertEqualToReference(filename)

    def test_ghz_to_gate(self):
        """Test controlled GHZ to_gate circuit"""
        filename = self._get_resource_path("test_latex_ghz_to_gate.tex")
        qr = QuantumRegister(5, "q")
        circuit = QuantumCircuit(qr)
        ghz_circuit = QuantumCircuit(3, name="Ctrl-GHZ Circuit")
        ghz_circuit.h(0)
        ghz_circuit.cx(0, 1)
        ghz_circuit.cx(1, 2)
        ghz = ghz_circuit.to_gate()
        ccghz = ghz.control(2, ctrl_state="10")
        circuit.append(ccghz, [4, 0, 1, 3, 2])

        circuit_drawer(circuit, filename=filename, output="latex_source")

        self.assertEqualToReference(filename)

    def test_scale(self):
        """Tests scale
        See: https://github.com/Qiskit/qiskit-terra/issues/4179"""
        filename1 = self._get_resource_path("test_latex_scale_default.tex")
        filename2 = self._get_resource_path("test_latex_scale_half.tex")
        filename3 = self._get_resource_path("test_latex_scale_double.tex")
        circuit = QuantumCircuit(5)
        circuit.unitary(random_unitary(2 ** 5), circuit.qubits)

        circuit_drawer(circuit, filename=filename1, output="latex_source")

        self.assertEqualToReference(filename1)
        circuit_drawer(circuit, filename=filename2, output="latex_source", scale=0.5)

        self.assertEqualToReference(filename2)
        circuit_drawer(circuit, filename=filename3, output="latex_source", scale=2.0)

        self.assertEqualToReference(filename3)

    def test_pi_param_expr(self):
        """Text pi in circuit with parameter expression."""
        filename = self._get_resource_path("test_latex_pi_param_expr.tex")
        x, y = Parameter("x"), Parameter("y")
        circuit = QuantumCircuit(1)
        circuit.rx((pi - x) * (pi - y), 0)

        circuit_drawer(circuit, filename=filename, output="latex_source")

        self.assertEqualToReference(filename)

    def test_partial_layout(self):
        """Tests partial_layout
        See: https://github.com/Qiskit/qiskit-terra/issues/4757"""
        filename = self._get_resource_path("test_latex_partial_layout.tex")
        circuit = QuantumCircuit(3)
        circuit.h(1)
        transpiled = transpile(
            circuit,
            backend=FakeTenerife(),
            optimization_level=0,
            initial_layout=[1, 2, 0],
            seed_transpiler=0,
        )

        circuit_drawer(transpiled, filename=filename, output="latex_source")

        self.assertEqualToReference(filename)

    def test_init_reset(self):
        """Test reset and initialize with 1 and 2 qubits"""
        filename = self._get_resource_path("test_latex_init_reset.tex")
        circuit = QuantumCircuit(2)
        circuit.initialize([0, 1], 0)
        circuit.reset(1)
        circuit.initialize([0, 1, 0, 0], [0, 1])

        circuit_drawer(circuit, filename=filename, output="latex_source")

        self.assertEqualToReference(filename)

    def test_iqx_colors(self):
        """Tests with iqx color scheme"""
        filename = self._get_resource_path("test_latex_iqx.tex")
        circuit = QuantumCircuit(7)
        circuit.h(0)
        circuit.x(0)
        circuit.cx(0, 1)
        circuit.ccx(0, 1, 2)
        circuit.swap(0, 1)
        circuit.cswap(0, 1, 2)
        circuit.append(SwapGate().control(2), [0, 1, 2, 3])
        circuit.dcx(0, 1)
        circuit.append(DCXGate().control(1), [0, 1, 2])
        circuit.append(DCXGate().control(2), [0, 1, 2, 3])
        circuit.z(4)
        circuit.s(4)
        circuit.sdg(4)
        circuit.t(4)
        circuit.tdg(4)
        circuit.p(pi / 2, 4)
        circuit.p(pi / 2, 4)
        circuit.cz(5, 6)
        circuit.cp(pi / 2, 5, 6)
        circuit.y(5)
        circuit.rx(pi / 3, 5)
        circuit.rzx(pi / 2, 5, 6)
        circuit.u(pi / 2, pi / 2, pi / 2, 5)
        circuit.barrier(5, 6)
        circuit.reset(5)

        circuit_drawer(circuit, filename=filename, output="latex_source")

        self.assertEqualToReference(filename)

    def test_reverse_bits(self):
        """Tests reverse_bits parameter"""
        filename = self._get_resource_path("test_latex_reverse_bits.tex")
        circuit = QuantumCircuit(3)
        circuit.h(0)
        circuit.cx(0, 1)
        circuit.ccx(2, 1, 0)

        circuit_drawer(circuit, filename=filename, output="latex_source", reverse_bits=True)

        self.assertEqualToReference(filename)

    def test_meas_condition(self):
        """Tests measure with a condition"""

        filename = self._get_resource_path("test_latex_meas_condition.tex")
        qr = QuantumRegister(2, "qr")
        cr = ClassicalRegister(2, "cr")
        circuit = QuantumCircuit(qr, cr)
        circuit.h(qr[0])
        circuit.measure(qr[0], cr[0])
        circuit.h(qr[1]).c_if(cr, 1)
        circuit_drawer(circuit, filename=filename, output="latex_source")

        self.assertEqualToReference(filename)

    def test_inst_with_cbits(self):
        """Test custom instructions with classical bits"""

        filename = self._get_resource_path("test_latex_inst_with_cbits.tex")
        qinst = QuantumRegister(2, "q")
        cinst = ClassicalRegister(2, "c")
        inst = QuantumCircuit(qinst, cinst, name="instruction").to_instruction()

        qr = QuantumRegister(4, "qr")
        cr = ClassicalRegister(4, "cr")
        circuit = QuantumCircuit(qr, cr)
        circuit.append(inst, [qr[1], qr[2]], [cr[2], cr[1]])
        circuit_drawer(circuit, filename=filename, output="latex_source")

        self.assertEqualToReference(filename)

<<<<<<< HEAD
    def test_registerless_one_bit(self):
        """Text circuit with one-bit registers and registerless bits."""
        from qiskit.circuit import Qubit, Clbit

        filename = self._get_resource_path("test_latex_registerless_one_bit.tex")
        qrx = QuantumRegister(2, "qrx")
        qry = QuantumRegister(1, "qry")
        crx = ClassicalRegister(2, "crx")
        circuit = QuantumCircuit(qrx, [Qubit(), Qubit()], qry, [Clbit(), Clbit()], crx)
        circuit_drawer(circuit, filename=filename, output="latex_source")

        self.assertEqualToReference(filename)
=======
    def test_measures_with_conditions(self):
        """Test that a measure containing a condition displays"""
        filename1 = self._get_resource_path("test_latex_meas_cond_false.tex")
        filename2 = self._get_resource_path("test_latex_meas_cond_true.tex")
        qr = QuantumRegister(2, "qr")
        cr1 = ClassicalRegister(2, "cr1")
        cr2 = ClassicalRegister(2, "cr2")
        circuit = QuantumCircuit(qr, cr1, cr2)
        circuit.h(0)
        circuit.h(1)
        circuit.measure(0, cr1[1])
        circuit.measure(1, cr2[0]).c_if(cr1, 1)
        circuit.h(0).c_if(cr2, 3)
        circuit_drawer(circuit, cregbundle=False, filename=filename1, output="latex_source")
        circuit_drawer(circuit, cregbundle=True, filename=filename2, output="latex_source")
        self.assertEqualToReference(filename1)
        self.assertEqualToReference(filename2)
>>>>>>> 808e66d0


if __name__ == "__main__":
    unittest.main(verbosity=2)<|MERGE_RESOLUTION|>--- conflicted
+++ resolved
@@ -548,7 +548,6 @@
 
         self.assertEqualToReference(filename)
 
-<<<<<<< HEAD
     def test_registerless_one_bit(self):
         """Text circuit with one-bit registers and registerless bits."""
         from qiskit.circuit import Qubit, Clbit
@@ -561,7 +560,7 @@
         circuit_drawer(circuit, filename=filename, output="latex_source")
 
         self.assertEqualToReference(filename)
-=======
+
     def test_measures_with_conditions(self):
         """Test that a measure containing a condition displays"""
         filename1 = self._get_resource_path("test_latex_meas_cond_false.tex")
@@ -579,7 +578,6 @@
         circuit_drawer(circuit, cregbundle=True, filename=filename2, output="latex_source")
         self.assertEqualToReference(filename1)
         self.assertEqualToReference(filename2)
->>>>>>> 808e66d0
 
 
 if __name__ == "__main__":
