--- conflicted
+++ resolved
@@ -5310,10 +5310,6 @@
             circuit.h(0)
             circuit.cx(0, 1)
         self.assertEqual(
-<<<<<<< HEAD
-            str(_text_circuit_drawer(circuit, cregbundle=False, initial_state=False)), expected
-        )
-=======
             str(_text_circuit_drawer(circuit, initial_state=False, cregbundle=False)), expected
         )
 
@@ -5343,7 +5339,6 @@
             circuit.h(0)
             circuit.cx(0, 1)
         self.assertEqual(str(_text_circuit_drawer(circuit, initial_state=False)), expected)
->>>>>>> 404df432
 
     def test_if_else_with_body_specified(self):
         """Test an IfElseOp where the body is directly specified."""
@@ -5387,11 +5382,7 @@
         circuit.if_else((cr[1], 1), circuit2, None, [0, 1, 2], [0, 1, 2])
         circuit.x(0, label="X1i")
         self.assertEqual(
-<<<<<<< HEAD
-            str(_text_circuit_drawer(circuit, cregbundle=False, initial_state=False)), expected
-=======
             str(_text_circuit_drawer(circuit, initial_state=False, cregbundle=False)), expected
->>>>>>> 404df432
         )
 
     def test_if_op_nested_wire_order(self):
@@ -5518,11 +5509,7 @@
             with circuit.if_test((cr[2], 1)):
                 circuit.x(0)
         self.assertEqual(
-<<<<<<< HEAD
-            str(_text_circuit_drawer(circuit, cregbundle=False, initial_state=False)), expected
-=======
             str(_text_circuit_drawer(circuit, initial_state=False, cregbundle=False)), expected
->>>>>>> 404df432
         )
 
     def test_for_loop(self):
@@ -5561,11 +5548,7 @@
             with circuit.if_test((cr[2], 1)):
                 circuit.z(0)
         self.assertEqual(
-<<<<<<< HEAD
-            str(_text_circuit_drawer(circuit, fold=-1, cregbundle=False, initial_state=False)),
-=======
             str(_text_circuit_drawer(circuit, fold=-1, initial_state=False, cregbundle=False)),
->>>>>>> 404df432
             expected,
         )
 
@@ -5621,11 +5604,7 @@
                 circuit.cx(0, 1)
         circuit.h(0)
         self.assertEqual(
-<<<<<<< HEAD
-            str(_text_circuit_drawer(circuit, fold=78, cregbundle=False, initial_state=False)),
-=======
             str(_text_circuit_drawer(circuit, fold=78, initial_state=False, cregbundle=False)),
->>>>>>> 404df432
             expected,
         )
 
@@ -5665,11 +5644,7 @@
 
         circuit = transpile(qc, backend, optimization_level=2, seed_transpiler=671_42)
         self.assertEqual(
-<<<<<<< HEAD
-            str(_text_circuit_drawer(circuit, fold=78, cregbundle=False, initial_state=False)),
-=======
             str(_text_circuit_drawer(circuit, fold=78, initial_state=False, cregbundle=False)),
->>>>>>> 404df432
             expected,
         )
 
@@ -5708,8 +5683,7 @@
 
         circuit.if_else((cr[1], 1), qc2, None, [0, 1, 2], [0, 1, 2])
         self.assertEqual(
-<<<<<<< HEAD
-            str(_text_circuit_drawer(circuit, cregbundle=False, initial_state=False)), expected
+            str(_text_circuit_drawer(circuit, initial_state=False, cregbundle=False)), expected
         )
 
     def test_if_with_expr(self):
@@ -5745,10 +5719,6 @@
             circuit.z(0)
 
         self.assertEqual(str(_text_circuit_drawer(circuit, initial_state=False)), expected)
-=======
-            str(_text_circuit_drawer(circuit, initial_state=False, cregbundle=False)), expected
-        )
->>>>>>> 404df432
 
     def test_switch_with_expression(self):
         """Test an SwitchcaseOp with an expression"""
