--- conflicted
+++ resolved
@@ -3835,19 +3835,9 @@
     def test_draw_hamiltonian_single(self):
         """Text Hamiltonian gate with single qubit."""
         # fmt: off
-<<<<<<< HEAD
-        expected = "\n".join(
-            [
-                "      ┌─────────────┐",
-                "q0_0: ┤ HAMILTONIAN ├",
-                "      └─────────────┘"
-            ]
-        )
-=======
         expected = "\n".join(["      ┌─────────────┐",
-                              "q0_0: ┤ Hamiltonian ├",
+                              "q0_0: ┤ HAMILTONIAN ├",
                               "      └─────────────┘"])
->>>>>>> a5498321
         # fmt: on
         qr = QuantumRegister(1, "q0")
         circuit = QuantumCircuit(qr)
