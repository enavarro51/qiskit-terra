\documentclass[border=2px]{standalone}

\usepackage[braket, qm]{qcircuit}
\usepackage{graphicx}

<<<<<<< HEAD
\begin{document} 
% Delete the command below if there are no CP, CU1, RZZ in the circuit.
\newlength{\glen}
\scalebox{1.0}{
\Qcircuit @C=1.0em @R=0.2em @!R { \\
	 	\nghost{ {q}_{0} :  } & \lstick{ {q}_{0} :  } & \gate{\mathrm{R}\,(\mathrm{\frac{3\pi}{4},\frac{3\pi}{8}})} & \multigate{1}{\mathrm{R_{XX}}\,(\mathrm{\frac{\pi}{2}})}_<<<{0} & \multigate{1}{\mathrm{R_{ZX}}\,(\mathrm{\frac{-\pi}{2}})}_<<<{0} & \qw & \qw & \qw & \qw & \qw & \qw\\ 
	 	\nghost{ {q}_{1} :  } & \lstick{ {q}_{1} :  } & \gate{\mathrm{R_X}\,(\mathrm{\frac{\pi}{2}})} & \ghost{\mathrm{R_{XX}}\,(\mathrm{\frac{\pi}{2}})}_<<<{1} & \ghost{\mathrm{R_{ZX}}\,(\mathrm{\frac{-\pi}{2}})}_<<<{1} & \qw & \qw & \qw & \qw & \qw & \qw\\ 
	 	\nghost{ {q}_{2} :  } & \lstick{ {q}_{2} :  } & \gate{\mathrm{R_Y}\,(\mathrm{\frac{-\pi}{2}})} & \multigate{1}{\mathrm{R_{YY}}\,(\mathrm{\frac{3\pi}{4}})}_<<<{0} & \ctrl{1} & \qw & \qw & \qw & \qw & \qw & \qw\\ 
	 	\nghost{ {q}_{3} :  } & \lstick{ {q}_{3} :  } & \gate{\mathrm{R_Z}\,(\mathrm{\frac{3\pi}{4}})} & \ghost{\mathrm{R_{YY}}\,(\mathrm{\frac{3\pi}{4}})}_<<<{1} & \control \qw \cds{-1}{\settowidth{\glen}{\ensuremath{\mathrm{ZZ}\,(\mathrm{\frac{\pi}{2}})}} \hspace{0.5em}\hspace{\glen}\ensuremath{\mathrm{ZZ}\,(\mathrm{\frac{\pi}{2}})}} & \qw & \qw & \qw & \qw & \qw & \qw\\ 
=======
\begin{document}
\scalebox{1.0}{
\Qcircuit @C=1.0em @R=0.2em @!R { \\
	 	\nghost{ {q}_{0} :  } & \lstick{ {q}_{0} :  } & \gate{\mathrm{R}\,(\mathrm{\frac{3\pi}{4},\frac{3\pi}{8}})} & \multigate{1}{\mathrm{R_{XX}}\,(\mathrm{\frac{\pi}{2}})}_<<<{0} & \multigate{1}{\mathrm{R_{ZX}}\,(\mathrm{\frac{-\pi}{2}})}_<<<{0} & \qw & \qw & \qw & \qw & \qw\\
	 	\nghost{ {q}_{1} :  } & \lstick{ {q}_{1} :  } & \gate{\mathrm{R_X}\,(\mathrm{\frac{\pi}{2}})} & \ghost{\mathrm{R_{XX}}\,(\mathrm{\frac{\pi}{2}})}_<<<{1} & \ghost{\mathrm{R_{ZX}}\,(\mathrm{\frac{-\pi}{2}})}_<<<{1} & \qw & \qw & \qw & \qw & \qw\\
	 	\nghost{ {q}_{2} :  } & \lstick{ {q}_{2} :  } & \gate{\mathrm{R_Y}\,(\mathrm{\frac{-\pi}{2}})} & \multigate{1}{\mathrm{R_{YY}}\,(\mathrm{\frac{3\pi}{4}})}_<<<{0} & \ctrl{1} & \dstick{\hspace{2.0em}\mathrm{ZZ}\,(\mathrm{\frac{\pi}{2}})} \qw & \qw & \qw & \qw & \qw\\
	 	\nghost{ {q}_{3} :  } & \lstick{ {q}_{3} :  } & \gate{\mathrm{R_Z}\,(\mathrm{\frac{3\pi}{4}})} & \ghost{\mathrm{R_{YY}}\,(\mathrm{\frac{3\pi}{4}})}_<<<{1} & \control \qw & \qw & \qw & \qw & \qw & \qw\\
>>>>>>> b419e396
\\ }}
\end{document}<|MERGE_RESOLUTION|>--- conflicted
+++ resolved
@@ -3,24 +3,12 @@
 \usepackage[braket, qm]{qcircuit}
 \usepackage{graphicx}
 
-<<<<<<< HEAD
-\begin{document} 
-% Delete the command below if there are no CP, CU1, RZZ in the circuit.
-\newlength{\glen}
-\scalebox{1.0}{
-\Qcircuit @C=1.0em @R=0.2em @!R { \\
-	 	\nghost{ {q}_{0} :  } & \lstick{ {q}_{0} :  } & \gate{\mathrm{R}\,(\mathrm{\frac{3\pi}{4},\frac{3\pi}{8}})} & \multigate{1}{\mathrm{R_{XX}}\,(\mathrm{\frac{\pi}{2}})}_<<<{0} & \multigate{1}{\mathrm{R_{ZX}}\,(\mathrm{\frac{-\pi}{2}})}_<<<{0} & \qw & \qw & \qw & \qw & \qw & \qw\\ 
-	 	\nghost{ {q}_{1} :  } & \lstick{ {q}_{1} :  } & \gate{\mathrm{R_X}\,(\mathrm{\frac{\pi}{2}})} & \ghost{\mathrm{R_{XX}}\,(\mathrm{\frac{\pi}{2}})}_<<<{1} & \ghost{\mathrm{R_{ZX}}\,(\mathrm{\frac{-\pi}{2}})}_<<<{1} & \qw & \qw & \qw & \qw & \qw & \qw\\ 
-	 	\nghost{ {q}_{2} :  } & \lstick{ {q}_{2} :  } & \gate{\mathrm{R_Y}\,(\mathrm{\frac{-\pi}{2}})} & \multigate{1}{\mathrm{R_{YY}}\,(\mathrm{\frac{3\pi}{4}})}_<<<{0} & \ctrl{1} & \qw & \qw & \qw & \qw & \qw & \qw\\ 
-	 	\nghost{ {q}_{3} :  } & \lstick{ {q}_{3} :  } & \gate{\mathrm{R_Z}\,(\mathrm{\frac{3\pi}{4}})} & \ghost{\mathrm{R_{YY}}\,(\mathrm{\frac{3\pi}{4}})}_<<<{1} & \control \qw \cds{-1}{\settowidth{\glen}{\ensuremath{\mathrm{ZZ}\,(\mathrm{\frac{\pi}{2}})}} \hspace{0.5em}\hspace{\glen}\ensuremath{\mathrm{ZZ}\,(\mathrm{\frac{\pi}{2}})}} & \qw & \qw & \qw & \qw & \qw & \qw\\ 
-=======
 \begin{document}
 \scalebox{1.0}{
 \Qcircuit @C=1.0em @R=0.2em @!R { \\
-	 	\nghost{ {q}_{0} :  } & \lstick{ {q}_{0} :  } & \gate{\mathrm{R}\,(\mathrm{\frac{3\pi}{4},\frac{3\pi}{8}})} & \multigate{1}{\mathrm{R_{XX}}\,(\mathrm{\frac{\pi}{2}})}_<<<{0} & \multigate{1}{\mathrm{R_{ZX}}\,(\mathrm{\frac{-\pi}{2}})}_<<<{0} & \qw & \qw & \qw & \qw & \qw\\
-	 	\nghost{ {q}_{1} :  } & \lstick{ {q}_{1} :  } & \gate{\mathrm{R_X}\,(\mathrm{\frac{\pi}{2}})} & \ghost{\mathrm{R_{XX}}\,(\mathrm{\frac{\pi}{2}})}_<<<{1} & \ghost{\mathrm{R_{ZX}}\,(\mathrm{\frac{-\pi}{2}})}_<<<{1} & \qw & \qw & \qw & \qw & \qw\\
-	 	\nghost{ {q}_{2} :  } & \lstick{ {q}_{2} :  } & \gate{\mathrm{R_Y}\,(\mathrm{\frac{-\pi}{2}})} & \multigate{1}{\mathrm{R_{YY}}\,(\mathrm{\frac{3\pi}{4}})}_<<<{0} & \ctrl{1} & \dstick{\hspace{2.0em}\mathrm{ZZ}\,(\mathrm{\frac{\pi}{2}})} \qw & \qw & \qw & \qw & \qw\\
-	 	\nghost{ {q}_{3} :  } & \lstick{ {q}_{3} :  } & \gate{\mathrm{R_Z}\,(\mathrm{\frac{3\pi}{4}})} & \ghost{\mathrm{R_{YY}}\,(\mathrm{\frac{3\pi}{4}})}_<<<{1} & \control \qw & \qw & \qw & \qw & \qw & \qw\\
->>>>>>> b419e396
+	 	\nghost{ {q}_{0} :  } & \lstick{ {q}_{0} :  } & \gate{\mathrm{R}\,(\mathrm{\frac{3\pi}{4},\frac{3\pi}{8}})} & \multigate{1}{\mathrm{R_{XX}}\,(\mathrm{\frac{\pi}{2}})}_<<<{0} & \multigate{1}{\mathrm{R_{ZX}}\,(\mathrm{\frac{-\pi}{2}})}_<<<{0} & \qw & \qw & \qw & \qw & \qw & \qw\\
+	 	\nghost{ {q}_{1} :  } & \lstick{ {q}_{1} :  } & \gate{\mathrm{R_X}\,(\mathrm{\frac{\pi}{2}})} & \ghost{\mathrm{R_{XX}}\,(\mathrm{\frac{\pi}{2}})}_<<<{1} & \ghost{\mathrm{R_{ZX}}\,(\mathrm{\frac{-\pi}{2}})}_<<<{1} & \qw & \qw & \qw & \qw & \qw & \qw\\
+	 	\nghost{ {q}_{2} :  } & \lstick{ {q}_{2} :  } & \gate{\mathrm{R_Y}\,(\mathrm{\frac{-\pi}{2}})} & \multigate{1}{\mathrm{R_{YY}}\,(\mathrm{\frac{3\pi}{4}})}_<<<{0} & \ctrl{1} & \qw & \qw & \qw & \qw & \qw & \qw\\
+	 	\nghost{ {q}_{3} :  } & \lstick{ {q}_{3} :  } & \gate{\mathrm{R_Z}\,(\mathrm{\frac{3\pi}{4}})} & \ghost{\mathrm{R_{YY}}\,(\mathrm{\frac{3\pi}{4}})}_<<<{1} & \control \qw \cds{-1}{\hspace{0.5em}\hphantom{\ensuremath{\mathrm{ZZ}\,(\mathrm{\frac{\pi}{2}})}}\ensuremath{\mathrm{ZZ}\,(\mathrm{\frac{\pi}{2}})}} & \qw & \qw & \qw & \qw & \qw & \qw\\
 \\ }}
 \end{document}