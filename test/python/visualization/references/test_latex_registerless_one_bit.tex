\documentclass[border=2px]{standalone}

\usepackage[braket, qm]{qcircuit}
\usepackage{graphicx}

\begin{document}
\scalebox{1.0}{
\Qcircuit @C=1.0em @R=1.0em @!R { \\
	 	\nghost{{qrx}_{0} :  } & \lstick{{qrx}_{0} :  } & \qw & \qw\\
	 	\nghost{{qrx}_{1} :  } & \lstick{{qrx}_{1} :  } & \qw & \qw\\
	 	\nghost{{2} :  } & \lstick{{2} :  } & \qw & \qw\\
	 	\nghost{{3} :  } & \lstick{{3} :  } & \qw & \qw\\
	 	\nghost{{qry} :  } & \lstick{{qry} :  } & \qw & \qw\\
<<<<<<< HEAD
	 	\nghost{{0} :  } & \lstick{{0} :  } & \cw & \cw\\
	 	\nghost{{1} :  } & \lstick{{1} :  } & \cw & \cw\\
	 	\nghost{\mathrm{crx :  }} & \lstick{\mathrm{crx :  }} & \lstick{/_{_{2}}} \cw & \cw\\
=======
	 	\nghost{\mathrm{{0} :  }} & \lstick{\mathrm{{0} :  }} & \cw & \cw\\
	 	\nghost{\mathrm{{1} :  }} & \lstick{\mathrm{{1} :  }} & \cw & \cw\\
	 	\nghost{\mathrm{{crx} :  }} & \lstick{\mathrm{{crx} :  }} & \lstick{/_{_{2}}} \cw & \cw\\
>>>>>>> a14e626a
\\ }}
\end{document}<|MERGE_RESOLUTION|>--- conflicted
+++ resolved
@@ -11,14 +11,8 @@
 	 	\nghost{{2} :  } & \lstick{{2} :  } & \qw & \qw\\
 	 	\nghost{{3} :  } & \lstick{{3} :  } & \qw & \qw\\
 	 	\nghost{{qry} :  } & \lstick{{qry} :  } & \qw & \qw\\
-<<<<<<< HEAD
 	 	\nghost{{0} :  } & \lstick{{0} :  } & \cw & \cw\\
 	 	\nghost{{1} :  } & \lstick{{1} :  } & \cw & \cw\\
-	 	\nghost{\mathrm{crx :  }} & \lstick{\mathrm{crx :  }} & \lstick{/_{_{2}}} \cw & \cw\\
-=======
-	 	\nghost{\mathrm{{0} :  }} & \lstick{\mathrm{{0} :  }} & \cw & \cw\\
-	 	\nghost{\mathrm{{1} :  }} & \lstick{\mathrm{{1} :  }} & \cw & \cw\\
 	 	\nghost{\mathrm{{crx} :  }} & \lstick{\mathrm{{crx} :  }} & \lstick{/_{_{2}}} \cw & \cw\\
->>>>>>> a14e626a
 \\ }}
 \end{document}