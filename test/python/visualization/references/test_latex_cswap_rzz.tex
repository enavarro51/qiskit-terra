--- conflicted
+++ resolved
@@ -3,26 +3,13 @@
 \usepackage[braket, qm]{qcircuit}
 \usepackage{graphicx}
 
-<<<<<<< HEAD
-\begin{document} 
-% Delete the command below if there are no CP, CU1, RZZ in the circuit.
-\newlength{\glen}
-\scalebox{1.0}{
-\Qcircuit @C=1.0em @R=0.2em @!R { \\
-	 	\nghost{ {q}_{0} :  } & \lstick{ {q}_{0} :  } & \gate{\mathrm{X}} & \ctrl{1} & \control \qw & \qw & \qw & \qw & \qw & \qw & \qw\\ 
-	 	\nghost{ {q}_{1} :  } & \lstick{ {q}_{1} :  } & \gate{\mathrm{X}} & \qswap & \ctrl{-1} & \qw & \qw & \qw & \qw & \qw & \qw\\ 
-	 	\nghost{ {q}_{2} :  } & \lstick{ {q}_{2} :  } & \qw & \qswap \qwx[-1] & \ctrlo{-1} & \qw & \qw & \qw & \qw & \qw & \qw\\ 
-	 	\nghost{ {q}_{3} :  } & \lstick{ {q}_{3} :  } & \qw & \qw & \ctrl{-3} & \qw & \qw & \qw & \qw & \qw & \qw\\ 
-	 	\nghost{ {q}_{4} :  } & \lstick{ {q}_{4} :  } & \qw & \qw & \ctrlo{-1} \cds{-1}{\settowidth{\glen}{\ensuremath{\mathrm{ZZ}\,(\mathrm{\frac{3\pi}{4}})}} \hspace{0.5em}\hspace{\glen}\ensuremath{\mathrm{ZZ}\,(\mathrm{\frac{3\pi}{4}})}} & \qw & \qw & \qw & \qw & \qw & \qw\\ 
-=======
 \begin{document}
 \scalebox{1.0}{
 \Qcircuit @C=1.0em @R=0.2em @!R { \\
-	 	\nghost{ {q}_{0} :  } & \lstick{ {q}_{0} :  } & \gate{\mathrm{X}} & \ctrl{1} & \control \qw & \qw & \qw & \qw & \qw & \qw\\
-	 	\nghost{ {q}_{1} :  } & \lstick{ {q}_{1} :  } & \gate{\mathrm{X}} & \qswap & \ctrl{-1} & \qw & \qw & \qw & \qw & \qw\\
-	 	\nghost{ {q}_{2} :  } & \lstick{ {q}_{2} :  } & \qw & \qswap \qwx[-1] & \ctrlo{-1} & \qw & \qw & \qw & \qw & \qw\\
-	 	\nghost{ {q}_{3} :  } & \lstick{ {q}_{3} :  } & \qw & \qw & \ctrl{-3} & \dstick{\hspace{2.0em}\mathrm{ZZ}\,(\mathrm{\frac{3\pi}{4}})} \qw & \qw & \qw & \qw & \qw\\
-	 	\nghost{ {q}_{4} :  } & \lstick{ {q}_{4} :  } & \qw & \qw & \ctrlo{-1} & \qw & \qw & \qw & \qw & \qw\\
->>>>>>> b419e396
+	 	\nghost{ {q}_{0} :  } & \lstick{ {q}_{0} :  } & \gate{\mathrm{X}} & \ctrl{1} & \control \qw & \qw & \qw & \qw & \qw & \qw & \qw\\
+	 	\nghost{ {q}_{1} :  } & \lstick{ {q}_{1} :  } & \gate{\mathrm{X}} & \qswap & \ctrl{-1} & \qw & \qw & \qw & \qw & \qw & \qw\\
+	 	\nghost{ {q}_{2} :  } & \lstick{ {q}_{2} :  } & \qw & \qswap \qwx[-1] & \ctrlo{-1} & \qw & \qw & \qw & \qw & \qw & \qw\\
+	 	\nghost{ {q}_{3} :  } & \lstick{ {q}_{3} :  } & \qw & \qw & \ctrl{-3} & \qw & \qw & \qw & \qw & \qw & \qw\\
+	 	\nghost{ {q}_{4} :  } & \lstick{ {q}_{4} :  } & \qw & \qw & \ctrlo{-1} \cds{-1}{\hspace{0.5em}\hphantom{\ensuremath{\mathrm{ZZ}\,(\mathrm{\frac{3\pi}{4}})}}\ensuremath{\mathrm{ZZ}\,(\mathrm{\frac{3\pi}{4}})}} & \qw & \qw & \qw & \qw & \qw & \qw\\
 \\ }}
 \end{document}