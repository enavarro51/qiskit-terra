--- conflicted
+++ resolved
@@ -73,11 +73,7 @@
 
         mock._invalidate()
         with self.subTest(msg="after invalidating"):
-<<<<<<< HEAD
-            self.assertFalse(mock._valid)
-=======
             self.assertFalse(mock._is_built)
->>>>>>> c816be80
             self.assertEqual(len(mock._parameter_table), 0)
 
         mock._build()
