--- conflicted
+++ resolved
@@ -658,9 +658,8 @@
         circuit.x(2)
         self.circuit_drawer(circuit, style={"figwidth": 5}, filename="figwidth.png")
 
-<<<<<<< HEAD
     def test_registerless_one_bit(self):
-        """Text circuit with one-bit registers and registerless bits."""
+        """Test circuit with one-bit registers and registerless bits."""
         from qiskit.circuit import Qubit, Clbit
 
         qrx = QuantumRegister(2, "qrx")
@@ -668,7 +667,7 @@
         crx = ClassicalRegister(2, "crx")
         circuit = QuantumCircuit(qrx, [Qubit(), Qubit()], qry, [Clbit(), Clbit()], crx)
         self.circuit_drawer(circuit, filename="registerless_one_bit.png")
-=======
+
     def test_measures_with_conditions(self):
         """Test that a measure containing a condition displays"""
         qr = QuantumRegister(2, "qr")
@@ -682,7 +681,6 @@
         circuit.h(0).c_if(cr2, 3)
         self.circuit_drawer(circuit, cregbundle=False, filename="measure_cond_false.png")
         self.circuit_drawer(circuit, cregbundle=True, filename="measure_cond_true.png")
->>>>>>> 808e66d0
 
 
 if __name__ == "__main__":
