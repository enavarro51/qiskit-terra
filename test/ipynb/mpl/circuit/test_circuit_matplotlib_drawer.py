# This code is part of Qiskit.
#
# (C) Copyright IBM 2020.
#
# This code is licensed under the Apache License, Version 2.0. You may
# obtain a copy of this license in the LICENSE.txt file in the root directory
# of this source tree or at http://www.apache.org/licenses/LICENSE-2.0.
#
# Any modifications or derivative works of this code must retain this
# copyright notice, and modified files need to carry a notice indicating
# that they have been altered from the originals.

""" Tests for circuit MPL drawer"""

import unittest

import json
import os
from contextlib import contextmanager
import math
import numpy as np
from numpy import pi

from qiskit.test import QiskitTestCase
from qiskit import QuantumCircuit, QuantumRegister, ClassicalRegister, transpile
from qiskit.providers.fake_provider import FakeTenerife
from qiskit.visualization.circuit_visualization import _matplotlib_circuit_drawer
from qiskit.circuit.library import (
    XGate,
    MCXGate,
    HGate,
    RZZGate,
    SwapGate,
    DCXGate,
    ZGate,
    SGate,
    U1Gate,
    CPhaseGate,
)
from qiskit.circuit.library import MCXVChain
from qiskit.extensions import HamiltonianGate
from qiskit.circuit import Parameter, Qubit, Clbit
from qiskit.circuit.library import IQP
from qiskit.quantum_info.random import random_unitary
from qiskit.utils import optionals

if optionals.HAS_MATPLOTLIB:
    from matplotlib.pyplot import close as mpl_close
else:
    raise ImportError('Must have Matplotlib installed. To install, run "pip install matplotlib".')


RESULTDIR = os.path.dirname(os.path.abspath(__file__))


@contextmanager
def cwd(path):
    """A context manager to run in a particular path"""
    oldpwd = os.getcwd()
    os.chdir(path)
    try:
        yield
    finally:
        os.chdir(oldpwd)


class TestMatplotlibDrawer(QiskitTestCase):
    """Circuit MPL visualization"""

    def setUp(self):
        super().setUp()
        self.circuit_drawer = TestMatplotlibDrawer.save_data_wrap(
            _matplotlib_circuit_drawer, str(self)
        )

    def tearDown(self):
        super().tearDown()
        mpl_close("all")

    @staticmethod
    def save_data_wrap(func, testname):
        """A wrapper to save the data from a test"""

        def wrapper(*args, **kwargs):
            image_filename = kwargs["filename"]
            with cwd(RESULTDIR):
                results = func(*args, **kwargs)
                TestMatplotlibDrawer.save_data(image_filename, testname)
            return results

        return wrapper

    @staticmethod
    def save_data(image_filename, testname):
        """Saves result data of a test"""
        datafilename = "result_test.json"
        if os.path.exists(datafilename):
            with open(datafilename) as datafile:
                data = json.load(datafile)
        else:
            data = {}
        data[image_filename] = {"testname": testname}
        with open(datafilename, "w") as datafile:
            json.dump(data, datafile)

    def test_empty_circuit(self):
        """Test empty circuit"""
        circuit = QuantumCircuit()

        self.circuit_drawer(circuit, filename="empty_circut.png")

    def test_calibrations(self):
        """Test calibrations annotations
        See https://github.com/Qiskit/qiskit-terra/issues/5920
        """

        circuit = QuantumCircuit(2, 2)
        circuit.h(0)

        from qiskit import pulse

        with pulse.build(name="hadamard") as h_q0:
            pulse.play(
                pulse.library.Gaussian(duration=128, amp=0.1, sigma=16), pulse.DriveChannel(0)
            )

        circuit.add_calibration("h", [0], h_q0)

        self.circuit_drawer(circuit, filename="calibrations.png")

    def test_calibrations_with_control_gates(self):
        """Test calibrations annotations
        See https://github.com/Qiskit/qiskit-terra/issues/5920
        """

        circuit = QuantumCircuit(2, 2)
        circuit.cx(0, 1)
        circuit.ch(0, 1)

        from qiskit import pulse

        with pulse.build(name="cnot") as cx_q01:
            pulse.play(
                pulse.library.Gaussian(duration=128, amp=0.1, sigma=16), pulse.DriveChannel(1)
            )

        circuit.add_calibration("cx", [0, 1], cx_q01)

        with pulse.build(name="ch") as ch_q01:
            pulse.play(
                pulse.library.Gaussian(duration=128, amp=0.1, sigma=16), pulse.DriveChannel(1)
            )

        circuit.add_calibration("ch", [0, 1], ch_q01)

        self.circuit_drawer(circuit, filename="calibrations_with_control_gates.png")

    def test_calibrations_with_swap_and_reset(self):
        """Test calibrations annotations
        See https://github.com/Qiskit/qiskit-terra/issues/5920
        """

        circuit = QuantumCircuit(2, 2)
        circuit.swap(0, 1)
        circuit.reset(0)

        from qiskit import pulse

        with pulse.build(name="swap") as swap_q01:
            pulse.play(
                pulse.library.Gaussian(duration=128, amp=0.1, sigma=16), pulse.DriveChannel(1)
            )

        circuit.add_calibration("swap", [0, 1], swap_q01)

        with pulse.build(name="reset") as reset_q0:
            pulse.play(
                pulse.library.Gaussian(duration=128, amp=0.1, sigma=16), pulse.DriveChannel(1)
            )

        circuit.add_calibration("reset", [0], reset_q0)

        self.circuit_drawer(circuit, filename="calibrations_with_swap_and_reset.png")

    def test_calibrations_with_rzz_and_rxx(self):
        """Test calibrations annotations
        See https://github.com/Qiskit/qiskit-terra/issues/5920
        """
        circuit = QuantumCircuit(2, 2)
        circuit.rzz(pi, 0, 1)
        circuit.rxx(pi, 0, 1)

        from qiskit import pulse

        with pulse.build(name="rzz") as rzz_q01:
            pulse.play(
                pulse.library.Gaussian(duration=128, amp=0.1, sigma=16), pulse.DriveChannel(1)
            )

        circuit.add_calibration("rzz", [0, 1], rzz_q01)

        with pulse.build(name="rxx") as rxx_q01:
            pulse.play(
                pulse.library.Gaussian(duration=128, amp=0.1, sigma=16), pulse.DriveChannel(1)
            )

        circuit.add_calibration("rxx", [0, 1], rxx_q01)

        self.circuit_drawer(circuit, filename="calibrations_with_rzz_and_rxx.png")

    def test_no_ops(self):
        """Test circuit with no ops.
        See https://github.com/Qiskit/qiskit-terra/issues/5393"""
        circuit = QuantumCircuit(2, 3)
        self.circuit_drawer(circuit, filename="no_op_circut.png")

    def test_long_name(self):
        """Test to see that long register names can be seen completely
        As reported in #2605
        """

        # add a register with a very long name
        qr = QuantumRegister(4, "veryLongQuantumRegisterName")
        # add another to make sure adjustments are made based on longest
        qrr = QuantumRegister(1, "q0")
        circuit = QuantumCircuit(qr, qrr)

        # check gates are shifted over accordingly
        circuit.h(qr)
        circuit.h(qr)
        circuit.h(qr)

        self.circuit_drawer(circuit, filename="long_name.png")

    def test_multi_underscore_reg_names(self):
        """Test that multi-underscores in register names display properly"""
        q_reg1 = QuantumRegister(1, "q1_re__g__g")
        q_reg3 = QuantumRegister(3, "q3_re_g__g")
        c_reg1 = ClassicalRegister(1, "c1_re_g__g")
        c_reg3 = ClassicalRegister(3, "c3_re_g__g")
        circuit = QuantumCircuit(q_reg1, q_reg3, c_reg1, c_reg3)

        self.circuit_drawer(circuit, cregbundle=True, filename="multi_underscore_true.png")
        self.circuit_drawer(circuit, cregbundle=False, filename="multi_underscore_false.png")

    def test_conditional(self):
        """Test that circuits with conditionals draw correctly"""
        qr = QuantumRegister(2, "q")
        cr = ClassicalRegister(2, "c")
        circuit = QuantumCircuit(qr, cr)

        # check gates are shifted over accordingly
        circuit.h(qr)
        circuit.measure(qr, cr)
        circuit.h(qr[0]).c_if(cr, 2)

        self.circuit_drawer(circuit, filename="reg_conditional.png")

    def test_bit_conditional_with_cregbundle(self):
        """Test that circuits with single bit conditionals draw correctly
        with cregbundle=True."""
        qr = QuantumRegister(2, "q")
        cr = ClassicalRegister(2, "c")
        circuit = QuantumCircuit(qr, cr)

        circuit.x(qr[0])
        circuit.measure(qr, cr)
        circuit.h(qr[0]).c_if(cr[0], 1)
        circuit.x(qr[1]).c_if(cr[1], 0)

        self.circuit_drawer(circuit, filename="bit_conditional_bundle.png")

    def test_bit_conditional_no_cregbundle(self):
        """Test that circuits with single bit conditionals draw correctly
        with cregbundle=False."""
        qr = QuantumRegister(2, "q")
        cr = ClassicalRegister(2, "c")
        circuit = QuantumCircuit(qr, cr)

        circuit.x(qr[0])
        circuit.measure(qr, cr)
        circuit.h(qr[0]).c_if(cr[0], 1)
        circuit.x(qr[1]).c_if(cr[1], 0)

        self.circuit_drawer(circuit, filename="bit_conditional_no_bundle.png", cregbundle=False)

    def test_plot_partial_barrier(self):
        """Test plotting of partial barriers."""

        # generate a circuit with barrier and other barrier like instructions in
        q = QuantumRegister(2, "q")
        c = ClassicalRegister(2, "c")
        circuit = QuantumCircuit(q, c)

        # check for barriers
        circuit.h(q[0])
        circuit.barrier(0)
        circuit.h(q[0])

        self.circuit_drawer(circuit, filename="plot_partial_barrier.png", plot_barriers=True)

    def test_plot_barriers(self):
        """Test to see that plotting barriers works.
        If it is set to False, no blank columns are introduced"""

        # generate a circuit with barriers and other barrier like instructions in
        q = QuantumRegister(2, "q")
        c = ClassicalRegister(2, "c")
        circuit = QuantumCircuit(q, c)

        # check for barriers
        circuit.h(q[0])
        circuit.barrier()

        # check for other barrier like commands
        circuit.h(q[1])

        # this import appears to be unused, but is actually needed to get snapshot instruction
        import qiskit.extensions.simulator  # pylint: disable=unused-import

        circuit.snapshot("1")

        # check the barriers plot properly when plot_barriers= True
        self.circuit_drawer(circuit, filename="plot_barriers_true.png", plot_barriers=True)
        self.circuit_drawer(circuit, filename="plot_barriers_false.png", plot_barriers=False)

    def test_no_barriers_false(self):
        """Generate the same circuit as test_plot_barriers but without the barrier commands
        as this is what the circuit should look like when displayed with plot barriers false"""
        q1 = QuantumRegister(2, "q")
        c1 = ClassicalRegister(2, "c")
        circuit = QuantumCircuit(q1, c1)
        circuit.h(q1[0])
        circuit.h(q1[1])

        self.circuit_drawer(circuit, filename="no_barriers.png", plot_barriers=False)

    def test_fold_minus1(self):
        """Test to see that fold=-1 is no folding"""
        qr = QuantumRegister(2, "q")
        cr = ClassicalRegister(1, "c")
        circuit = QuantumCircuit(qr, cr)
        for _ in range(3):
            circuit.h(0)
            circuit.x(0)

        self.circuit_drawer(circuit, fold=-1, filename="fold_minus1.png")

    def test_fold_4(self):
        """Test to see that fold=4 is folding"""
        qr = QuantumRegister(2, "q")
        cr = ClassicalRegister(1, "c")
        circuit = QuantumCircuit(qr, cr)
        for _ in range(3):
            circuit.h(0)
            circuit.x(0)

        self.circuit_drawer(circuit, fold=4, filename="fold_4.png")

    def test_big_gates(self):
        """Test large gates with params"""
        qr = QuantumRegister(6, "q")
        circuit = QuantumCircuit(qr)
        circuit.append(IQP([[6, 5, 3], [5, 4, 5], [3, 5, 1]]), [0, 1, 2])

        desired_vector = [
            1 / math.sqrt(16) * complex(0, 1),
            1 / math.sqrt(8) * complex(1, 0),
            1 / math.sqrt(16) * complex(1, 1),
            0,
            0,
            1 / math.sqrt(8) * complex(1, 2),
            1 / math.sqrt(16) * complex(1, 0),
            0,
        ]

        circuit.initialize(desired_vector, [qr[3], qr[4], qr[5]])
        circuit.unitary([[1, 0], [0, 1]], [qr[0]])
        matrix = np.zeros((4, 4))
        theta = Parameter("theta")
        circuit.append(HamiltonianGate(matrix, theta), [qr[1], qr[2]])
        circuit = circuit.bind_parameters({theta: 1})
        circuit.isometry(np.eye(4, 4), list(range(3, 5)), [])

        self.circuit_drawer(circuit, filename="big_gates.png")

    def test_cnot(self):
        """Test different cnot gates (ccnot, mcx, etc)"""
        qr = QuantumRegister(6, "q")
        circuit = QuantumCircuit(qr)
        circuit.x(0)
        circuit.cx(0, 1)
        circuit.ccx(0, 1, 2)
        circuit.append(XGate().control(3, ctrl_state="010"), [qr[2], qr[3], qr[0], qr[1]])
        circuit.append(MCXGate(num_ctrl_qubits=3, ctrl_state="101"), [qr[0], qr[1], qr[2], qr[4]])
        circuit.append(MCXVChain(3, dirty_ancillas=True), [qr[0], qr[1], qr[2], qr[3], qr[5]])

        self.circuit_drawer(circuit, filename="cnot.png")

    def test_cz(self):
        """Test Z and Controlled-Z Gates"""
        qr = QuantumRegister(4, "q")
        circuit = QuantumCircuit(qr)
        circuit.z(0)
        circuit.cz(0, 1)
        circuit.append(ZGate().control(3, ctrl_state="101"), [0, 1, 2, 3])
        circuit.append(ZGate().control(2), [1, 2, 3])
        circuit.append(ZGate().control(1, ctrl_state="0", label="CZ Gate"), [2, 3])

        self.circuit_drawer(circuit, filename="cz.png")

    def test_pauli_clifford(self):
        """Test Pauli(green) and Clifford(blue) gates"""
        qr = QuantumRegister(5, "q")
        circuit = QuantumCircuit(qr)
        circuit.x(0)
        circuit.y(0)
        circuit.z(0)
        circuit.id(0)
        circuit.h(1)
        circuit.cx(1, 2)
        circuit.cy(1, 2)
        circuit.cz(1, 2)
        circuit.swap(3, 4)
        circuit.s(3)
        circuit.sdg(3)
        circuit.iswap(3, 4)
        circuit.dcx(3, 4)

        self.circuit_drawer(circuit, filename="pauli_clifford.png")

    def test_creg_initial(self):
        """Test cregbundle and initial state options"""
        qr = QuantumRegister(2, "q")
        cr = ClassicalRegister(2, "c")
        circuit = QuantumCircuit(qr, cr)
        circuit.x(0)
        circuit.h(0)
        circuit.x(1)

        self.circuit_drawer(
            circuit, filename="creg_initial_true.png", cregbundle=True, initial_state=True
        )
        self.circuit_drawer(
            circuit, filename="creg_initial_false.png", cregbundle=False, initial_state=False
        )

    def test_r_gates(self):
        """Test all R gates"""
        qr = QuantumRegister(4, "q")
        circuit = QuantumCircuit(qr)
        circuit.r(3 * pi / 4, 3 * pi / 8, 0)
        circuit.rx(pi / 2, 1)
        circuit.ry(-pi / 2, 2)
        circuit.rz(3 * pi / 4, 3)
        circuit.rxx(pi / 2, 0, 1)
        circuit.ryy(3 * pi / 4, 2, 3)
        circuit.rzx(-pi / 2, 0, 1)
        circuit.rzz(pi / 2, 2, 3)

        self.circuit_drawer(circuit, filename="r_gates.png")

    def test_ctrl_labels(self):
        """Test control labels"""
        qr = QuantumRegister(4, "q")
        circuit = QuantumCircuit(qr)
        circuit.cy(1, 0, label="Bottom Y label")
        circuit.cu(pi / 2, pi / 2, pi / 2, 0, 2, 3, label="Top U label")
        circuit.ch(0, 1, label="Top H label")
        circuit.append(
            HGate(label="H gate label").control(3, label="H control label", ctrl_state="010"),
            [qr[1], qr[2], qr[3], qr[0]],
        )

        self.circuit_drawer(circuit, filename="ctrl_labels.png")

    def test_cswap_rzz(self):
        """Test controlled swap and rzz gates"""
        qr = QuantumRegister(5, "q")
        circuit = QuantumCircuit(qr)
        circuit.cswap(0, 1, 2)
        circuit.append(RZZGate(3 * pi / 4).control(3, ctrl_state="010"), [2, 1, 4, 3, 0])

        self.circuit_drawer(circuit, filename="cswap_rzz.png")

    def test_ghz_to_gate(self):
        """Test controlled GHZ to_gate circuit"""
        qr = QuantumRegister(5, "q")
        circuit = QuantumCircuit(qr)
        ghz_circuit = QuantumCircuit(3, name="this is a WWWWWWWWWWWide name Ctrl-GHZ Circuit")
        ghz_circuit.h(0)
        ghz_circuit.cx(0, 1)
        ghz_circuit.cx(1, 2)
        ghz = ghz_circuit.to_gate()
        ccghz = ghz.control(2, ctrl_state="10")
        circuit.append(ccghz, [4, 0, 1, 3, 2])

        self.circuit_drawer(circuit, filename="ghz_to_gate.png")

    def test_scale(self):
        """Tests scale
        See: https://github.com/Qiskit/qiskit-terra/issues/4179"""
        circuit = QuantumCircuit(5)
        circuit.unitary(random_unitary(2**5), circuit.qubits)

        self.circuit_drawer(circuit, filename="scale_default.png")
        self.circuit_drawer(circuit, filename="scale_half.png", scale=0.5)
        self.circuit_drawer(circuit, filename="scale_double.png", scale=2)

    def test_pi_param_expr(self):
        """Test pi in circuit with parameter expression."""
        x, y = Parameter("x"), Parameter("y")
        circuit = QuantumCircuit(1)
        circuit.rx((pi - x) * (pi - y), 0)

        self.circuit_drawer(circuit, filename="pi_in_param_expr.png")

    def test_partial_layout(self):
        """Tests partial_layout
        See: https://github.com/Qiskit/qiskit-terra/issues/4757"""
        circuit = QuantumCircuit(3)
        circuit.h(1)
        transpiled = transpile(
            circuit,
            backend=FakeTenerife(),
            basis_gates=["id", "cx", "rz", "sx", "x"],
            optimization_level=0,
            initial_layout=[1, 2, 0],
            seed_transpiler=0,
        )

        self.circuit_drawer(transpiled, filename="partial_layout.png")

    def test_init_reset(self):
        """Test reset and initialize with 1 and 2 qubits"""
        circuit = QuantumCircuit(2)
        circuit.initialize([0, 1], 0)
        circuit.reset(1)
        circuit.initialize([0, 1, 0, 0], [0, 1])

        self.circuit_drawer(circuit, filename="init_reset.png")

    def test_with_global_phase(self):
        """Tests with global phase"""
        circuit = QuantumCircuit(3, global_phase=1.57079632679)
        circuit.h(range(3))

        self.circuit_drawer(circuit, filename="global_phase.png")

    def test_alternative_colors(self):
        """Tests alternative color schemes"""
        for style in ["iqx", "iqx-dark", "textbook"]:
            with self.subTest(style=style):
                circuit = QuantumCircuit(7)
                circuit.h(0)
                circuit.x(0)
                circuit.cx(0, 1)
                circuit.ccx(0, 1, 2)
                circuit.swap(0, 1)
                circuit.cswap(0, 1, 2)
                circuit.append(SwapGate().control(2), [0, 1, 2, 3])
                circuit.dcx(0, 1)
                circuit.append(DCXGate().control(1), [0, 1, 2])
                circuit.append(DCXGate().control(2), [0, 1, 2, 3])
                circuit.z(4)
                circuit.s(4)
                circuit.sdg(4)
                circuit.t(4)
                circuit.tdg(4)
                circuit.p(pi / 2, 4)
                circuit.cz(5, 6)
                circuit.cp(pi / 2, 5, 6)
                circuit.y(5)
                circuit.rx(pi / 3, 5)
                circuit.rzx(pi / 2, 5, 6)
                circuit.u(pi / 2, pi / 2, pi / 2, 5)
                circuit.barrier(5, 6)
                circuit.reset(5)

                self.circuit_drawer(circuit, style={"name": style}, filename=f"{style}_color.png")

    def test_reverse_bits(self):
        """Tests reverse_bits parameter"""
        circuit = QuantumCircuit(3)
        circuit.h(0)
        circuit.cx(0, 1)
        circuit.ccx(2, 1, 0)

        self.circuit_drawer(circuit, reverse_bits=True, filename="reverse_bits.png")

    def test_bw(self):
        """Tests black and white style parameter"""
        circuit = QuantumCircuit(3, 3)
        circuit.h(0)
        circuit.x(1)
        circuit.sdg(2)
        circuit.cx(0, 1)
        circuit.ccx(2, 1, 0)
        circuit.swap(1, 2)
        circuit.measure_all()

        self.circuit_drawer(circuit, style={"name": "bw"}, filename="bw.png")

    def test_user_style(self):
        """Tests loading a user style"""
        circuit = QuantumCircuit(7)
        circuit.h(0)
        circuit.append(HGate(label="H2"), [1])
        circuit.x(0)
        circuit.cx(0, 1)
        circuit.ccx(0, 1, 2)
        circuit.swap(0, 1)
        circuit.cswap(0, 1, 2)
        circuit.append(SwapGate().control(2), [0, 1, 2, 3])
        circuit.dcx(0, 1)
        circuit.append(DCXGate().control(1), [0, 1, 2])
        circuit.append(DCXGate().control(2), [0, 1, 2, 3])
        circuit.z(4)
        circuit.append(SGate(label="S1"), [4])
        circuit.sdg(4)
        circuit.t(4)
        circuit.tdg(4)
        circuit.p(pi / 2, 4)
        circuit.cz(5, 6)
        circuit.cp(pi / 2, 5, 6)
        circuit.y(5)
        circuit.rx(pi / 3, 5)
        circuit.rzx(pi / 2, 5, 6)
        circuit.u(pi / 2, pi / 2, pi / 2, 5)
        circuit.barrier(5, 6)
        circuit.reset(5)

        self.circuit_drawer(
            circuit,
            style={
                "name": "user_style",
                "displaytext": {"H2": "H_2"},
                "displaycolor": {"H2": ("#EEDD00", "#FF0000")},
            },
            filename="user_style.png",
        )

    def test_subfont_change(self):
        """Tests changing the subfont size"""
        circuit = QuantumCircuit(3)
        circuit.h(0)
        circuit.x(0)
        circuit.u(pi / 2, pi / 2, pi / 2, 1)
        circuit.p(pi / 2, 2)
        style = {"name": "iqx", "subfontsize": 11}

        self.circuit_drawer(circuit, style=style, filename="subfont.png")
        self.assertEqual(style, {"name": "iqx", "subfontsize": 11})  # check does not change style

    def test_meas_condition(self):
        """Tests measure with a condition"""
        qr = QuantumRegister(2, "qr")
        cr = ClassicalRegister(2, "cr")
        circuit = QuantumCircuit(qr, cr)
        circuit.h(qr[0])
        circuit.measure(qr[0], cr[0])
        circuit.h(qr[1]).c_if(cr, 1)
        self.circuit_drawer(circuit, filename="meas_condition.png")

    def test_reverse_bits_condition(self):
        """Tests reverse_bits with a condition and gate above"""
        cr = ClassicalRegister(2, "cr")
        cr2 = ClassicalRegister(1, "cr2")
        qr = QuantumRegister(3, "qr")
        circuit = QuantumCircuit(qr, cr, cr2)
        circuit.h(0)
        circuit.h(1)
        circuit.h(2)
        circuit.x(0)
        circuit.x(0)
        circuit.measure(2, 1)
        circuit.x(2).c_if(cr, 2)
        self.circuit_drawer(
            circuit, cregbundle=False, reverse_bits=True, filename="reverse_bits_cond_true.png"
        )
        self.circuit_drawer(
            circuit, cregbundle=False, reverse_bits=False, filename="reverse_bits_cond_false.png"
        )

    def test_style_custom_gates(self):
        """Tests style for custom gates"""

        def cnotnot(gate_label):
            gate_circuit = QuantumCircuit(3, name=gate_label)
            gate_circuit.cnot(0, 1)
            gate_circuit.cnot(0, 2)
            gate = gate_circuit.to_gate()
            return gate

        q = QuantumRegister(3, name="q")

        circuit = QuantumCircuit(q)

        circuit.append(cnotnot("CNOTNOT"), [q[0], q[1], q[2]])
        circuit.append(cnotnot("CNOTNOT_PRIME"), [q[0], q[1], q[2]])
        circuit.h(q[0])

        self.circuit_drawer(
            circuit,
            style={
                "displaycolor": {"CNOTNOT": ("#000000", "#FFFFFF"), "h": ("#A1A1A1", "#043812")},
                "displaytext": {"CNOTNOT_PRIME": "$\\mathrm{CNOTNOT}'$"},
            },
            filename="style_custom_gates.png",
        )

    def test_6095(self):
        """Tests controlled-phase gate style
        See https://github.com/Qiskit/qiskit-terra/issues/6095"""
        circuit = QuantumCircuit(2)
        circuit.cp(1.0, 0, 1)
        circuit.h(1)

        self.circuit_drawer(
            circuit,
            style={"displaycolor": {"cp": ("#A27486", "#000000"), "h": ("#A27486", "#000000")}},
            filename="6095.png",
        )

    def test_instruction_1q_1c(self):
        """Tests q0-cr0 instruction on a circuit"""
        qr = QuantumRegister(2, "qr")
        cr = ClassicalRegister(2, "cr")
        circuit = QuantumCircuit(qr, cr)
        inst = QuantumCircuit(1, 1, name="Inst").to_instruction()
        circuit.append(inst, [qr[0]], [cr[0]])
        self.circuit_drawer(circuit, filename="instruction_1q_1c.png")

    def test_instruction_3q_3c_circ1(self):
        """Tests q0-q1-q2-cr_20-cr0-cr1 instruction on a circuit"""
        qr = QuantumRegister(4, "qr")
        cr = ClassicalRegister(2, "cr")
        cr2 = ClassicalRegister(2, "cr2")
        circuit = QuantumCircuit(qr, cr, cr2)
        inst = QuantumCircuit(3, 3, name="Inst").to_instruction()
        circuit.append(inst, [qr[0], qr[1], qr[2]], [cr2[0], cr[0], cr[1]])
        self.circuit_drawer(circuit, filename="instruction_3q_3c_circ1.png")

    def test_instruction_3q_3c_circ2(self):
        """Tests q3-q0-q2-cr0-cr1-cr_20 instruction on a circuit"""
        qr = QuantumRegister(4, "qr")
        cr = ClassicalRegister(2, "cr")
        cr2 = ClassicalRegister(2, "cr2")
        circuit = QuantumCircuit(qr, cr, cr2)
        inst = QuantumCircuit(3, 3, name="Inst").to_instruction()
        circuit.append(inst, [qr[3], qr[0], qr[2]], [cr[0], cr[1], cr2[0]])
        self.circuit_drawer(circuit, filename="instruction_3q_3c_circ2.png")

    def test_instruction_3q_3c_circ3(self):
        """Tests q3-q1-q2-cr_31-cr1-cr_30 instruction on a circuit"""
        qr = QuantumRegister(4, "qr")
        cr = ClassicalRegister(2, "cr")
        cr2 = ClassicalRegister(1, "cr2")
        cr3 = ClassicalRegister(2, "cr3")
        circuit = QuantumCircuit(qr, cr, cr2, cr3)
        inst = QuantumCircuit(3, 3, name="Inst").to_instruction()
        circuit.append(inst, [qr[3], qr[1], qr[2]], [cr3[1], cr[1], cr3[0]])
        self.circuit_drawer(circuit, filename="instruction_3q_3c_circ3.png")

    def test_overwide_gates(self):
        """Test gates don't exceed width of default fold"""
        circuit = QuantumCircuit(5)
        initial_state = np.zeros(2**5)
        initial_state[5] = 1
        circuit.initialize(initial_state)
        self.circuit_drawer(circuit, filename="wide_params.png")

    def test_one_bit_regs(self):
        """Test registers with only one bit display without number"""
        qr1 = QuantumRegister(1, "qr1")
        qr2 = QuantumRegister(2, "qr2")
        cr1 = ClassicalRegister(1, "cr1")
        cr2 = ClassicalRegister(2, "cr2")
        circuit = QuantumCircuit(qr1, qr2, cr1, cr2)
        circuit.h(0)
        circuit.measure(0, 0)
        self.circuit_drawer(circuit, cregbundle=False, filename="one_bit_regs.png")

    def test_user_ax_subplot(self):
        """Test for when user supplies ax for a subplot"""
        import matplotlib.pyplot as plt

        fig = plt.figure(1, figsize=(6, 4))
        fig.patch.set_facecolor("white")
        ax1 = fig.add_subplot(1, 2, 1)
        ax2 = fig.add_subplot(1, 2, 2)
        ax1.plot([1, 2, 3])

        circuit = QuantumCircuit(4)
        circuit.h(0)
        circuit.cx(0, 1)
        circuit.h(1)
        circuit.cx(1, 2)
        plt.close(fig)
        self.circuit_drawer(circuit, ax=ax2, filename="user_ax.png")

    def test_figwidth(self):
        """Test style dict 'figwidth'"""
        circuit = QuantumCircuit(3)
        circuit.h(0)
        circuit.cx(0, 1)
        circuit.x(1)
        circuit.cx(1, 2)
        circuit.x(2)
        self.circuit_drawer(circuit, style={"figwidth": 5}, filename="figwidth.png")

    def test_registerless_one_bit(self):
        """Test circuit with one-bit registers and registerless bits."""
        qrx = QuantumRegister(2, "qrx")
        qry = QuantumRegister(1, "qry")
        crx = ClassicalRegister(2, "crx")
        circuit = QuantumCircuit(qrx, [Qubit(), Qubit()], qry, [Clbit(), Clbit()], crx)
        self.circuit_drawer(circuit, filename="registerless_one_bit.png")

    def test_measures_with_conditions(self):
        """Test that a measure containing a condition displays"""
        qr = QuantumRegister(2, "qr")
        cr1 = ClassicalRegister(2, "cr1")
        cr2 = ClassicalRegister(2, "cr2")
        circuit = QuantumCircuit(qr, cr1, cr2)
        circuit.h(0)
        circuit.h(1)
        circuit.measure(0, cr1[1])
        circuit.measure(1, cr2[0]).c_if(cr1, 1)
        circuit.h(0).c_if(cr2, 3)
        self.circuit_drawer(circuit, cregbundle=False, filename="measure_cond_false.png")
        self.circuit_drawer(circuit, cregbundle=True, filename="measure_cond_true.png")

    def test_conditions_measures_with_bits(self):
        """Test that gates with conditions and measures work with bits"""
        bits = [Qubit(), Qubit(), Clbit(), Clbit()]
        cr = ClassicalRegister(2, "cr")
        crx = ClassicalRegister(3, "cs")
        circuit = QuantumCircuit(bits, cr, [Clbit()], crx)
        circuit.x(0).c_if(crx[1], 0)
        circuit.measure(0, bits[3])
        self.circuit_drawer(circuit, cregbundle=False, filename="measure_cond_bits_false.png")
        self.circuit_drawer(circuit, cregbundle=True, filename="measure_cond_bits_true.png")

    def test_conditional_gates_right_of_measures_with_bits(self):
        """Test that gates with conditions draw to right of measures when same bit"""
        qr = QuantumRegister(3, "qr")
        cr = ClassicalRegister(2, "cr")
        circuit = QuantumCircuit(qr, cr)
        circuit.h(qr[0])
        circuit.measure(qr[0], cr[1])
        circuit.h(qr[1]).c_if(cr[1], 0)
        circuit.h(qr[2]).c_if(cr[0], 0)
        self.circuit_drawer(circuit, cregbundle=False, filename="measure_cond_bits_right.png")

    def test_conditions_with_bits_reverse(self):
        """Test that gates with conditions work with bits reversed"""
        bits = [Qubit(), Qubit(), Clbit(), Clbit()]
        cr = ClassicalRegister(2, "cr")
        crx = ClassicalRegister(2, "cs")
        circuit = QuantumCircuit(bits, cr, [Clbit()], crx)
        circuit.x(0).c_if(bits[3], 0)
        self.circuit_drawer(
            circuit, cregbundle=False, reverse_bits=True, filename="cond_bits_reverse.png"
        )

    def test_sidetext_with_condition(self):
        """Test that sidetext gates align properly with conditions"""
        qr = QuantumRegister(2, "q")
        cr = ClassicalRegister(2, "c")
        circuit = QuantumCircuit(qr, cr)
        circuit.append(CPhaseGate(pi / 2), [qr[0], qr[1]]).c_if(cr[1], 1)
        self.circuit_drawer(circuit, cregbundle=False, filename="sidetext_condition.png")

    def test_fold_with_conditions(self):
        """Test that gates with conditions draw correctly when folding"""
        qr = QuantumRegister(3)
        cr = ClassicalRegister(5)
        circuit = QuantumCircuit(qr, cr)

        circuit.append(U1Gate(0).control(1), [1, 0]).c_if(cr, 1)
        circuit.append(U1Gate(0).control(1), [1, 0]).c_if(cr, 3)
        circuit.append(U1Gate(0).control(1), [1, 0]).c_if(cr, 5)
        circuit.append(U1Gate(0).control(1), [1, 0]).c_if(cr, 7)
        circuit.append(U1Gate(0).control(1), [1, 0]).c_if(cr, 9)
        circuit.append(U1Gate(0).control(1), [1, 0]).c_if(cr, 11)
        circuit.append(U1Gate(0).control(1), [1, 0]).c_if(cr, 13)
        circuit.append(U1Gate(0).control(1), [1, 0]).c_if(cr, 15)
        circuit.append(U1Gate(0).control(1), [1, 0]).c_if(cr, 17)
        circuit.append(U1Gate(0).control(1), [1, 0]).c_if(cr, 19)
        circuit.append(U1Gate(0).control(1), [1, 0]).c_if(cr, 21)
        circuit.append(U1Gate(0).control(1), [1, 0]).c_if(cr, 23)
        circuit.append(U1Gate(0).control(1), [1, 0]).c_if(cr, 25)
        circuit.append(U1Gate(0).control(1), [1, 0]).c_if(cr, 27)
        circuit.append(U1Gate(0).control(1), [1, 0]).c_if(cr, 29)
        circuit.append(U1Gate(0).control(1), [1, 0]).c_if(cr, 31)
        self.circuit_drawer(circuit, cregbundle=False, filename="fold_with_conditions.png")

<<<<<<< HEAD
    def test_idle_wires_barrier(self):
        """Test that idle_wires False works with barrier"""
        circuit = QuantumCircuit(4, 4)
        circuit.x(2)
        circuit.barrier()
        self.circuit_drawer(circuit, cregbundle=False, filename="idle_wires_barrier.png")
=======
    def test_wire_order(self):
        """Test the wire_order option"""
        qr = QuantumRegister(4, "q")
        cr = ClassicalRegister(4, "c")
        cr2 = ClassicalRegister(2, "cx")
        circuit = QuantumCircuit(qr, cr, cr2)
        circuit.h(0)
        circuit.h(3)
        circuit.x(1)
        circuit.x(3).c_if(cr, 10)
        self.circuit_drawer(
            circuit,
            cregbundle=False,
            wire_order=[2, 1, 3, 0, 6, 8, 9, 5, 4, 7],
            filename="wire_order.png",
        )
>>>>>>> 81abc384


if __name__ == "__main__":
    unittest.main(verbosity=1)<|MERGE_RESOLUTION|>--- conflicted
+++ resolved
@@ -896,14 +896,13 @@
         circuit.append(U1Gate(0).control(1), [1, 0]).c_if(cr, 31)
         self.circuit_drawer(circuit, cregbundle=False, filename="fold_with_conditions.png")
 
-<<<<<<< HEAD
     def test_idle_wires_barrier(self):
         """Test that idle_wires False works with barrier"""
         circuit = QuantumCircuit(4, 4)
         circuit.x(2)
         circuit.barrier()
         self.circuit_drawer(circuit, cregbundle=False, filename="idle_wires_barrier.png")
-=======
+
     def test_wire_order(self):
         """Test the wire_order option"""
         qr = QuantumRegister(4, "q")
@@ -920,7 +919,6 @@
             wire_order=[2, 1, 3, 0, 6, 8, 9, 5, 4, 7],
             filename="wire_order.png",
         )
->>>>>>> 81abc384
 
 
 if __name__ == "__main__":
