--- conflicted
+++ resolved
@@ -2217,7 +2217,6 @@
             ):
                 qc.draw("mpl", style=style)
 
-<<<<<<< HEAD
     def test_annotated_operation(self):
         """Test AnnotatedOperations and other non-Instructions."""
         circuit = QuantumCircuit(3)
@@ -2233,7 +2232,17 @@
         circuit.append(op1, [0, 1, 2])
         circuit.append(SXGate(), [1])
         fname = "annotated.png"
-=======
+        self.circuit_drawer(circuit, output="mpl", filename=fname)
+
+        ratio = VisualTestUtilities._save_diff(
+            self._image_path(fname),
+            self._reference_path(fname),
+            fname,
+            FAILURE_DIFF_DIR,
+            FAILURE_PREFIX,
+        )
+        self.assertGreaterEqual(ratio, 0.9999)
+
     def test_no_qreg_names_after_layout(self):
         """Test that full register names are not shown after transpilation.
         See https://github.com/Qiskit/qiskit-terra/issues/11038"""
@@ -2248,7 +2257,6 @@
         )
 
         fname = "qreg_names_after_layout.png"
->>>>>>> af643eb0
         self.circuit_drawer(circuit, output="mpl", filename=fname)
 
         ratio = VisualTestUtilities._save_diff(
